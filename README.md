English | [中文](README.zh_CN.md)

# tRPC-Agent-Go

[![Go Reference](https://pkg.go.dev/badge/trpc.group/trpc-go/trpc-agent-go.svg)](https://pkg.go.dev/trpc.group/trpc-go/trpc-agent-go)
[![Go Report Card](https://goreportcard.com/badge/github.com/trpc-group/trpc-agent-go)](https://goreportcard.com/report/github.com/trpc-group/trpc-agent-go)
[![LICENSE](https://img.shields.io/badge/license-Apache--2.0-green.svg)](https://github.com/trpc-group/trpc-agent-go/blob/main/LICENSE)
[![Releases](https://img.shields.io/github/release/trpc-group/trpc-agent-go.svg?style=flat-square)](https://github.com/trpc-group/trpc-agent-go/releases)
[![Tests](https://github.com/trpc-group/trpc-agent-go/actions/workflows/prc.yml/badge.svg)](https://github.com/trpc-group/trpc-agent-go/actions/workflows/prc.yml)
[![Coverage](https://codecov.io/gh/trpc-group/trpc-agent-go/branch/main/graph/badge.svg)](https://app.codecov.io/gh/trpc-group/trpc-agent-go/tree/main)
[![Documentation](https://img.shields.io/badge/Docs-Website-blue.svg)](https://trpc-group.github.io/trpc-agent-go/)

🚀 **A powerful Go framework for building intelligent agent systems** that transforms how you create AI applications. Build autonomous agents that think, remember, collaborate, and act with unprecedented ease.

✨ **Why tRPC-Agent-Go?**

- 🧠 **Intelligent Reasoning**: Advanced hierarchical planners and multi-agent orchestration
- 🧰 **Rich Tool Ecosystem**: Seamless integration with external APIs, databases, and services
- 💾 **Persistent Memory**: Long-term state management and contextual awareness
- 🔗 **Multi-Agent Collaboration**: Chain, parallel, and graph-based agent workflows
- 🧩 **Agent Skills**: Reusable `SKILL.md` workflows with safe execution
- 📦 **Artifacts**: Versioned storage for files produced by agents and tools
- ✅ **Evaluation & Benchmarks**: Eval sets + metrics to measure quality over time
- 🖥️ **UI & Server Integration**: AG-UI (Agent-User Interaction),
  and Agent-to-Agent (A2A) interoperability
- 📊 **Production Ready**: Built-in telemetry, tracing, and enterprise-grade reliability
- ⚡ **High Performance**: Optimized for scalability and low latency

## 🎯 Use Cases

**Perfect for building:**

- 🤖 **Customer Support Bots** - Intelligent agents that understand context and solve complex queries
- 📊 **Data Analysis Assistants** - Agents that query databases, generate reports, and provide insights
- 🔧 **DevOps Automation** - Smart deployment, monitoring, and incident response systems
- 💼 **Business Process Automation** - Multi-step workflows with human-in-the-loop capabilities
- 🧠 **Research & Knowledge Management** - RAG-powered agents for document analysis and Q&A

## 🚀 Key Features

<table>
<tr>
<td width="50%">

### 🎪 **Multi-Agent Orchestration**

```go
// Chain agents for complex workflows
pipeline := chainagent.New("pipeline",
    chainagent.WithSubAgents([]agent.Agent{
        analyzer, processor, reporter,
    }))

// Or run them in parallel
parallel := parallelagent.New("concurrent",
    parallelagent.WithSubAgents(tasks))
```

</td>
<td width="50%">

### 🧠 **Advanced Memory System**

```go
// Persistent memory with search
memory := memorysvc.NewInMemoryService()
agent := llmagent.New("assistant",
    llmagent.WithTools(memory.Tools()),
    llmagent.WithModel(model))

// Memory service managed at runner level
runner := runner.NewRunner("app", agent,
    runner.WithMemoryService(memory))

// Agents remember context across sessions
```

</td>
</tr>
<tr>
<td>

### 🛠️ **Rich Tool Integration**

```go
// Any function becomes a tool
calculator := function.NewFunctionTool(
    calculate,
    function.WithName("calculator"),
    function.WithDescription("Math operations"))

// MCP protocol support
mcpTool := mcptool.New(serverConn)
```

</td>
<td>

### 📈 **Production Monitoring**

```go
// OpenTelemetry integration
runner := runner.NewRunner("app", agent,
    runner.WithTelemetry(telemetry.Config{
        TracingEnabled: true,
        MetricsEnabled: true,
    }))
```

</td>
</tr>
<tr>
<td>

### 🧩 **Agent Skills**

```go
// Skills are folders with a SKILL.md spec.
repo, _ := skill.NewFSRepository("./skills")

// Let the agent load and run skills on demand.
tools := []tool.Tool{
    skilltool.NewLoadTool(repo),
    skilltool.NewRunTool(repo, localexec.New()),
}
```

</td>
<td>

### ✅ **Evaluation & Benchmarks**

```go
evaluator, _ := evaluation.New("app", runner,
    evaluation.WithNumRuns(3))
result, _ := evaluator.Evaluate(ctx, "math-basic")
_ = result.OverallStatus
```

</td>
</tr>
</table>

## Table of Contents

- [Use Cases](#-use-cases)
- [Key Features](#-key-features)
- [Documentation](#documentation)
- [Quick Start](#quick-start)
- [Examples](#examples)
  - [Tool Usage](#1-tool-usage)
  - [LLM-only Agent](#2-llm-only-agent)
  - [Multi-Agent Runners](#3-multi-agent-runners)
  - [Graph Agent](#4-graph-agent)
  - [Memory](#5-memory)
  - [Knowledge](#6-knowledge)
  - [Telemetry & Tracing](#7-telemetry--tracing)
  - [MCP Integration](#8-mcp-integration)
  - [Debug Web Demo](#9-debug-web-demo)
  - [AG-UI Demo](#10-ag-ui-demo)
  - [Evaluation](#11-evaluation)
  - [Agent Skills](#12-agent-skills)
  - [Artifacts](#13-artifacts)
  - [A2A Interop](#14-a2a-interop)
- [Architecture Overview](#architecture-overview)
- [Using Built-in Agents](#using-built-in-agents)
- [Future Enhancements](#future-enhancements)
- [Contributing](#contributing)
- [Acknowledgements](#acknowledgements)

## Documentation

Ready to dive into tRPC-Agent-Go? Our [documentation](https://trpc-group.github.io/trpc-agent-go/) covers everything from basic concepts to advanced techniques, helping you build powerful AI applications with confidence. Whether you're new to AI agents or an experienced developer, you'll find detailed guides, practical examples, and best practices to accelerate your development journey.

## ⚡ Quick Start

> 🎬 **See it in Action**: _[Demo GIF placeholder - showing agent reasoning and tool usage]_

### 📋 Prerequisites

- ✅ Go 1.21 or later
- 🔑 LLM provider API key (OpenAI, DeepSeek, etc.)
- 💡 5 minutes to build your first intelligent agent

### 🚀 Run the Example

**Get started in 3 simple steps:**

```bash
# 1️⃣ Clone and setup
git clone https://github.com/trpc-group/trpc-agent-go.git
cd trpc-agent-go

# 2️⃣ Configure your LLM
export OPENAI_API_KEY="your-api-key-here"
export OPENAI_BASE_URL="your-base-url-here"  # Optional

# 3️⃣ Run your first agent! 🎉
cd examples/runner
go run . -model="gpt-4o-mini" -streaming=true
```

**What you'll see:**

- 💬 **Interactive chat** with your AI agent
- ⚡ **Real-time streaming** responses
- 🧮 **Tool usage** (calculator + time tools)
- 🔄 **Multi-turn conversations** with memory

Try asking: "What's the current time? Then calculate 15 \* 23 + 100"

### Basic Usage

```go
package main

import (
    "context"
    "fmt"
    "log"

    "trpc.group/trpc-go/trpc-agent-go/agent/llmagent"
    "trpc.group/trpc-go/trpc-agent-go/model"
    "trpc.group/trpc-go/trpc-agent-go/model/openai"
    "trpc.group/trpc-go/trpc-agent-go/runner"
    "trpc.group/trpc-go/trpc-agent-go/tool"
    "trpc.group/trpc-go/trpc-agent-go/tool/function"
)

func main() {
    // Create model.
    modelInstance := openai.New("deepseek-chat")

    // Create tool.
    calculatorTool := function.NewFunctionTool(
        calculator,
        function.WithName("calculator"),
        function.WithDescription("Execute addition, subtraction, multiplication, and division. "+
            "Parameters: a, b are numeric values, op takes values add/sub/mul/div; "+
            "returns result as the calculation result."),
    )

    // Enable streaming output.
    genConfig := model.GenerationConfig{
        Stream: true,
    }

    // Create Agent.
    agent := llmagent.New("assistant",
        llmagent.WithModel(modelInstance),
        llmagent.WithTools([]tool.Tool{calculatorTool}),
        llmagent.WithGenerationConfig(genConfig),
    )

    // Create Runner.
    runner := runner.NewRunner("calculator-app", agent)

    // Execute conversation.
    ctx := context.Background()
    events, err := runner.Run(ctx,
        "user-001",
        "session-001",
        model.NewUserMessage("Calculate what 2+3 equals"),
    )
    if err != nil {
        log.Fatal(err)
    }

    // Process event stream.
    for event := range events {
        if event.Object == "chat.completion.chunk" {
            fmt.Print(event.Response.Choices[0].Delta.Content)
        }
    }
    fmt.Println()
}

func calculator(ctx context.Context, req calculatorReq) (calculatorRsp, error) {
    var result float64
    switch req.Op {
    case "add", "+":
        result = req.A + req.B
    case "sub", "-":
        result = req.A - req.B
    case "mul", "*":
        result = req.A * req.B
    case "div", "/":
        result = req.A / req.B
	default:
		return calculatorRsp{}, fmt.Errorf("invalid operation: %s", req.Op)
    }
    return calculatorRsp{Result: result}, nil
}

type calculatorReq struct {
    A  float64 `json:"A"  jsonschema:"description=First integer operand,required"`
    B  float64 `json:"B"  jsonschema:"description=Second integer operand,required"`
    Op string  `json:"Op" jsonschema:"description=Operation type,enum=add,enum=sub,enum=mul,enum=div,required"`
}

type calculatorRsp struct {
    Result float64 `json:"result"`
}
```

## Examples

The `examples` directory contains runnable demos covering every major feature.

### 1. Tool Usage

- [examples/agenttool](examples/agenttool) – Wrap agents as callable tools.
- [examples/multitools](examples/multitools) – Multiple tools orchestration.
- [examples/duckduckgo](examples/duckduckgo) – Web search tool integration.
- [examples/filetoolset](examples/filetoolset) – File operations as tools.
- [examples/fileinput](examples/fileinput) – Provide files as inputs.
- [examples/agenttool](examples/agenttool) shows streaming and non-streaming
  patterns.

### 2. LLM-Only Agent

Example: [examples/llmagent](examples/llmagent)

- Wrap any chat-completion model as an `LLMAgent`.
- Configure system instructions, temperature, max tokens, etc.
- Receive incremental `event.Event` updates while the model streams.

### 3. Multi-Agent Runners

Example: [examples/multiagent](examples/multiagent)

- **ChainAgent** – linear pipeline of sub-agents.
- **ParallelAgent** – run sub-agents concurrently and merge results.
- **CycleAgent** – iterate until a termination condition is met.

### 4. Graph Agent

Example: [examples/graph](examples/graph)

- **GraphAgent** – demonstrates building and executing complex, conditional
  workflows using the `graph` and `agent/graph` packages. It shows
  how to construct a graph-based agent, manage state safely, implement
  conditional routing, and orchestrate execution with the Runner.

- Multi-conditional fan-out routing:

```go
// Return multiple branch keys and run targets in parallel.
sg := graph.NewStateGraph(schema)
sg.AddNode("router", func(ctx context.Context, s graph.State) (any, error) {
    return nil, nil
})
sg.AddNode("A", func(ctx context.Context, s graph.State) (any, error) {
    return graph.State{"a": 1}, nil
})
sg.AddNode("B", func(ctx context.Context, s graph.State) (any, error) {
    return graph.State{"b": 1}, nil
})
sg.SetEntryPoint("router")
sg.AddMultiConditionalEdges(
    "router",
    func(ctx context.Context, s graph.State) ([]string, error) {
        return []string{"goA", "goB"}, nil
    },
    map[string]string{"goA": "A", "goB": "B"}, // Path map or ends map
)
sg.SetFinishPoint("A").SetFinishPoint("B")
```

### 5. Memory

Example: [examples/memory](examples/memory)

- In‑memory and Redis memory services with CRUD, search and tool integration.
- How to configure, call tools and customize prompts.

### 6. Knowledge

Example: [examples/knowledge](examples/knowledge)

- Basic RAG example: load sources, embed to a vector store, and search.
- How to use conversation context and tune loading/concurrency options.

### 7. Telemetry & Tracing

Example: [examples/telemetry](examples/telemetry)

- OpenTelemetry hooks across model, tool and runner layers.
- Export traces to OTLP endpoint for real-time analysis.

### 8. MCP Integration

Example: [examples/mcptool](examples/mcptool)

- Wrapper utilities around **trpc-mcp-go**, an implementation of the
  **Model Context Protocol (MCP)**.
- Provides structured prompts, tool calls, resource and session messages that
  follow the MCP specification.
- Enables dynamic tool execution and context-rich interactions between agents
  and LLMs.

<<<<<<< HEAD
### 9. AG-UI Demo

Example: [examples/agui](examples/agui)

- Exposes a Runner through the AG-UI (Agent-User Interaction) protocol.
- Built-in Server-Sent Events (SSE) server, plus client samples (for example,
  CopilotKit).

### 10. Evaluation

Example: [examples/evaluation](examples/evaluation)

- Evaluate an agent with repeatable eval sets and pluggable metrics.
- Includes local file-backed runs and in-memory runs, plus a debug +
  evaluation server demo.

### 11. Agent Skills

Example: [examples/skillrun](examples/skillrun)

- Skills are folders with a `SKILL.md` spec + optional docs/scripts.
- Built-in tools: `skill_load`, `skill_list_docs`, `skill_select_docs`,
  `skill_run` (runs commands in an isolated workspace).

### 12. Artifacts

Example: [examples/artifact](examples/artifact)

- Save and retrieve versioned files (images, text, reports) produced by tools.
- Supports multiple backends (in-memory, S3, COS).

### 13. A2A Interop

Example: [examples/a2aadk](examples/a2aadk)

- Agent-to-Agent (A2A) interop with an ADK Python A2A server.
- Demonstrates streaming, tool calls, and code execution across runtimes.

=======
>>>>>>> main
Other notable examples:

- [examples/humaninloop](examples/humaninloop) – Human in the loop.
- [examples/codeexecution](examples/codeexecution) – Secure code execution.

See individual `README.md` files in each example folder for usage details.

## 🏗️ Architecture Overview

Architecture

![architecture](docs/mkdocs/assets/img/component_architecture.svg)

### 🔄 **Execution Flow**

1. **🚀 Runner** orchestrates the entire execution pipeline with session management
2. **🤖 Agent** processes requests using multiple specialized components
3. **🧠 Planner** determines the optimal strategy and tool selection
4. **🛠️ Tools** execute specific tasks (API calls, calculations, web searches)
5. **💾 Memory** maintains context and learns from interactions
6. **📚 Knowledge** provides RAG capabilities for document understanding

Key packages:

| Package     | Responsibility                                                                                              |
| ----------- | ----------------------------------------------------------------------------------------------------------- |
| `agent`     | Core execution unit, responsible for processing user input and generating responses.                        |
| `runner`    | Agent executor, responsible for managing execution flow and connecting Session/Memory Service capabilities. |
| `model`     | Supports multiple LLM models (OpenAI, DeepSeek, etc.).                                                      |
| `tool`      | Provides various tool capabilities (Function, MCP, DuckDuckGo, etc.).                                       |
| `session`   | Manages user session state and events.                                                                      |
| `memory`    | Records user long-term memory and personalized information.                                                 |
| `knowledge` | Implements RAG knowledge retrieval capabilities.                                                            |
| `planner`   | Provides Agent planning and reasoning capabilities.                                                         |
| `artifact`  | Stores and retrieves versioned files produced by agents and tools (images, reports, etc.).                 |
| `skill`     | Loads and executes reusable Agent Skills defined by `SKILL.md`.                                             |
| `event`     | Defines event types and streaming payloads used across Runner and servers.                                  |
| `evaluation` | Evaluates agents on eval sets using pluggable metrics and stores results.                                  |
| `server`    | Exposes HTTP servers (Debug, AG-UI, A2A) for integration and UIs.                                           |
| `telemetry` | OpenTelemetry tracing and metrics instrumentation.                                                          |


## Using Built-in Agents

For most applications you **do not** need to implement the `agent.Agent`
interface yourself. The framework already ships with several ready-to-use
agents that you can compose like Lego bricks:

| Agent           | Purpose                                             |
| --------------- | --------------------------------------------------- |
| `LLMAgent`      | Wraps an LLM chat-completion model as an agent.     |
| `ChainAgent`    | Executes sub-agents sequentially.                   |
| `ParallelAgent` | Executes sub-agents concurrently and merges output. |
| `CycleAgent`    | Loops over a planner + executor until stop signal.  |

### Multi-Agent Collaboration Example

```go
// 1. Create a base LLM agent.
base := llmagent.New(
    "assistant",
    llmagent.WithModel(openai.New("gpt-4o-mini")),
)

// 2. Create a second LLM agent with a different instruction.
translator := llmagent.New(
    "translator",
    llmagent.WithInstruction("Translate everything to French"),
    llmagent.WithModel(openai.New("gpt-3.5-turbo")),
)

// 3. Combine them in a chain.
pipeline := chainagent.New(
    "pipeline",
    chainagent.WithSubAgents([]agent.Agent{base, translator}),
)

// 4. Run through the runner for sessions & telemetry.
run := runner.NewRunner("demo-app", pipeline)
events, _ := run.Run(ctx, "user-1", "sess-1",
    model.NewUserMessage("Hello!"))
for ev := range events { /* ... */ }
```

The composition API lets you nest chains, cycles, or parallels to build complex
workflows without low-level plumbing.

## 🤝 Contributing

We ❤️ contributions! Join our growing community of developers building the future of AI agents.

### 🌟 **Ways to Contribute**

- 🐛 **Report bugs** or suggest features via [Issues](https://github.com/trpc-group/trpc-agent-go/issues)
- 📖 **Improve documentation** - help others learn faster
- 🔧 **Submit PRs** - bug fixes, new features, or examples
- 💡 **Share your use cases** - inspire others with your agent applications

### 🚀 **Quick Contribution Setup**

```bash
# Fork & clone the repo
git clone https://github.com/YOUR_USERNAME/trpc-agent-go.git
cd trpc-agent-go

# Run tests to ensure everything works
go test ./...
go vet ./...

# Make your changes and submit a PR! 🎉
```

📋 **Please read** [CONTRIBUTING.md](CONTRIBUTING.md) for detailed guidelines and coding standards.

## 🏆 Acknowledgements

### 🏢 **Enterprise Validation**

Special thanks to Tencent's business units including **Tencent Yuanbao**, **Tencent Video**, **Tencent News**, **IMA**, and **QQ Music** for their invaluable support and real-world validation. Production usage drives framework excellence! 🚀

### 🌟 **Open Source Inspiration**

Inspired by amazing frameworks like **ADK**, **Agno**, **CrewAI**, **AutoGen**, and many others. Standing on the shoulders of giants! 🙏

---

## ⭐ Star History

[![Star History Chart](https://api.star-history.com/svg?repos=trpc-group/trpc-agent-go&type=Date)](https://star-history.com/#trpc-group/trpc-agent-go&Date)

---

## 📜 License

Licensed under the **Apache 2.0 License** - see [LICENSE](LICENSE) file for details.

---

<div align="center">

### 🌟 **Star us on GitHub** • 🐛 **Report Issues** • 💬 **Join Discussions**

**Built with ❤️ by the tRPC-Agent-Go team**

_Empowering developers to build the next generation of intelligent applications_

</div><|MERGE_RESOLUTION|>--- conflicted
+++ resolved
@@ -399,7 +399,6 @@
 - Enables dynamic tool execution and context-rich interactions between agents
   and LLMs.
 
-<<<<<<< HEAD
 ### 9. AG-UI Demo
 
 Example: [examples/agui](examples/agui)
@@ -438,8 +437,6 @@
 - Agent-to-Agent (A2A) interop with an ADK Python A2A server.
 - Demonstrates streaming, tool calls, and code execution across runtimes.
 
-=======
->>>>>>> main
 Other notable examples:
 
 - [examples/humaninloop](examples/humaninloop) – Human in the loop.
