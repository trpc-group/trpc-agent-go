--- conflicted
+++ resolved
@@ -773,99 +773,6 @@
 	return keys
 }
 
-<<<<<<< HEAD
-// resumeFromCheckpoint resumes execution from a specific checkpoint.
-//
-// This helper does not mutate Executor's fields. It only reads from the
-// checkpoint store, reconstructs a state memory image, and primes channels
-// by replaying pending writes (if any) using a temporary ExecutionContext.
-// The caller is responsible for threading any returned checkpoint metadata
-// into the per-execution context (ExecutionContext) as needed.
-func (e *Executor) resumeFromCheckpoint(
-	ctx context.Context,
-	invocation *agent.Invocation,
-	config map[string]any,
-) (State, *Checkpoint, []PendingWrite, error) {
-	log.DebugfContext(
-		ctx,
-		"resumeFromCheckpoint: called with config keys: %v",
-		getConfigKeys(config),
-	)
-
-	if e.checkpointSaver == nil {
-		// No checkpoint saver
-		return nil, nil, nil, nil
-	}
-
-	tuple, err := e.checkpointSaver.GetTuple(ctx, config)
-	if err != nil {
-		return nil, nil, nil, fmt.Errorf("failed to retrieve checkpoint: %w", err)
-	}
-
-	if tuple == nil {
-		return nil, nil, nil, nil
-	}
-
-	// Note: lastCheckpoint is now carried per-execution in ExecutionContext.
-
-	// Convert channel values back to state.
-	state := make(State)
-	for k, v := range tuple.Checkpoint.ChannelValues {
-		state[k] = v
-	}
-
-	// Initialize channels with the restored state
-	e.initializeChannels(state, false)
-
-	// Apply pending writes if available, otherwise use NextChannels as fallback
-	log.DebugfContext(
-		ctx,
-		"resumeFromCheckpoint: PendingWrites=%d, NextNodes=%v, "+
-			"NextChannels=%v",
-		len(tuple.PendingWrites),
-		tuple.Checkpoint.NextNodes,
-		tuple.Checkpoint.NextChannels,
-	)
-
-	if len(tuple.PendingWrites) > 0 {
-		// Create a temporary execution context for replay
-		tempExecCtx := &ExecutionContext{
-			State:        state,
-			EventChan:    make(chan *event.Event, 100),
-			InvocationID: "resume-replay",
-		}
-		e.applyPendingWrites(ctx, invocation, tempExecCtx, tuple.PendingWrites)
-		log.DebugfContext(
-			ctx,
-			"Applied %d pending writes",
-			len(tuple.PendingWrites),
-		)
-	} else if len(tuple.Checkpoint.NextNodes) > 0 {
-		// Fallback: use NextNodes to trigger execution when no pending writes or channels
-		// This is particularly important for initial checkpoints that have the entry point set
-		log.DebugfContext(
-			ctx,
-			"Using NextNodes to trigger execution: %v",
-			tuple.Checkpoint.NextNodes,
-		)
-		// Store the nodes in the state so they can be picked up during planning
-		state[StateKeyNextNodes] = tuple.Checkpoint.NextNodes
-		// Added NextNodes to state
-	} else if len(tuple.Checkpoint.NextChannels) > 0 {
-		// Fallback: use NextChannels to trigger frontier when no pending writes
-		for _, chName := range tuple.Checkpoint.NextChannels {
-			if ch, ok := e.graph.getChannel(chName); ok && ch != nil {
-				// Use a marker value to trigger the channel
-				ch.Update([]any{"resume-trigger"}, -1)
-			}
-		}
-	}
-
-	return state, tuple.Checkpoint, tuple.PendingWrites, nil
-}
-
-=======
->>>>>>> 5a66a0f2
 // initializeState initializes the execution state with schema defaults.
 func (e *Executor) initializeState(initialState State) State {
 	execState := initialState.Clone()
@@ -2498,20 +2405,6 @@
 	e.graph.addNodeTrigger(channelName, target)
 
 	// Trigger the target by writing to the channel.
-<<<<<<< HEAD
-	ch, ok := e.graph.getChannel(channelName)
-	if ok && ch != nil {
-		ch.Update([]any{channelUpdateMarker}, -1)
-		e.emitChannelUpdateEvent(ctx, invocation, execCtx, channelName,
-			channel.BehaviorLastValue, []string{target})
-	} else {
-		log.WarnfContext(
-			ctx,
-			"❌ Step %d: Failed to get channel %s",
-			step,
-			channelName,
-		)
-=======
 	if execCtx != nil && execCtx.channels != nil {
 		execCtx.channels.AddChannel(channelName, channel.BehaviorLastValue)
 		if ch, ok := execCtx.channels.GetChannel(channelName); ok && ch != nil {
@@ -2519,9 +2412,13 @@
 			e.emitChannelUpdateEvent(ctx, invocation, execCtx, channelName,
 				channel.BehaviorLastValue, []string{target})
 		} else {
-			log.Warnf("❌ Step %d: Failed to get channel %s", step, channelName)
-		}
->>>>>>> 5a66a0f2
+			log.WarnfContext(
+				ctx,
+				"❌ Step %d: Failed to get channel %s",
+				step,
+				channelName,
+			)
+		}
 	}
 	return nil
 }
@@ -2758,20 +2655,14 @@
 	}
 	channels := execCtx.channels.GetAllChannels()
 	for _, trigger := range triggers {
-<<<<<<< HEAD
-		if channel, exists := channels[trigger]; exists {
-			execCtx.versionsSeen[nodeID][trigger] = channel.Version
+		if ch, exists := channels[trigger]; exists && ch != nil {
+			execCtx.versionsSeen[nodeID][trigger] = ch.Version
 			log.Debugf(
 				"Node %s saw channel %s version %d",
 				nodeID,
 				trigger,
-				channel.Version,
+				ch.Version,
 			)
-=======
-		if ch, exists := channels[trigger]; exists && ch != nil {
-			execCtx.versionsSeen[nodeID][trigger] = ch.Version
-			log.Debugf("Node %s saw channel %s version %d", nodeID, trigger, ch.Version)
->>>>>>> 5a66a0f2
 		}
 	}
 }
