//
// Tencent is pleased to support the open source community by making trpc-agent-go available.
//
// Copyright (C) 2025 Tencent.  All rights reserved.

// trpc-agent-go is licensed under the Apache License Version 2.0.
//
//

package graph

import (
	"context"
	"encoding/json"
	"errors"
	"fmt"
	"maps"
	"reflect"
	"sync"
	"time"

	"trpc.group/trpc-go/trpc-agent-go/agent"
	"trpc.group/trpc-go/trpc-agent-go/event"
	"trpc.group/trpc-go/trpc-agent-go/graph/internal/channel"
	"trpc.group/trpc-go/trpc-agent-go/log"
	"trpc.group/trpc-go/trpc-agent-go/session"
	"trpc.group/trpc-go/trpc-agent-go/telemetry/trace"
)

const (
	// AuthorGraphExecutor is the author of the graph executor.
	AuthorGraphExecutor = "graph-executor"
)

var (
	defaultChannelBufferSize = 256
	defaultMaxSteps          = 100
	defaultStepTimeout       = 30 * time.Second
)

// Executor executes a graph with the given initial state using Pregel-style BSP execution.
type Executor struct {
	graph             *Graph
	channelBufferSize int
	maxSteps          int
	stepTimeout       time.Duration
}

// ExecutorOption is a function that configures an Executor.
type ExecutorOption func(*ExecutorOptions)

// ExecutorOptions contains configuration options for creating an Executor.
type ExecutorOptions struct {
	// ChannelBufferSize is the buffer size for event channels (default: 256).
	ChannelBufferSize int
	// MaxSteps is the maximum number of steps for graph execution.
	MaxSteps int
	// StepTimeout is the timeout for each step (default: 30s).
	StepTimeout time.Duration
}

// WithChannelBufferSize sets the buffer size for event channels.
func WithChannelBufferSize(size int) ExecutorOption {
	return func(opts *ExecutorOptions) {
		opts.ChannelBufferSize = size
	}
}

// WithMaxSteps sets the maximum number of steps for graph execution.
func WithMaxSteps(maxSteps int) ExecutorOption {
	return func(opts *ExecutorOptions) {
		opts.MaxSteps = maxSteps
	}
}

// WithStepTimeout sets the timeout for each step.
func WithStepTimeout(timeout time.Duration) ExecutorOption {
	return func(opts *ExecutorOptions) {
		opts.StepTimeout = timeout
	}
}

// NewExecutor creates a new graph executor.
func NewExecutor(graph *Graph, opts ...ExecutorOption) (*Executor, error) {
	if err := graph.validate(); err != nil {
		return nil, fmt.Errorf("invalid graph: %w", err)
	}
	var options ExecutorOptions
	options.ChannelBufferSize = defaultChannelBufferSize // Default buffer size.
	options.MaxSteps = defaultMaxSteps                   // Default max steps.
	options.StepTimeout = defaultStepTimeout             // Default step timeout.
	// Apply function options.
	for _, opt := range opts {
		opt(&options)
	}
	return &Executor{
		graph:             graph,
		channelBufferSize: options.ChannelBufferSize,
		maxSteps:          options.MaxSteps,
		stepTimeout:       options.StepTimeout,
	}, nil
}

// Task represents a task to be executed in a step.
type Task struct {
	NodeID   string              // NodeID is the ID of the node to execute.
	Input    any                 // Input is the input of the task.
	Writes   []channelWriteEntry // Writes is the writes of the task.
	Triggers []string            // Triggers is the triggers of the task.
	TaskID   string              // TaskID is the ID of the task.
	TaskPath []string            // TaskPath is the path of the task.
	Overlay  State               // Overlay is the overlay state of the task.
}

// Step represents a single step in execution.
type Step struct {
	StepNumber      int             // StepNumber is the number of the step.
	Tasks           []*Task         // Tasks is the tasks of the step.
	State           State           // State is the state of the step.
	UpdatedChannels map[string]bool // UpdatedChannels is the updated channels of the step.
}

// Execute executes the graph with the given initial state using Pregel-style BSP execution.
func (e *Executor) Execute(
	ctx context.Context,
	initialState State,
	invocation *agent.Invocation,
) (<-chan *event.Event, error) {
	if invocation == nil {
		return nil, errors.New("invocation is nil")
	}
	ctx, span := trace.Tracer.Start(ctx, "execute_graph")
	defer span.End()
	startTime := time.Now()
	// Create event channel.
	eventChan := make(chan *event.Event, e.channelBufferSize)
	// Start execution in a goroutine.
	go func() {
		defer close(eventChan)
		if err := e.executeGraph(ctx, initialState, invocation, eventChan, startTime); err != nil {
			// Emit error event.
			errorEvent := NewPregelErrorEvent(
				WithPregelEventInvocationID(invocation.InvocationID),
				WithPregelEventStepNumber(-1),
				WithPregelEventError(err.Error()),
			)
			select {
			case eventChan <- errorEvent:
			default:
			}
		}
	}()
	return eventChan, nil
}

// executeGraph executes the graph using Pregel-style BSP execution.
func (e *Executor) executeGraph(
	ctx context.Context,
	initialState State,
	invocation *agent.Invocation,
	eventChan chan<- *event.Event,
	startTime time.Time,
) error {
	// Initialize channels with state keys.
	e.initializeChannels(initialState)

	// Initialize state with schema defaults.
	execState := e.initializeState(initialState)

	// Create execution context.
	execCtx := &ExecutionContext{
		Graph:        e.graph,
		State:        execState,
		EventChan:    eventChan,
		InvocationID: invocation.InvocationID,
	}

	// BSP execution loop.
	for step := 0; step < e.maxSteps; step++ {
		// Plan phase: determine which nodes to execute.
		tasks, err := e.planStep(execCtx, step)
		if err != nil {
			return fmt.Errorf("planning failed at step %d: %w", step, err)
		}

		if len(tasks) == 0 {
			break
		}
		// Execute phase: run all tasks concurrently.
		if err := e.executeStep(ctx, execCtx, tasks, step); err != nil {
			return fmt.Errorf("execution failed at step %d: %w", step, err)
		}
		// Update phase: process channel updates.
		if err := e.updateChannels(ctx, execCtx, step); err != nil {
			return fmt.Errorf("update failed at step %d: %w", step, err)
		}
	}
	// Emit completion event.
	// Create a copy of the final state to avoid concurrent access issues
	finalStateCopy := make(State)
	execCtx.stateMutex.RLock()
	maps.Copy(finalStateCopy, execCtx.State)
	execCtx.stateMutex.RUnlock()

	completionEvent := NewGraphCompletionEvent(
		WithCompletionEventInvocationID(execCtx.InvocationID),
		WithCompletionEventFinalState(finalStateCopy),
		WithCompletionEventTotalSteps(e.maxSteps),
		WithCompletionEventTotalDuration(time.Since(startTime)),
	)

	// Add final state to StateDelta for test access.
	if completionEvent.StateDelta == nil {
		completionEvent.StateDelta = make(map[string][]byte)
	}
<<<<<<< HEAD
	// Serialize final state under write lock to avoid concurrent map mutations (including nested maps).
	execCtx.stateMutex.Lock()
=======
	// Snapshot the state under read lock to avoid concurrent map iteration
	// while other goroutines may still append metadata.
	execCtx.stateMutex.RLock()
	stateSnapshot := make(State, len(execCtx.State))
>>>>>>> 7c706647
	for key, value := range execCtx.State {
		stateSnapshot[key] = value
	}
	execCtx.stateMutex.RUnlock()
	for key, value := range stateSnapshot {
		if jsonData, err := json.Marshal(value); err == nil {
			completionEvent.StateDelta[key] = jsonData
		}
	}
	execCtx.stateMutex.Unlock()

	select {
	case eventChan <- completionEvent:
	default:
	}
	return nil
}

// initializeState initializes the execution state with schema defaults.
func (e *Executor) initializeState(initialState State) State {
	execState := make(State)
	// Copy initial state.
	for key, value := range initialState {
		execState[key] = value
	}
	// Add schema defaults for missing fields.
	if e.graph.Schema() != nil {
		for key, field := range e.graph.Schema().Fields {
			if _, exists := execState[key]; !exists {
				// Use default function if available, otherwise provide zero value.
				if field.Default != nil {
					execState[key] = field.Default()
				} else {
					execState[key] = reflect.Zero(field.Type).Interface()
				}
			}
		}
	}
	return execState
}

// initializeChannels initializes channels with input state.
func (e *Executor) initializeChannels(state State) {
	// Create input channels for each state key.
	for key := range state {
		channelName := fmt.Sprintf("input:%s", key)
		e.graph.addChannel(channelName, channel.BehaviorLastValue)

		channel, _ := e.graph.getChannel(channelName)
		if channel != nil {
			channel.Update([]any{state[key]})
		}
	}
}

// planStep determines which nodes to execute in the current step.
func (e *Executor) planStep(execCtx *ExecutionContext, step int) ([]*Task, error) {
	var tasks []*Task

	// Emit planning step event.
	planEvent := NewPregelStepEvent(
		WithPregelEventInvocationID(execCtx.InvocationID),
		WithPregelEventStepNumber(step),
		WithPregelEventPhase(PregelPhasePlanning),
		WithPregelEventTaskCount(0),
	)
	select {
	case execCtx.EventChan <- planEvent:
	default:
	}

	// If there are pending tasks produced by prior fan-out, schedule them first.
	execCtx.tasksMutex.Lock()
	if len(execCtx.pendingTasks) > 0 {
		tasks = append(tasks, execCtx.pendingTasks...)
		execCtx.pendingTasks = nil
	}
	execCtx.tasksMutex.Unlock()
	if len(tasks) > 0 {
		return tasks, nil
	}

	// Check if this is the first step (entry point).
	if step == 0 {
		entryPoint := e.graph.EntryPoint()
		if entryPoint == "" {
			return nil, errors.New("no entry point defined")
		}

		task := e.createTask(entryPoint, execCtx.State, step)
		if task != nil {
			tasks = append(tasks, task)
		} else if entryPoint != End {
			log.Warnf("❌ Step %d: Failed to create task for entry point %s", step, entryPoint)
		}
	} else {
		// Plan based on channel triggers.
		tasks = e.planBasedOnChannelTriggers(execCtx, step)
	}
	return tasks, nil
}

// planBasedOnChannelTriggers creates tasks for nodes triggered by channel updates.
func (e *Executor) planBasedOnChannelTriggers(execCtx *ExecutionContext, step int) []*Task {
	var tasks []*Task
	triggerToNodes := e.graph.getTriggerToNodes()
	for channelName, nodeIDs := range triggerToNodes {
		channel, _ := e.graph.getChannel(channelName)
		if channel == nil {
			continue
		}

		if !channel.IsAvailable() {
			continue
		}
		for _, nodeID := range nodeIDs {
			task := e.createTask(nodeID, execCtx.State, step)
			if task != nil {
				tasks = append(tasks, task)
			} else if nodeID != End {
				// Don't log error for virtual end node - it's expected.
				log.Warnf("    ❌ Failed to create task for %s", nodeID)
			}
		}

		// Mark channel as consumed for this step.
		channel.Acknowledge()
	}

	return tasks
}

// createTask creates a task for a node.
func (e *Executor) createTask(nodeID string, state State, step int) *Task {
	// Handle virtual end node - it doesn't need to be executed.
	if nodeID == End {
		return nil
	}

	node, exists := e.graph.Node(nodeID)
	if !exists {
		return nil
	}

	return &Task{
		NodeID:   nodeID,
		Input:    state,
		Writes:   node.writers,
		Triggers: node.triggers,
		TaskID:   fmt.Sprintf("%s-%d", nodeID, step),
		TaskPath: []string{nodeID},
	}
}

// createTaskWithOverlay creates a task for a node with an overlay state applied at execution time.
func (e *Executor) createTaskWithOverlay(nodeID string, overlay State, step int) *Task {
	if nodeID == End {
		return nil
	}
	node, exists := e.graph.Node(nodeID)
	if !exists {
		return nil
	}
	return &Task{
		NodeID:   nodeID,
		Input:    nil,
		Writes:   node.writers,
		Triggers: node.triggers,
		TaskID:   fmt.Sprintf("%s-%d", nodeID, step),
		TaskPath: []string{nodeID},
		Overlay:  overlay,
	}
}

// executeStep executes all tasks concurrently.
func (e *Executor) executeStep(
	ctx context.Context,
	execCtx *ExecutionContext,
	tasks []*Task,
	step int,
) error {
	// Emit execution step event.
	e.emitExecutionStepEvent(execCtx, tasks, step)

	// Execute tasks concurrently.
	var wg sync.WaitGroup
	results := make(chan error, len(tasks))

	for _, t := range tasks {
		wg.Add(1)
		go func(t *Task) {
			defer wg.Done()
			results <- e.executeSingleTask(ctx, execCtx, t, step)
		}(t)
	}

	// Wait for all tasks to complete.
	wg.Wait()
	close(results)

	// Check for errors.
	for err := range results {
		if err != nil {
			return err
		}
	}

	return nil
}

// emitExecutionStepEvent emits the execution step event.
func (e *Executor) emitExecutionStepEvent(execCtx *ExecutionContext, tasks []*Task, step int) {
	activeNodes := make([]string, len(tasks))
	for i, task := range tasks {
		activeNodes[i] = task.NodeID
	}

	execEvent := NewPregelStepEvent(
		WithPregelEventInvocationID(execCtx.InvocationID),
		WithPregelEventStepNumber(step),
		WithPregelEventPhase(PregelPhaseExecution),
		WithPregelEventTaskCount(len(tasks)),
		WithPregelEventActiveNodes(activeNodes),
	)
	select {
	case execCtx.EventChan <- execEvent:
	default:
	}
}

// executeSingleTask executes a single task and handles all its events.
func (e *Executor) executeSingleTask(
	ctx context.Context,
	execCtx *ExecutionContext,
	t *Task,
	step int,
) error {
	// Get node type and emit start event.
	nodeType := e.getNodeType(t.NodeID)
	execStartTime := time.Now()
	e.emitNodeStartEvent(execCtx, t.NodeID, nodeType, step, execStartTime)

	// Create callback context.
	callbackCtx := &NodeCallbackContext{
		NodeID:             t.NodeID,
		NodeName:           e.getNodeName(t.NodeID),
		NodeType:           nodeType,
		StepNumber:         step,
		ExecutionStartTime: execStartTime,
		InvocationID:       execCtx.InvocationID,
		SessionID:          e.getSessionID(execCtx),
	}

	// Get state copy for callbacks.
	execCtx.stateMutex.RLock()
	stateCopy := make(State, len(execCtx.State))
	maps.Copy(stateCopy, execCtx.State)
	// Make overlay visible to callbacks for this task.
	if t.Overlay != nil && e.graph.Schema() != nil {
		stateCopy = e.graph.Schema().ApplyUpdate(stateCopy, t.Overlay)
	}
	// Add execution context to state so nodes can access event channel.
	stateCopy[StateKeyExecContext] = execCtx
	execCtx.stateMutex.RUnlock()

	// Add current node ID to state so nodes can access it.
	stateCopy[StateKeyCurrentNodeID] = t.NodeID

	// Run before node callbacks.
	nodeCallbacks, _ := stateCopy[StateKeyNodeCallbacks].(*NodeCallbacks)
	if nodeCallbacks != nil {
		customResult, err := nodeCallbacks.RunBeforeNode(ctx, callbackCtx, stateCopy)
		if err != nil {
			e.emitNodeErrorEvent(execCtx, t.NodeID, nodeType, step, err)
			return fmt.Errorf("before node callback failed for node %s: %w", t.NodeID, err)
		}
		if customResult != nil {
			// Use custom result from callback.
			if err := e.handleNodeResult(ctx, execCtx, t, customResult); err != nil {
				return err
			}
			// Process conditional edges after node execution.
			if err := e.processConditionalEdges(ctx, execCtx, t.NodeID, step); err != nil {
				return fmt.Errorf("conditional edge processing failed for node %s: %w", t.NodeID, err)
			}
			// Emit node completion event.
			e.emitNodeCompleteEvent(execCtx, t.NodeID, nodeType, step, execStartTime)
			return nil
		}
	}

	// Execute the node function.
	result, err := e.executeNodeFunction(ctx, execCtx, t)
	if err != nil {
		// Run on node error callbacks.
		if nodeCallbacks != nil {
			nodeCallbacks.RunOnNodeError(ctx, callbackCtx, stateCopy, err)
		}
		e.emitNodeErrorEvent(execCtx, t.NodeID, nodeType, step, err)
		return fmt.Errorf("node %s execution failed: %w", t.NodeID, err)
	}

	// Run after node callbacks.
	if nodeCallbacks != nil {
		customResult, err := nodeCallbacks.RunAfterNode(ctx, callbackCtx, stateCopy, result, nil)
		if err != nil {
			e.emitNodeErrorEvent(execCtx, t.NodeID, nodeType, step, err)
			return fmt.Errorf("after node callback failed for node %s: %w", t.NodeID, err)
		}
		if customResult != nil {
			result = customResult
		}
	}

	// Handle result and process channel writes.
	if err := e.handleNodeResult(ctx, execCtx, t, result); err != nil {
		return err
	}

	// Process conditional edges after node execution.
	if err := e.processConditionalEdges(ctx, execCtx, t.NodeID, step); err != nil {
		return fmt.Errorf("conditional edge processing failed for node %s: %w", t.NodeID, err)
	}

	// Emit node completion event.
	e.emitNodeCompleteEvent(execCtx, t.NodeID, nodeType, step, execStartTime)

	return nil
}

// getNodeType retrieves the node type for a given node ID.
func (e *Executor) getNodeType(nodeID string) NodeType {
	node, exists := e.graph.Node(nodeID)
	if !exists {
		return NodeTypeFunction // Default fallback.
	}
	return node.Type
}

// getNodeName retrieves the node name for a given node ID.
func (e *Executor) getNodeName(nodeID string) string {
	node, exists := e.graph.Node(nodeID)
	if !exists {
		return nodeID // Default to node ID if node not found.
	}
	return node.Name
}

// getSessionID retrieves the session ID from the execution context.
func (e *Executor) getSessionID(execCtx *ExecutionContext) string {
	if execCtx == nil {
		return ""
	}
	execCtx.stateMutex.RLock()
	defer execCtx.stateMutex.RUnlock()
	if sess, ok := execCtx.State[StateKeySession]; ok {
		if s, ok := sess.(*session.Session); ok && s != nil {
			return s.ID
		}
	}
	return ""
}

// emitNodeStartEvent emits the node start event.
func (e *Executor) emitNodeStartEvent(
	execCtx *ExecutionContext,
	nodeID string,
	nodeType NodeType,
	step int,
	startTime time.Time,
) {
	if execCtx.EventChan == nil {
		return
	}

	execCtx.stateMutex.RLock()
	inputKeys := extractStateKeys(execCtx.State)

	// Extract model input for LLM nodes.
	var modelInput string
	if nodeType == NodeTypeLLM {
		if userInput, exists := execCtx.State[StateKeyUserInput]; exists {
			if input, ok := userInput.(string); ok {
				modelInput = input
			}
		}
	}

	execCtx.stateMutex.RUnlock()

	startEvent := NewNodeStartEvent(
		WithNodeEventInvocationID(execCtx.InvocationID),
		WithNodeEventNodeID(nodeID),
		WithNodeEventNodeType(nodeType),
		WithNodeEventStepNumber(step),
		WithNodeEventStartTime(startTime),
		WithNodeEventInputKeys(inputKeys),
		WithNodeEventModelInput(modelInput),
	)
	select {
	case execCtx.EventChan <- startEvent:
	default:
	}
}

// executeNodeFunction executes the actual node function.
func (e *Executor) executeNodeFunction(
	ctx context.Context, execCtx *ExecutionContext, t *Task,
) (any, error) {
	nodeID := t.NodeID
	node, exists := e.graph.Node(nodeID)
	if !exists {
		return nil, fmt.Errorf("node %s not found", nodeID)
	}
	// Execute the node with read lock on state.
	execCtx.stateMutex.RLock()
	stateCopy := make(State, len(execCtx.State))
	maps.Copy(stateCopy, execCtx.State)
	// Apply overlay if present to form the isolated input view.
	if t.Overlay != nil && e.graph.Schema() != nil {
		stateCopy = e.graph.Schema().ApplyUpdate(stateCopy, t.Overlay)
	}
	// Add execution context to state so nodes can access event channel.
	stateCopy[StateKeyExecContext] = execCtx
	// Add current node ID to state so nodes can access it.
	stateCopy[StateKeyCurrentNodeID] = nodeID
	execCtx.stateMutex.RUnlock()
	return node.Function(ctx, stateCopy)
}

// emitNodeErrorEvent emits the node error event.
func (e *Executor) emitNodeErrorEvent(
	execCtx *ExecutionContext,
	nodeID string,
	nodeType NodeType,
	step int,
	err error,
) {
	if execCtx.EventChan == nil {
		return
	}

	errorEvent := NewNodeErrorEvent(
		WithNodeEventInvocationID(execCtx.InvocationID),
		WithNodeEventNodeID(nodeID),
		WithNodeEventNodeType(nodeType),
		WithNodeEventStepNumber(step),
		WithNodeEventError(err.Error()),
	)
	select {
	case execCtx.EventChan <- errorEvent:
	default:
	}
}

// handleNodeResult handles the result from node execution.
func (e *Executor) handleNodeResult(
	ctx context.Context, execCtx *ExecutionContext, t *Task, result any,
) error {
	if result == nil {
		return nil
	}

	// Handle node result by concrete type.
	fanOut := false
	switch v := result.(type) {
	case State: // State update.
		e.updateStateFromResult(execCtx, v)
	case *Command: // Single command.
		if v != nil {
			if err := e.handleCommandResult(ctx, execCtx, v); err != nil {
				return err
			}
		}
	case []Command: // Fan-out commands.
		// Fan-out: enqueue tasks with overlays.
		fanOut = true
		e.enqueueCommands(execCtx, t, v)
	}

	// Process channel writes, unless this is a fan-out case to avoid double trigger.
	if !fanOut && len(t.Writes) > 0 {
		e.processChannelWrites(execCtx, t.Writes)
	}

	return nil
}

// enqueueCommands enqueues a set of commands as pending tasks for subsequent steps.
func (e *Executor) enqueueCommands(execCtx *ExecutionContext, t *Task, cmds []Command) {
	if len(cmds) == 0 {
		return
	}
	nextStep := 0
	// TaskID embeds step when created; since we don't track current step here,
	// we set 0 and let uniqueness be per node list; this is acceptable for now.
	// If needed, we can carry step into handleNodeResult params later.
	newTasks := make([]*Task, 0, len(cmds))
	for _, c := range cmds {
		target := c.GoTo
		if target == "" {
			target = t.NodeID
		}
		newTasks = append(newTasks, e.createTaskWithOverlay(target, c.Update, nextStep))
	}
	execCtx.tasksMutex.Lock()
	execCtx.pendingTasks = append(execCtx.pendingTasks, newTasks...)
	execCtx.tasksMutex.Unlock()
}

// updateStateFromResult updates the execution context state from a State result.
func (e *Executor) updateStateFromResult(execCtx *ExecutionContext, stateResult State) {
	execCtx.stateMutex.Lock()
<<<<<<< HEAD
	defer execCtx.stateMutex.Unlock()

	// Special handling for message-related state to preserve GraphAgent functionality.
	// Check if this is a message state update that should use direct assignment.
	if _, hasMessages := stateResult[StateKeyMessages]; hasMessages {
		// For message state, use direct assignment to preserve GraphAgent's message management.
		maps.Copy(execCtx.State, stateResult)
	} else if e.graph != nil && e.graph.Schema() != nil {
		// For non-message state, use schema-based updates for proper reducer handling.
		execCtx.State = e.graph.Schema().ApplyUpdate(execCtx.State, stateResult)
	} else {
		// Fallback to direct assignment if no schema available.
		maps.Copy(execCtx.State, stateResult)
=======
	// Use schema reducers when available to preserve history and merge correctly.
	if e.graph.Schema() != nil {
		execCtx.State = e.graph.Schema().ApplyUpdate(execCtx.State, stateResult)
	} else {
		for key, value := range stateResult {
			execCtx.State[key] = value
		}
>>>>>>> 7c706647
	}
}

// handleCommandResult handles a Command result from node execution.
func (e *Executor) handleCommandResult(
	ctx context.Context, execCtx *ExecutionContext, cmdResult *Command,
) error {
	// Update state with command updates.
	if cmdResult.Update != nil {
		e.updateStateFromResult(execCtx, cmdResult.Update)
	}

	// Handle GoTo routing.
	if cmdResult.GoTo != "" {
		e.handleCommandRouting(ctx, execCtx, cmdResult.GoTo)
	}

	return nil
}

// handleCommandRouting handles the routing specified by a Command.
func (e *Executor) handleCommandRouting(
	ctx context.Context, execCtx *ExecutionContext, targetNode string,
) {
	// Create trigger channel for the target node (including self).
	triggerChannel := fmt.Sprintf("trigger:%s", targetNode)
	e.graph.addNodeTrigger(triggerChannel, targetNode)

	// Write to the channel to trigger the target node.
	ch, _ := e.graph.getChannel(triggerChannel)
	if ch != nil {
		ch.Update([]any{channelUpdateMarker})
	}

	// Emit channel update event.
	e.emitChannelUpdateEvent(execCtx, triggerChannel, channel.BehaviorLastValue, []string{targetNode})
}

// processChannelWrites processes the channel writes for a task.
func (e *Executor) processChannelWrites(execCtx *ExecutionContext, writes []channelWriteEntry) {
	for _, write := range writes {
		ch, _ := e.graph.getChannel(write.Channel)
		if ch != nil {
			ch.Update([]any{write.Value})

			// Emit channel update event.
			e.emitChannelUpdateEvent(execCtx, write.Channel, ch.Behavior, e.getTriggeredNodes(write.Channel))
		}
	}
}

// emitChannelUpdateEvent emits a channel update event.
func (e *Executor) emitChannelUpdateEvent(
	execCtx *ExecutionContext,
	channelName string,
	channelType channel.Behavior,
	triggeredNodes []string,
) {
	if execCtx.EventChan == nil {
		return
	}

	channelEvent := NewChannelUpdateEvent(
		WithChannelEventInvocationID(execCtx.InvocationID),
		WithChannelEventChannelName(channelName),
		WithChannelEventChannelType(channelType),
		WithChannelEventAvailable(true),
		WithChannelEventTriggeredNodes(triggeredNodes),
	)
	select {
	case execCtx.EventChan <- channelEvent:
	default:
	}
}

// emitNodeCompleteEvent emits the node completion event.
func (e *Executor) emitNodeCompleteEvent(
	execCtx *ExecutionContext,
	nodeID string,
	nodeType NodeType,
	step int,
	startTime time.Time,
) {
	if execCtx.EventChan == nil {
		return
	}

	execEndTime := time.Now()
	execCtx.stateMutex.RLock()
	outputKeys := extractStateKeys(execCtx.State)
	execCtx.stateMutex.RUnlock()

	completeEvent := NewNodeCompleteEvent(
		WithNodeEventInvocationID(execCtx.InvocationID),
		WithNodeEventNodeID(nodeID),
		WithNodeEventNodeType(nodeType),
		WithNodeEventStepNumber(step),
		WithNodeEventStartTime(startTime),
		WithNodeEventEndTime(execEndTime),
		WithNodeEventOutputKeys(outputKeys),
	)
	select {
	case execCtx.EventChan <- completeEvent:
	default:
	}
}

// updateChannels processes channel updates and emits events.
func (e *Executor) updateChannels(ctx context.Context, execCtx *ExecutionContext, step int) error {
	e.emitUpdateStepEvent(execCtx, step)
	e.emitStateUpdateEvent(execCtx)
	return nil
}

// emitUpdateStepEvent emits the update step event.
func (e *Executor) emitUpdateStepEvent(execCtx *ExecutionContext, step int) {
	updatedChannels := e.getUpdatedChannels()
	updateEvent := NewPregelStepEvent(
		WithPregelEventInvocationID(execCtx.InvocationID),
		WithPregelEventStepNumber(step),
		WithPregelEventPhase(PregelPhaseUpdate),
		WithPregelEventTaskCount(len(updatedChannels)),
		WithPregelEventUpdatedChannels(updatedChannels),
	)
	select {
	case execCtx.EventChan <- updateEvent:
	default:
	}
}

// emitStateUpdateEvent emits the state update event.
func (e *Executor) emitStateUpdateEvent(execCtx *ExecutionContext) {
	if execCtx.EventChan == nil {
		return
	}

	execCtx.stateMutex.RLock()
	stateKeys := extractStateKeys(execCtx.State)
	stateLen := len(execCtx.State)
	execCtx.stateMutex.RUnlock()

	stateEvent := NewStateUpdateEvent(
		WithStateEventInvocationID(execCtx.InvocationID),
		WithStateEventUpdatedKeys(stateKeys),
		WithStateEventStateSize(stateLen),
	)
	select {
	case execCtx.EventChan <- stateEvent:
	default:
	}
}

// getUpdatedChannels returns a list of updated channel names.
func (e *Executor) getUpdatedChannels() []string {
	var updated []string
	for name, channel := range e.graph.getAllChannels() {
		if channel.IsAvailable() {
			updated = append(updated, name)
		}
	}
	return updated
}

// getTriggeredNodes returns the list of nodes triggered by a channel.
func (e *Executor) getTriggeredNodes(channelName string) []string {
	triggerToNodes := e.graph.getTriggerToNodes()
	if nodes, exists := triggerToNodes[channelName]; exists {
		return nodes
	}
	return nil
}

// processConditionalEdges evaluates conditional edges for a node and creates dynamic channels.
func (e *Executor) processConditionalEdges(
	ctx context.Context,
	execCtx *ExecutionContext,
	nodeID string,
	step int,
) error {
	condEdge, exists := e.graph.ConditionalEdge(nodeID)
	if !exists {
		return nil
	}

	// Evaluate the conditional function.
	execCtx.stateMutex.RLock()
	stateCopy := make(State, len(execCtx.State))
	maps.Copy(stateCopy, execCtx.State)
	execCtx.stateMutex.RUnlock()
	result, err := condEdge.Condition(ctx, stateCopy)
	if err != nil {
		return fmt.Errorf("conditional edge evaluation failed for node %s: %w", nodeID, err)
	}

	// Process the conditional result.
	return e.processConditionalResult(execCtx, condEdge, result, step)
}

// processConditionalResult processes the result of a conditional edge evaluation.
func (e *Executor) processConditionalResult(
	execCtx *ExecutionContext,
	condEdge *ConditionalEdge,
	result string,
	step int,
) error {
	target, exists := condEdge.PathMap[result]
	if !exists {
		log.Warnf("⚠️ Step %d: No target found for conditional result %v in path map", step, result)
		return nil
	}

	// Create and trigger the target channel.
	channelName := fmt.Sprintf("branch:to:%s", target)
	e.graph.addChannel(channelName, channel.BehaviorLastValue)
	e.graph.addNodeTrigger(channelName, target)

	// Trigger the target by writing to the channel.
	ch, ok := e.graph.getChannel(channelName)
	if ok && ch != nil {
		ch.Update([]any{channelUpdateMarker})
		e.emitChannelUpdateEvent(execCtx, channelName, channel.BehaviorLastValue, []string{target})
	} else {
		log.Warnf("❌ Step %d: Failed to get channel %s", step, channelName)
	}
	return nil
}<|MERGE_RESOLUTION|>--- conflicted
+++ resolved
@@ -213,25 +213,17 @@
 	if completionEvent.StateDelta == nil {
 		completionEvent.StateDelta = make(map[string][]byte)
 	}
-<<<<<<< HEAD
-	// Serialize final state under write lock to avoid concurrent map mutations (including nested maps).
-	execCtx.stateMutex.Lock()
-=======
 	// Snapshot the state under read lock to avoid concurrent map iteration
 	// while other goroutines may still append metadata.
 	execCtx.stateMutex.RLock()
 	stateSnapshot := make(State, len(execCtx.State))
->>>>>>> 7c706647
-	for key, value := range execCtx.State {
-		stateSnapshot[key] = value
-	}
+	maps.Copy(stateSnapshot, execCtx.State)
 	execCtx.stateMutex.RUnlock()
 	for key, value := range stateSnapshot {
 		if jsonData, err := json.Marshal(value); err == nil {
 			completionEvent.StateDelta[key] = jsonData
 		}
 	}
-	execCtx.stateMutex.Unlock()
 
 	select {
 	case eventChan <- completionEvent:
@@ -735,30 +727,20 @@
 // updateStateFromResult updates the execution context state from a State result.
 func (e *Executor) updateStateFromResult(execCtx *ExecutionContext, stateResult State) {
 	execCtx.stateMutex.Lock()
-<<<<<<< HEAD
 	defer execCtx.stateMutex.Unlock()
 
 	// Special handling for message-related state to preserve GraphAgent functionality.
-	// Check if this is a message state update that should use direct assignment.
 	if _, hasMessages := stateResult[StateKeyMessages]; hasMessages {
-		// For message state, use direct assignment to preserve GraphAgent's message management.
 		maps.Copy(execCtx.State, stateResult)
-	} else if e.graph != nil && e.graph.Schema() != nil {
-		// For non-message state, use schema-based updates for proper reducer handling.
+		return
+	}
+	// Use schema-based reducers when available for proper merging.
+	if e.graph != nil && e.graph.Schema() != nil {
 		execCtx.State = e.graph.Schema().ApplyUpdate(execCtx.State, stateResult)
-	} else {
-		// Fallback to direct assignment if no schema available.
-		maps.Copy(execCtx.State, stateResult)
-=======
-	// Use schema reducers when available to preserve history and merge correctly.
-	if e.graph.Schema() != nil {
-		execCtx.State = e.graph.Schema().ApplyUpdate(execCtx.State, stateResult)
-	} else {
-		for key, value := range stateResult {
-			execCtx.State[key] = value
-		}
->>>>>>> 7c706647
-	}
+		return
+	}
+	// Fallback to direct assignment if no schema available.
+	maps.Copy(execCtx.State, stateResult)
 }
 
 // handleCommandResult handles a Command result from node execution.
