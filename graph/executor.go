--- conflicted
+++ resolved
@@ -582,9 +582,11 @@
 			completionEvent.StateDelta[key] = jsonData
 		}
 	}
-<<<<<<< HEAD
 	// Always deliver completion event to consumers.
-	eventChan <- completionEvent
+	select {
+	case eventChan <- completionEvent:
+	default:
+	}
 	return nil
 }
 
@@ -625,12 +627,6 @@
 	_, err := e.checkpointSaver.Put(ctx, req)
 	if err != nil {
 		return fmt.Errorf("failed to store checkpoint: %w", err)
-=======
-
-	select {
-	case eventChan <- completionEvent:
-	default:
->>>>>>> 0985db62
 	}
 
 	return nil
@@ -894,7 +890,6 @@
 	default:
 	}
 
-<<<<<<< HEAD
 	// Check if we have nodes to execute from a resumed checkpoint stored in state
 	// This needs to be checked regardless of step number when resuming
 	execCtx.stateMutex.RLock()
@@ -927,7 +922,8 @@
 			execCtx.stateMutex.Unlock()
 			return tasks, nil
 		}
-=======
+	}
+
 	// If there are pending tasks produced by prior fan-out, schedule them first.
 	execCtx.tasksMutex.Lock()
 	if len(execCtx.pendingTasks) > 0 {
@@ -937,7 +933,6 @@
 	execCtx.tasksMutex.Unlock()
 	if len(tasks) > 0 {
 		return tasks, nil
->>>>>>> 0985db62
 	}
 
 	// Check if this is the first step (entry point).
@@ -1302,11 +1297,7 @@
 	}
 
 	// Execute the node function.
-<<<<<<< HEAD
-	result, err := e.executeNodeFunction(nodeCtx, execCtx, t.NodeID)
-=======
-	result, err := e.executeNodeFunction(ctx, execCtx, t)
->>>>>>> 0985db62
+	result, err := e.executeNodeFunction(nodeCtx, execCtx, t)
 	if err != nil {
 		// Check if this is an interrupt error
 		if IsInterruptError(err) {
@@ -1536,15 +1527,6 @@
 	if result == nil {
 		return nil
 	}
-<<<<<<< HEAD
-	// Update state with node result if it's a State.
-	if stateResult, ok := result.(State); ok {
-		e.updateStateFromResult(execCtx, stateResult)
-	} else if cmdResult, ok := result.(*Command); ok && cmdResult != nil {
-		if err := e.handleCommandResult(ctx, execCtx, cmdResult); err != nil {
-			return err
-=======
-
 	// Handle node result by concrete type.
 	fanOut := false
 	switch v := result.(type) {
@@ -1561,7 +1543,6 @@
 			if v.GoTo != "" {
 				fanOut = true
 			}
->>>>>>> 0985db62
 		}
 	case []*Command: // Fan-out commands.
 		// Fan-out: enqueue tasks with overlays.
