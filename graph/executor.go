//
// Tencent is pleased to support the open source community by making trpc-agent-go available.
//
// Copyright (C) 2025 Tencent.  All rights reserved.

// trpc-agent-go is licensed under the Apache License Version 2.0.
//
//

package graph

import (
	"context"
	"encoding/json"
	"errors"
	"fmt"
	"reflect"
	"sync"
	"time"

	"trpc.group/trpc-go/trpc-agent-go/agent"
	"trpc.group/trpc-go/trpc-agent-go/event"
	"trpc.group/trpc-go/trpc-agent-go/graph/internal/channel"
	"trpc.group/trpc-go/trpc-agent-go/log"
	"trpc.group/trpc-go/trpc-agent-go/session"
	"trpc.group/trpc-go/trpc-agent-go/telemetry/trace"
)

const (
	// AuthorGraphExecutor is the author of the graph executor.
	AuthorGraphExecutor = "graph-executor"
)

var (
	defaultChannelBufferSize = 256
	defaultMaxSteps          = 100
	defaultStepTimeout       = 30 * time.Second
)

// Executor executes a graph with the given initial state using Pregel-style BSP execution.
type Executor struct {
	graph             *Graph
	channelBufferSize int
	maxSteps          int
	stepTimeout       time.Duration
}

// ExecutorOption is a function that configures an Executor.
type ExecutorOption func(*ExecutorOptions)

// ExecutorOptions contains configuration options for creating an Executor.
type ExecutorOptions struct {
	// ChannelBufferSize is the buffer size for event channels (default: 256).
	ChannelBufferSize int
	// MaxSteps is the maximum number of steps for graph execution.
	MaxSteps int
	// StepTimeout is the timeout for each step (default: 30s).
	StepTimeout time.Duration
}

// WithChannelBufferSize sets the buffer size for event channels.
func WithChannelBufferSize(size int) ExecutorOption {
	return func(opts *ExecutorOptions) {
		opts.ChannelBufferSize = size
	}
}

// WithMaxSteps sets the maximum number of steps for graph execution.
func WithMaxSteps(maxSteps int) ExecutorOption {
	return func(opts *ExecutorOptions) {
		opts.MaxSteps = maxSteps
	}
}

// WithStepTimeout sets the timeout for each step.
func WithStepTimeout(timeout time.Duration) ExecutorOption {
	return func(opts *ExecutorOptions) {
		opts.StepTimeout = timeout
	}
}

// NewExecutor creates a new graph executor.
func NewExecutor(graph *Graph, opts ...ExecutorOption) (*Executor, error) {
	if err := graph.validate(); err != nil {
		return nil, fmt.Errorf("invalid graph: %w", err)
	}
	var options ExecutorOptions
	options.ChannelBufferSize = defaultChannelBufferSize // Default buffer size.
	options.MaxSteps = defaultMaxSteps                   // Default max steps.
	options.StepTimeout = defaultStepTimeout             // Default step timeout.
	// Apply function options.
	for _, opt := range opts {
		opt(&options)
	}
	return &Executor{
		graph:             graph,
		channelBufferSize: options.ChannelBufferSize,
		maxSteps:          options.MaxSteps,
		stepTimeout:       options.StepTimeout,
	}, nil
}

// Task represents a task to be executed in a step.
type Task struct {
	NodeID   string
	Input    any
	Writes   []channelWriteEntry
	Triggers []string
	TaskID   string
	TaskPath []string
}

// Step represents a single step in execution.
type Step struct {
	StepNumber      int
	Tasks           []*Task
	State           State
	UpdatedChannels map[string]bool
}

// Execute executes the graph with the given initial state using Pregel-style BSP execution.
func (e *Executor) Execute(
	ctx context.Context,
	initialState State,
	invocation *agent.Invocation,
) (<-chan *event.Event, error) {
	if invocation == nil {
		return nil, errors.New("invocation is nil")
	}
	ctx, span := trace.Tracer.Start(ctx, "execute_graph")
	defer span.End()
	startTime := time.Now()
	// Create event channel.
	eventChan := make(chan *event.Event, e.channelBufferSize)
	// Start execution in a goroutine.
	go func() {
		defer close(eventChan)
		if err := e.executeGraph(ctx, initialState, invocation, eventChan, startTime); err != nil {
			// Emit error event.
			errorEvent := NewPregelErrorEvent(
				WithPregelEventInvocationID(invocation.InvocationID),
				WithPregelEventStepNumber(-1),
				WithPregelEventError(err.Error()),
			)
			select {
			case eventChan <- errorEvent:
			default:
			}
		}
	}()
	return eventChan, nil
}

// executeGraph executes the graph using Pregel-style BSP execution.
func (e *Executor) executeGraph(
	ctx context.Context,
	initialState State,
	invocation *agent.Invocation,
	eventChan chan<- *event.Event,
	startTime time.Time,
) error {
	// Initialize channels with state keys.
	e.initializeChannels(initialState)

	// Initialize state with schema defaults.
	execState := e.initializeState(initialState)

	// Create execution context.
	execCtx := &ExecutionContext{
		Graph:        e.graph,
		State:        execState,
		EventChan:    eventChan,
		InvocationID: invocation.InvocationID,
	}

	// BSP execution loop.
	for step := 0; step < e.maxSteps; step++ {
		// Plan phase: determine which nodes to execute.
		tasks, err := e.planStep(execCtx, step)
		if err != nil {
			return fmt.Errorf("planning failed at step %d: %w", step, err)
		}

		if len(tasks) == 0 {
			break
		}
		// Execute phase: run all tasks concurrently.
		if err := e.executeStep(ctx, execCtx, tasks, step); err != nil {
			return fmt.Errorf("execution failed at step %d: %w", step, err)
		}
		// Update phase: process channel updates.
		if err := e.updateChannels(ctx, execCtx, step); err != nil {
			return fmt.Errorf("update failed at step %d: %w", step, err)
		}
	}
	// Emit completion event.
	completionEvent := NewGraphCompletionEvent(
		WithCompletionEventInvocationID(execCtx.InvocationID),
		WithCompletionEventFinalState(execCtx.State),
		WithCompletionEventTotalSteps(e.maxSteps),
		WithCompletionEventTotalDuration(time.Since(startTime)),
	)

	// Add final state to StateDelta for test access.
	if completionEvent.StateDelta == nil {
		completionEvent.StateDelta = make(map[string][]byte)
	}
<<<<<<< HEAD
	// Acquire read lock to safely iterate over state.
	execCtx.stateMutex.RLock()
	stateCopy := make(map[string]any)
	for key, value := range execCtx.State {
		stateCopy[key] = value
	}
	execCtx.stateMutex.RUnlock()
	// Process the copy to avoid concurrent access during JSON marshaling.
	for key, value := range stateCopy {
=======
	// Snapshot the state under read lock to avoid concurrent map iteration
	// while other goroutines may still append metadata.
	execCtx.stateMutex.RLock()
	stateSnapshot := make(State, len(execCtx.State))
	for key, value := range execCtx.State {
		stateSnapshot[key] = value
	}
	execCtx.stateMutex.RUnlock()
	for key, value := range stateSnapshot {
>>>>>>> 7c706647
		if jsonData, err := json.Marshal(value); err == nil {
			completionEvent.StateDelta[key] = jsonData
		}
	}
	select {
	case eventChan <- completionEvent:
	default:
	}
	return nil
}

// initializeState initializes the execution state with schema defaults.
func (e *Executor) initializeState(initialState State) State {
	execState := make(State)
	// Copy initial state.
	for key, value := range initialState {
		execState[key] = value
	}
	// Add schema defaults for missing fields.
	if e.graph.Schema() != nil {
		for key, field := range e.graph.Schema().Fields {
			if _, exists := execState[key]; !exists {
				// Use default function if available, otherwise provide zero value.
				if field.Default != nil {
					execState[key] = field.Default()
				} else {
					execState[key] = reflect.Zero(field.Type).Interface()
				}
			}
		}
	}
	return execState
}

// initializeChannels initializes channels with input state.
func (e *Executor) initializeChannels(state State) {
	// Create input channels for each state key.
	for key := range state {
		channelName := fmt.Sprintf("input:%s", key)
		e.graph.addChannel(channelName, channel.BehaviorLastValue)

		channel, _ := e.graph.getChannel(channelName)
		if channel != nil {
			channel.Update([]any{state[key]})
		}
	}
}

// planStep determines which nodes to execute in the current step.
func (e *Executor) planStep(execCtx *ExecutionContext, step int) ([]*Task, error) {
	var tasks []*Task

	// Emit planning step event.
	planEvent := NewPregelStepEvent(
		WithPregelEventInvocationID(execCtx.InvocationID),
		WithPregelEventStepNumber(step),
		WithPregelEventPhase(PregelPhasePlanning),
		WithPregelEventTaskCount(0),
	)
	select {
	case execCtx.EventChan <- planEvent:
	default:
	}

	// Check if this is the first step (entry point).
	if step == 0 {
		entryPoint := e.graph.EntryPoint()
		if entryPoint == "" {
			return nil, errors.New("no entry point defined")
		}

		// Acquire read lock to safely access state for task creation.
		execCtx.stateMutex.RLock()
		stateCopy := make(State, len(execCtx.State))
		for key, value := range execCtx.State {
			stateCopy[key] = value
		}
		execCtx.stateMutex.RUnlock()

		task := e.createTask(entryPoint, stateCopy, step)
		if task != nil {
			tasks = append(tasks, task)
		} else if entryPoint != End {
			log.Warnf("❌ Step %d: Failed to create task for entry point %s", step, entryPoint)
		}
	} else {
		// Plan based on channel triggers.
		tasks = e.planBasedOnChannelTriggers(execCtx, step)
	}
	return tasks, nil
}

// planBasedOnChannelTriggers creates tasks for nodes triggered by channel updates.
func (e *Executor) planBasedOnChannelTriggers(execCtx *ExecutionContext, step int) []*Task {
	var tasks []*Task
	triggerToNodes := e.graph.getTriggerToNodes()
	for channelName, nodeIDs := range triggerToNodes {
		channel, _ := e.graph.getChannel(channelName)
		if channel == nil {
			continue
		}

		if !channel.IsAvailable() {
			continue
		}
		for _, nodeID := range nodeIDs {
			task := e.createTask(nodeID, execCtx.State, step)
			if task != nil {
				tasks = append(tasks, task)
			} else if nodeID != End {
				// Don't log error for virtual end node - it's expected.
				log.Warnf("    ❌ Failed to create task for %s", nodeID)
			}
		}

		// Mark channel as consumed for this step.
		channel.Acknowledge()
	}

	return tasks
}

// createTask creates a task for a node.
func (e *Executor) createTask(nodeID string, state State, step int) *Task {
	// Handle virtual end node - it doesn't need to be executed.
	if nodeID == End {
		return nil
	}

	node, exists := e.graph.Node(nodeID)
	if !exists {
		return nil
	}

	return &Task{
		NodeID:   nodeID,
		Input:    state,
		Writes:   node.writers,
		Triggers: node.triggers,
		TaskID:   fmt.Sprintf("%s-%d", nodeID, step),
		TaskPath: []string{nodeID},
	}
}

// executeStep executes all tasks concurrently.
func (e *Executor) executeStep(
	ctx context.Context,
	execCtx *ExecutionContext,
	tasks []*Task,
	step int,
) error {
	// Emit execution step event.
	e.emitExecutionStepEvent(execCtx, tasks, step)

	// Execute tasks concurrently.
	var wg sync.WaitGroup
	results := make(chan error, len(tasks))

	for _, t := range tasks {
		wg.Add(1)
		go func(t *Task) {
			defer wg.Done()
			results <- e.executeSingleTask(ctx, execCtx, t, step)
		}(t)
	}

	// Wait for all tasks to complete.
	wg.Wait()
	close(results)

	// Check for errors.
	for err := range results {
		if err != nil {
			return err
		}
	}

	return nil
}

// emitExecutionStepEvent emits the execution step event.
func (e *Executor) emitExecutionStepEvent(execCtx *ExecutionContext, tasks []*Task, step int) {
	activeNodes := make([]string, len(tasks))
	for i, task := range tasks {
		activeNodes[i] = task.NodeID
	}

	execEvent := NewPregelStepEvent(
		WithPregelEventInvocationID(execCtx.InvocationID),
		WithPregelEventStepNumber(step),
		WithPregelEventPhase(PregelPhaseExecution),
		WithPregelEventTaskCount(len(tasks)),
		WithPregelEventActiveNodes(activeNodes),
	)
	select {
	case execCtx.EventChan <- execEvent:
	default:
	}
}

// executeSingleTask executes a single task and handles all its events.
func (e *Executor) executeSingleTask(
	ctx context.Context,
	execCtx *ExecutionContext,
	t *Task,
	step int,
) error {
	// Get node type and emit start event.
	nodeType := e.getNodeType(t.NodeID)
	execStartTime := time.Now()
	e.emitNodeStartEvent(execCtx, t.NodeID, nodeType, step, execStartTime)

	// Create callback context.
	callbackCtx := &NodeCallbackContext{
		NodeID:             t.NodeID,
		NodeName:           e.getNodeName(t.NodeID),
		NodeType:           nodeType,
		StepNumber:         step,
		ExecutionStartTime: execStartTime,
		InvocationID:       execCtx.InvocationID,
		SessionID:          e.getSessionID(execCtx),
	}

	// Get state copy for callbacks.
	execCtx.stateMutex.RLock()
	stateCopy := make(State, len(execCtx.State))
	for k, v := range execCtx.State {
		stateCopy[k] = v
	}
	// Add execution context to state so nodes can access event channel.
	stateCopy[StateKeyExecContext] = execCtx
	execCtx.stateMutex.RUnlock()

	// Add current node ID to state so nodes can access it.
	stateCopy[StateKeyCurrentNodeID] = t.NodeID

	// Get global and per-node callbacks.
	globalCallbacks, _ := stateCopy[StateKeyNodeCallbacks].(*NodeCallbacks)
	node, exists := e.graph.Node(t.NodeID)
	var perNodeCallbacks *NodeCallbacks
	if exists {
		perNodeCallbacks = node.callbacks
	}

	// Merge callbacks: global callbacks run first, then per-node callbacks.
	mergedCallbacks := e.mergeNodeCallbacks(globalCallbacks, perNodeCallbacks)

	// Run before node callbacks.
	if mergedCallbacks != nil {
		customResult, err := mergedCallbacks.RunBeforeNode(ctx, callbackCtx, stateCopy)
		if err != nil {
			e.emitNodeErrorEvent(execCtx, t.NodeID, nodeType, step, err)
			return fmt.Errorf("before node callback failed for node %s: %w", t.NodeID, err)
		}
		if customResult != nil {
			// Use custom result from callback.
			if err := e.handleNodeResult(ctx, execCtx, t, customResult); err != nil {
				return err
			}
			// Process conditional edges after node execution.
			if err := e.processConditionalEdges(ctx, execCtx, t.NodeID, step); err != nil {
				return fmt.Errorf("conditional edge processing failed for node %s: %w", t.NodeID, err)
			}
			// Emit node completion event.
			e.emitNodeCompleteEvent(execCtx, t.NodeID, nodeType, step, execStartTime)
			return nil
		}
	}

	// Execute the node function.
	result, err := e.executeNodeFunction(ctx, execCtx, t.NodeID)
	if err != nil {
		// Run on node error callbacks.
		if mergedCallbacks != nil {
			mergedCallbacks.RunOnNodeError(ctx, callbackCtx, stateCopy, err)
		}
		e.emitNodeErrorEvent(execCtx, t.NodeID, nodeType, step, err)
		return fmt.Errorf("node %s execution failed: %w", t.NodeID, err)
	}

	// Run after node callbacks.
	if mergedCallbacks != nil {
		customResult, err := mergedCallbacks.RunAfterNode(ctx, callbackCtx, stateCopy, result, nil)
		if err != nil {
			e.emitNodeErrorEvent(execCtx, t.NodeID, nodeType, step, err)
			return fmt.Errorf("after node callback failed for node %s: %w", t.NodeID, err)
		}
		if customResult != nil {
			result = customResult
		}
	}

	// Handle result and process channel writes.
	if err := e.handleNodeResult(ctx, execCtx, t, result); err != nil {
		return err
	}

	// Process conditional edges after node execution.
	if err := e.processConditionalEdges(ctx, execCtx, t.NodeID, step); err != nil {
		return fmt.Errorf("conditional edge processing failed for node %s: %w", t.NodeID, err)
	}

	// Emit node completion event.
	e.emitNodeCompleteEvent(execCtx, t.NodeID, nodeType, step, execStartTime)

	return nil
}

// getNodeType retrieves the node type for a given node ID.
func (e *Executor) getNodeType(nodeID string) NodeType {
	node, exists := e.graph.Node(nodeID)
	if !exists {
		return NodeTypeFunction // Default fallback.
	}
	return node.Type
}

// getNodeName retrieves the node name for a given node ID.
func (e *Executor) getNodeName(nodeID string) string {
	node, exists := e.graph.Node(nodeID)
	if !exists {
		return nodeID // Default to node ID if node not found.
	}
	return node.Name
}

// getSessionID retrieves the session ID from the execution context.
func (e *Executor) getSessionID(execCtx *ExecutionContext) string {
	if execCtx == nil {
		return ""
	}
	execCtx.stateMutex.RLock()
	defer execCtx.stateMutex.RUnlock()
	if sess, ok := execCtx.State[StateKeySession]; ok {
		if s, ok := sess.(*session.Session); ok && s != nil {
			return s.ID
		}
	}
	return ""
}

// mergeNodeCallbacks merges global and per-node callbacks.
// Global callbacks are executed first, followed by per-node callbacks.
// This allows per-node callbacks to override or extend global behavior.
func (e *Executor) mergeNodeCallbacks(global, perNode *NodeCallbacks) *NodeCallbacks {
	if global == nil && perNode == nil {
		return nil
	}
	if global == nil {
		return perNode
	}
	if perNode == nil {
		return global
	}

	// Create a new merged callbacks instance.
	merged := NewNodeCallbacks()

	// Add global callbacks first (they execute first).
	merged.BeforeNode = append(merged.BeforeNode, global.BeforeNode...)
	merged.AfterNode = append(merged.AfterNode, global.AfterNode...)
	merged.OnNodeError = append(merged.OnNodeError, global.OnNodeError...)

	// Add per-node callbacks (they execute after global callbacks).
	merged.BeforeNode = append(merged.BeforeNode, perNode.BeforeNode...)
	merged.AfterNode = append(merged.AfterNode, perNode.AfterNode...)
	merged.OnNodeError = append(merged.OnNodeError, perNode.OnNodeError...)

	return merged
}

// emitNodeStartEvent emits the node start event.
func (e *Executor) emitNodeStartEvent(
	execCtx *ExecutionContext,
	nodeID string,
	nodeType NodeType,
	step int,
	startTime time.Time,
) {
	if execCtx.EventChan == nil {
		return
	}

	execCtx.stateMutex.RLock()
	inputKeys := extractStateKeys(execCtx.State)

	// Extract model input for LLM nodes.
	var modelInput string
	if nodeType == NodeTypeLLM {
		if userInput, exists := execCtx.State[StateKeyUserInput]; exists {
			if input, ok := userInput.(string); ok {
				modelInput = input
			}
		}
	}

	execCtx.stateMutex.RUnlock()

	startEvent := NewNodeStartEvent(
		WithNodeEventInvocationID(execCtx.InvocationID),
		WithNodeEventNodeID(nodeID),
		WithNodeEventNodeType(nodeType),
		WithNodeEventStepNumber(step),
		WithNodeEventStartTime(startTime),
		WithNodeEventInputKeys(inputKeys),
		WithNodeEventModelInput(modelInput),
	)
	select {
	case execCtx.EventChan <- startEvent:
	default:
	}
}

// executeNodeFunction executes the actual node function.
func (e *Executor) executeNodeFunction(
	ctx context.Context, execCtx *ExecutionContext, nodeID string,
) (any, error) {
	node, exists := e.graph.Node(nodeID)
	if !exists {
		return nil, fmt.Errorf("node %s not found", nodeID)
	}
	// Execute the node with read lock on state.
	execCtx.stateMutex.RLock()
	stateCopy := make(State, len(execCtx.State))
	for k, v := range execCtx.State {
		stateCopy[k] = v
	}
	// Add execution context to state so nodes can access event channel.
	stateCopy[StateKeyExecContext] = execCtx
	// Add current node ID to state so nodes can access it.
	stateCopy[StateKeyCurrentNodeID] = nodeID
	execCtx.stateMutex.RUnlock()
	return node.Function(ctx, stateCopy)
}

// emitNodeErrorEvent emits the node error event.
func (e *Executor) emitNodeErrorEvent(
	execCtx *ExecutionContext,
	nodeID string,
	nodeType NodeType,
	step int,
	err error,
) {
	if execCtx.EventChan == nil {
		return
	}

	errorEvent := NewNodeErrorEvent(
		WithNodeEventInvocationID(execCtx.InvocationID),
		WithNodeEventNodeID(nodeID),
		WithNodeEventNodeType(nodeType),
		WithNodeEventStepNumber(step),
		WithNodeEventError(err.Error()),
	)
	select {
	case execCtx.EventChan <- errorEvent:
	default:
	}
}

// handleNodeResult handles the result from node execution.
func (e *Executor) handleNodeResult(
	ctx context.Context, execCtx *ExecutionContext, t *Task, result any,
) error {
	if result == nil {
		return nil
	}

	// Update state with node result if it's a State.
	if stateResult, ok := result.(State); ok {
		e.updateStateFromResult(execCtx, stateResult)
	} else if cmdResult, ok := result.(*Command); ok && cmdResult != nil {
		if err := e.handleCommandResult(ctx, execCtx, cmdResult); err != nil {
			return err
		}
	}

	// Process channel writes.
	if len(t.Writes) > 0 {
		e.processChannelWrites(execCtx, t.Writes)
	}

	return nil
}

// updateStateFromResult updates the execution context state from a State result.
func (e *Executor) updateStateFromResult(execCtx *ExecutionContext, stateResult State) {
	execCtx.stateMutex.Lock()
	// Use schema reducers when available to preserve history and merge correctly.
	if e.graph.Schema() != nil {
		execCtx.State = e.graph.Schema().ApplyUpdate(execCtx.State, stateResult)
	} else {
		for key, value := range stateResult {
			execCtx.State[key] = value
		}
	}
	execCtx.stateMutex.Unlock()
}

// handleCommandResult handles a Command result from node execution.
func (e *Executor) handleCommandResult(
	ctx context.Context, execCtx *ExecutionContext, cmdResult *Command,
) error {
	// Update state with command updates.
	if cmdResult.Update != nil {
		e.updateStateFromResult(execCtx, cmdResult.Update)
	}

	// Handle GoTo routing.
	if cmdResult.GoTo != "" {
		e.handleCommandRouting(ctx, execCtx, cmdResult.GoTo)
	}

	return nil
}

// handleCommandRouting handles the routing specified by a Command.
func (e *Executor) handleCommandRouting(
	ctx context.Context, execCtx *ExecutionContext, targetNode string,
) {
	// Create trigger channel for the target node (including self).
	triggerChannel := fmt.Sprintf("trigger:%s", targetNode)
	e.graph.addNodeTrigger(triggerChannel, targetNode)

	// Write to the channel to trigger the target node.
	ch, _ := e.graph.getChannel(triggerChannel)
	if ch != nil {
		ch.Update([]any{channelUpdateMarker})
	}

	// Emit channel update event.
	e.emitChannelUpdateEvent(execCtx, triggerChannel, channel.BehaviorLastValue, []string{targetNode})
}

// processChannelWrites processes the channel writes for a task.
func (e *Executor) processChannelWrites(execCtx *ExecutionContext, writes []channelWriteEntry) {
	for _, write := range writes {
		ch, _ := e.graph.getChannel(write.Channel)
		if ch != nil {
			ch.Update([]any{write.Value})

			// Emit channel update event.
			e.emitChannelUpdateEvent(execCtx, write.Channel, ch.Behavior, e.getTriggeredNodes(write.Channel))
		}
	}
}

// emitChannelUpdateEvent emits a channel update event.
func (e *Executor) emitChannelUpdateEvent(
	execCtx *ExecutionContext,
	channelName string,
	channelType channel.Behavior,
	triggeredNodes []string,
) {
	if execCtx.EventChan == nil {
		return
	}

	channelEvent := NewChannelUpdateEvent(
		WithChannelEventInvocationID(execCtx.InvocationID),
		WithChannelEventChannelName(channelName),
		WithChannelEventChannelType(channelType),
		WithChannelEventAvailable(true),
		WithChannelEventTriggeredNodes(triggeredNodes),
	)
	select {
	case execCtx.EventChan <- channelEvent:
	default:
	}
}

// emitNodeCompleteEvent emits the node completion event.
func (e *Executor) emitNodeCompleteEvent(
	execCtx *ExecutionContext,
	nodeID string,
	nodeType NodeType,
	step int,
	startTime time.Time,
) {
	if execCtx.EventChan == nil {
		return
	}

	execEndTime := time.Now()
	execCtx.stateMutex.RLock()
	outputKeys := extractStateKeys(execCtx.State)
	execCtx.stateMutex.RUnlock()

	completeEvent := NewNodeCompleteEvent(
		WithNodeEventInvocationID(execCtx.InvocationID),
		WithNodeEventNodeID(nodeID),
		WithNodeEventNodeType(nodeType),
		WithNodeEventStepNumber(step),
		WithNodeEventStartTime(startTime),
		WithNodeEventEndTime(execEndTime),
		WithNodeEventOutputKeys(outputKeys),
	)
	select {
	case execCtx.EventChan <- completeEvent:
	default:
	}
}

// updateChannels processes channel updates and emits events.
func (e *Executor) updateChannels(ctx context.Context, execCtx *ExecutionContext, step int) error {
	e.emitUpdateStepEvent(execCtx, step)
	e.emitStateUpdateEvent(execCtx)
	return nil
}

// emitUpdateStepEvent emits the update step event.
func (e *Executor) emitUpdateStepEvent(execCtx *ExecutionContext, step int) {
	updatedChannels := e.getUpdatedChannels()
	updateEvent := NewPregelStepEvent(
		WithPregelEventInvocationID(execCtx.InvocationID),
		WithPregelEventStepNumber(step),
		WithPregelEventPhase(PregelPhaseUpdate),
		WithPregelEventTaskCount(len(updatedChannels)),
		WithPregelEventUpdatedChannels(updatedChannels),
	)
	select {
	case execCtx.EventChan <- updateEvent:
	default:
	}
}

// emitStateUpdateEvent emits the state update event.
func (e *Executor) emitStateUpdateEvent(execCtx *ExecutionContext) {
	if execCtx.EventChan == nil {
		return
	}

	execCtx.stateMutex.RLock()
	stateKeys := extractStateKeys(execCtx.State)
	execCtx.stateMutex.RUnlock()

	stateEvent := NewStateUpdateEvent(
		WithStateEventInvocationID(execCtx.InvocationID),
		WithStateEventUpdatedKeys(stateKeys),
		WithStateEventStateSize(len(execCtx.State)),
	)
	select {
	case execCtx.EventChan <- stateEvent:
	default:
	}
}

// getUpdatedChannels returns a list of updated channel names.
func (e *Executor) getUpdatedChannels() []string {
	var updated []string
	for name, channel := range e.graph.getAllChannels() {
		if channel.IsAvailable() {
			updated = append(updated, name)
		}
	}
	return updated
}

// getTriggeredNodes returns the list of nodes triggered by a channel.
func (e *Executor) getTriggeredNodes(channelName string) []string {
	triggerToNodes := e.graph.getTriggerToNodes()
	if nodes, exists := triggerToNodes[channelName]; exists {
		return nodes
	}
	return nil
}

// processConditionalEdges evaluates conditional edges for a node and creates dynamic channels.
func (e *Executor) processConditionalEdges(
	ctx context.Context,
	execCtx *ExecutionContext,
	nodeID string,
	step int,
) error {
	condEdge, exists := e.graph.ConditionalEdge(nodeID)
	if !exists {
		return nil
	}

	// Evaluate the conditional function.
	result, err := condEdge.Condition(ctx, execCtx.State)
	if err != nil {
		return fmt.Errorf("conditional edge evaluation failed for node %s: %w", nodeID, err)
	}

	// Process the conditional result.
	return e.processConditionalResult(execCtx, condEdge, result, step)
}

// processConditionalResult processes the result of a conditional edge evaluation.
func (e *Executor) processConditionalResult(
	execCtx *ExecutionContext,
	condEdge *ConditionalEdge,
	result string,
	step int,
) error {
	target, exists := condEdge.PathMap[result]
	if !exists {
		log.Warnf("⚠️ Step %d: No target found for conditional result %v in path map", step, result)
		return nil
	}

	// Create and trigger the target channel.
	channelName := fmt.Sprintf("branch:to:%s", target)
	e.graph.addChannel(channelName, channel.BehaviorLastValue)
	e.graph.addNodeTrigger(channelName, target)

	// Trigger the target by writing to the channel.
	ch, ok := e.graph.getChannel(channelName)
	if ok && ch != nil {
		ch.Update([]any{channelUpdateMarker})
		e.emitChannelUpdateEvent(execCtx, channelName, channel.BehaviorLastValue, []string{target})
	} else {
		log.Warnf("❌ Step %d: Failed to get channel %s", step, channelName)
	}
	return nil
}<|MERGE_RESOLUTION|>--- conflicted
+++ resolved
@@ -205,17 +205,6 @@
 	if completionEvent.StateDelta == nil {
 		completionEvent.StateDelta = make(map[string][]byte)
 	}
-<<<<<<< HEAD
-	// Acquire read lock to safely iterate over state.
-	execCtx.stateMutex.RLock()
-	stateCopy := make(map[string]any)
-	for key, value := range execCtx.State {
-		stateCopy[key] = value
-	}
-	execCtx.stateMutex.RUnlock()
-	// Process the copy to avoid concurrent access during JSON marshaling.
-	for key, value := range stateCopy {
-=======
 	// Snapshot the state under read lock to avoid concurrent map iteration
 	// while other goroutines may still append metadata.
 	execCtx.stateMutex.RLock()
@@ -225,7 +214,6 @@
 	}
 	execCtx.stateMutex.RUnlock()
 	for key, value := range stateSnapshot {
->>>>>>> 7c706647
 		if jsonData, err := json.Marshal(value); err == nil {
 			completionEvent.StateDelta[key] = jsonData
 		}
