--- conflicted
+++ resolved
@@ -1242,11 +1242,9 @@
 	// any in-place state changes made by before-node callbacks.
 	t.Input = stateCopy
 
-<<<<<<< HEAD
 	// Optional: attempt cache lookup based on sanitized task input.
 	var (
 		result   any
-		err      error
 		cacheHit bool
 	)
 
@@ -1256,12 +1254,46 @@
 			if keyBytes, kerr := pol.KeyFunc(sanitized); kerr == nil {
 				ns := buildCacheNamespace(t.NodeID)
 				if cached, ok := c.Get(ns, string(keyBytes)); ok {
-					// Cache hit: skip node execution and callbacks; use cached result.
+					// Cache hit: skip node execution; use cached result.
 					result = cached
 					cacheHit = true
 				}
 			}
-=======
+		}
+	}
+
+	if cacheHit {
+		// Run after node callbacks on cache hit.
+		if res, err := e.runAfterCallbacks(
+			ctx, invocation, mergedCallbacks, callbackCtx, stateCopy, result,
+			execCtx, t.NodeID, nodeType, step,
+		); err != nil {
+			return err
+		} else if res != nil {
+			result = res
+		}
+
+		// Handle result and process channel writes.
+		routed, herr := e.handleNodeResult(ctx, invocation, execCtx, t, result)
+		if herr != nil {
+			return herr
+		}
+
+		// Update versions seen for this node after successful execution.
+		e.updateVersionsSeen(execCtx, t.NodeID, t.Triggers)
+
+		// Process conditional edges after node execution.
+		if !routed {
+			if perr := e.processConditionalEdges(ctx, invocation, execCtx, t.NodeID, step); perr != nil {
+				return fmt.Errorf("conditional edge processing failed for node %s: %w", t.NodeID, perr)
+			}
+		}
+
+		// Emit node completion event with cache-hit metadata.
+		e.emitNodeCompleteEvent(ctx, invocation, execCtx, t.NodeID, nodeType, step, nodeStart, true)
+		return nil
+	}
+
 	// Package execution context into a struct to reduce parameter count.
 	nodeCtx := &nodeExecutionContext{
 		nodeType:        nodeType,
@@ -1272,7 +1304,7 @@
 		mergedCallbacks: mergedCallbacks,
 	}
 
-	// Execute with retry logic.
+	// Execute with retry logic (emits completion event downstream on success).
 	return e.executeTaskWithRetry(ctx, invocation, execCtx, t, step, nodeCtx)
 }
 
@@ -1309,55 +1341,8 @@
 		if err == nil {
 			// Handle successful execution.
 			return e.finalizeSuccessfulExecution(ctx, invocation, execCtx, t, result, step, nodeCtx)
->>>>>>> 5e582b5d
-		}
-	}
-
-	if !cacheHit {
-		// Execute the node function on cache miss.
-		result, err = e.executeNodeFunction(nodeCtx, execCtx, t)
-		if err != nil {
-			// Check if this is an interrupt error
-			if IsInterruptError(err) {
-				// For interrupt errors, we need to set the node ID and task ID
-				if interrupt, ok := GetInterruptError(err); ok {
-					interrupt.NodeID = t.NodeID
-					interrupt.TaskID = t.NodeID // Use NodeID as TaskID for now
-					interrupt.Step = step
-				}
-				return err // Return interrupt error directly without wrapping
-			}
-
-<<<<<<< HEAD
-			// Run on node error callbacks.
-			if mergedCallbacks != nil {
-				mergedCallbacks.RunOnNodeError(ctx, callbackCtx, stateCopy, err)
-			}
-			e.emitNodeErrorEvent(ctx, invocation, execCtx, t.NodeID, nodeType, step, err)
-			return fmt.Errorf("node %s execution failed: %w", t.NodeID, err)
-		}
-
-		// Run after node callbacks.
-		if res, err := e.runAfterCallbacks(
-			ctx, invocation, mergedCallbacks, callbackCtx, stateCopy, result,
-			execCtx, t.NodeID, nodeType, step,
-		); err != nil {
-			return err
-		} else if res != nil {
-			result = res
-		}
-
-		// Store into cache if configured
-		if c := e.graph.Cache(); c != nil {
-			if pol := e.getEffectiveCachePolicy(t.NodeID); pol != nil && pol.KeyFunc != nil {
-				sanitized := sanitizeForCacheKey(t.Input)
-				if keyBytes, kerr := pol.KeyFunc(sanitized); kerr == nil {
-					ns := buildCacheNamespace(t.NodeID)
-					c.Set(ns, string(keyBytes), result, pol.TTL)
-				}
-			}
-		}
-=======
+		}
+
 		// Check if should retry.
 		retryCtx := &retryContext{
 			attempt:    attempt,
@@ -1399,7 +1384,6 @@
 		return aerr
 	} else if res != nil {
 		result = res
->>>>>>> 5e582b5d
 	}
 
 	// Handle result and process channel writes.
@@ -1417,14 +1401,9 @@
 			return fmt.Errorf("conditional edge processing failed for node %s: %w", t.NodeID, perr)
 		}
 	}
-<<<<<<< HEAD
-	// Emit node completion event.
-	e.emitNodeCompleteEvent(ctx, invocation, execCtx, t.NodeID, nodeType, step, nodeStart, cacheHit)
-=======
->>>>>>> 5e582b5d
-
-	// Emit node completion event for the overall node run.
-	e.emitNodeCompleteEvent(ctx, invocation, execCtx, t.NodeID, nodeCtx.nodeType, step, nodeCtx.nodeStart)
+
+	// Emit node completion event for the overall node run (no cache hit).
+	e.emitNodeCompleteEvent(ctx, invocation, execCtx, t.NodeID, nodeCtx.nodeType, step, nodeCtx.nodeStart, false)
 	return nil
 }
 
