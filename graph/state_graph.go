//
// Tencent is pleased to support the open source community by making trpc-agent-go available.
//
// Copyright (C) 2025 Tencent.  All rights reserved.
//
// trpc-agent-go is licensed under the Apache License Version 2.0.
//
//

package graph

import (
	"context"
	"encoding/json"
	"errors"
	"fmt"
	"reflect"
	"time"

	"github.com/google/uuid"
	"go.opentelemetry.io/otel/attribute"
	oteltrace "go.opentelemetry.io/otel/trace"

	"trpc.group/trpc-go/trpc-agent-go/agent"
	"trpc.group/trpc-go/trpc-agent-go/event"
	"trpc.group/trpc-go/trpc-agent-go/graph/internal/channel"
	stateinject "trpc.group/trpc-go/trpc-agent-go/internal/state"
	itelemetry "trpc.group/trpc-go/trpc-agent-go/internal/telemetry"
	itool "trpc.group/trpc-go/trpc-agent-go/internal/tool"
	"trpc.group/trpc-go/trpc-agent-go/log"
	"trpc.group/trpc-go/trpc-agent-go/model"
	"trpc.group/trpc-go/trpc-agent-go/session"
	"trpc.group/trpc-go/trpc-agent-go/telemetry/trace"
	"trpc.group/trpc-go/trpc-agent-go/tool"
)

// StateGraph provides a fluent interface for building graphs.
// This is the primary public API for creating executable graphs.
//
// StateGraph provides:
//   - Type-safe state management with schemas and reducers
//   - Conditional routing and dynamic node execution
//   - Command support for combined state updates and routing
//
// Example usage:
//
//	schema := NewStateSchema().AddField("counter", StateField{...})
//	graph, err := NewStateGraph(schema).
//	  AddNode("increment", incrementFunc).
//	  SetEntryPoint("increment").
//	  SetFinishPoint("increment").
//	  Compile()
//
// The compiled Graph can then be executed with NewExecutor(graph).
type StateGraph struct {
	graph *Graph
}

// NewStateGraph creates a new graph builder with the given state schema.
func NewStateGraph(schema *StateSchema) *StateGraph {
	return &StateGraph{
		graph: New(schema),
	}
}

// Option is a function that configures a Node.
type Option func(*Node)

// WithName sets the name of the node.
func WithName(name string) Option {
	return func(node *Node) {
		node.Name = name
	}
}

// WithDescription sets the description of the node.
func WithDescription(description string) Option {
	return func(node *Node) {
		node.Description = description
	}
}

// WithNodeType sets the type of the node.
func WithNodeType(nodeType NodeType) Option {
	return func(node *Node) {
		node.Type = nodeType
	}
}

// WithToolSets sets the tool sets for the node.
func WithToolSets(toolSets []tool.ToolSet) Option {
	return func(node *Node) {
		node.toolSets = toolSets
	}
}

<<<<<<< HEAD
// WithNodeCachePolicy sets a cache policy for this node.
// When set, the executor will attempt to cache the node's final result using this policy.
func WithNodeCachePolicy(policy *CachePolicy) Option {
	return func(node *Node) {
		node.cachePolicy = policy
=======
// WithRetryPolicy sets retry policies for the node. Policies are evaluated
// in order when an error occurs to determine whether to retry and what
// backoff to apply. Passing multiple policies allows matching by different
// conditions (e.g., network vs. HTTP status).
func WithRetryPolicy(policies ...RetryPolicy) Option {
	return func(node *Node) {
		if len(policies) == 0 {
			return
		}
		node.retryPolicies = append(node.retryPolicies, policies...)
>>>>>>> 5e582b5d
	}
}

// WithGenerationConfig sets the generation config for an LLM node.
// Effective only for nodes added via AddLLMNode.
func WithGenerationConfig(cfg model.GenerationConfig) Option {
	return func(node *Node) {
		c := cfg
		node.llmGenerationConfig = &c
	}
}

// WithDestinations declares potential dynamic routing targets for a node.
// This is used for static validation (existence) and visualization only.
// It does not influence runtime execution.
func WithDestinations(dests map[string]string) Option {
	return func(node *Node) {
		if node.destinations == nil {
			node.destinations = make(map[string]string)
		}
		for k, v := range dests {
			node.destinations[k] = v
		}
	}
}

// WithPreNodeCallback sets a callback that will be executed before this specific node.
// This callback is specific to this node and will be executed in addition to any global callbacks.
func WithPreNodeCallback(callback BeforeNodeCallback) Option {
	return func(node *Node) {
		if node.callbacks == nil {
			node.callbacks = NewNodeCallbacks()
		}
		node.callbacks.RegisterBeforeNode(callback)
	}
}

// WithPostNodeCallback sets a callback that will be executed after this specific node.
// This callback is specific to this node and will be executed in addition to any global callbacks.
func WithPostNodeCallback(callback AfterNodeCallback) Option {
	return func(node *Node) {
		if node.callbacks == nil {
			node.callbacks = NewNodeCallbacks()
		}
		node.callbacks.RegisterAfterNode(callback)
	}
}

// WithNodeErrorCallback sets a callback that will be executed when this specific node fails.
// This callback is specific to this node and will be executed in addition to any global callbacks.
func WithNodeErrorCallback(callback OnNodeErrorCallback) Option {
	return func(node *Node) {
		if node.callbacks == nil {
			node.callbacks = NewNodeCallbacks()
		}
		node.callbacks.RegisterOnNodeError(callback)
	}
}

// WithNodeCallbacks sets multiple callbacks for this specific node.
// This allows setting multiple callbacks at once for convenience.
func WithNodeCallbacks(callbacks *NodeCallbacks) Option {
	return func(node *Node) {
		if node.callbacks == nil {
			node.callbacks = NewNodeCallbacks()
		}
		// Merge the provided callbacks with existing ones
		if callbacks != nil {
			node.callbacks.BeforeNode = append(node.callbacks.BeforeNode, callbacks.BeforeNode...)
			node.callbacks.AfterNode = append(node.callbacks.AfterNode, callbacks.AfterNode...)
			node.callbacks.OnNodeError = append(node.callbacks.OnNodeError, callbacks.OnNodeError...)
		}
	}
}

// WithToolCallbacks sets multiple callbacks for this specific node.
// This allows setting tool callbacks directly on the node.
// It's effect just for tool node.
func WithToolCallbacks(callbacks *tool.Callbacks) Option {
	return func(node *Node) {
		node.toolCallbacks = callbacks
	}
}

// WithAgentNodeEventCallback sets a callback that will be executed when an agent event is emitted.
// This callback is specific to this node and will be executed in addition to any global callbacks.
func WithAgentNodeEventCallback(callback AgentEventCallback) Option {
	return func(node *Node) {
		if node.callbacks == nil {
			node.callbacks = NewNodeCallbacks()
		}
		node.callbacks.AgentEvent = append(node.callbacks.AgentEvent, callback)
	}
}

// Subgraph I/O mapping and scope utilities

// SubgraphResult captures a subgraph's outputs exposed to the parent mapper.
// RawStateDelta provides the original serialized final-state snapshot map coming
// from the subgraph's terminal graph.execution event. Callers can decode values
// with custom types if needed. Note that FinalState is reconstructed by JSON
// decoding, which may coerce numbers to float64 and complex structures to
// map[string]any.
type SubgraphResult struct {
	LastResponse  string
	FinalState    State
	RawStateDelta map[string][]byte
}

// SubgraphInputMapper projects parent state into child runtime state.
// The returned state replaces the runtime state passed to the child.
type SubgraphInputMapper func(parent State) State

// SubgraphOutputMapper converts subgraph results into parent state updates.
// Returning nil or an empty State means "no updates" will be applied.
// Note: Prefer returning nil when there are no updates to write back;
// this reads clearer and is equivalent to applying an empty update.
type SubgraphOutputMapper func(parent State, result SubgraphResult) State

// WithSubgraphInputMapper sets a mapper used to build the child runtime state.
func WithSubgraphInputMapper(f SubgraphInputMapper) Option {
	return func(node *Node) {
		node.agentInputMapper = f
	}
}

// WithSubgraphOutputMapper sets a mapper that writes subgraph outputs back to parent state.
func WithSubgraphOutputMapper(f SubgraphOutputMapper) Option {
	return func(node *Node) {
		node.agentOutputMapper = f
	}
}

// WithSubgraphIsolatedMessages toggles seeding of session messages to the child.
// When true, the child GraphAgent runs with include_contents=none.
// Docs note: This effectively sets CfgKeyIncludeContents="none" in the child
// runtime state so the child does not inject session history and only sees the
// projected input from the parent.
func WithSubgraphIsolatedMessages(isolate bool) Option {
	return func(node *Node) {
		node.agentIsolatedMessages = isolate
	}
}

// WithSubgraphEventScope customizes the child invocation's filter scope segment.
// Docs note: Scope may be hierarchical (can include '/'). If empty, it
// defaults to the child agent name. The final filterKey becomes
// parent/scope/<uuid>.
func WithSubgraphEventScope(scope string) Option {
	return func(node *Node) {
		node.agentEventScope = scope
	}
}

// WithModelCallbacks sets the model callbacks for LLM node.
func WithModelCallbacks(callbacks *model.Callbacks) Option {
	return func(node *Node) {
		node.modelCallbacks = callbacks
	}
}

// AddNode adds a node with the given ID and function.
// The name and description of the node can be set with the options.
// This automatically sets up Pregel-style channel configuration.
func (sg *StateGraph) AddNode(id string, function NodeFunc, opts ...Option) *StateGraph {
	node := &Node{
		ID:       id,
		Name:     id,
		Function: function,
		Type:     NodeTypeFunction, // Default to function type
	}
	for _, opt := range opts {
		opt(node)
	}
	sg.graph.addNode(node)

	// Automatically set up Pregel-style configuration
	// Create a trigger channel for this node
	triggerChannel := fmt.Sprintf("trigger:%s", id)
	sg.graph.addChannel(triggerChannel, channel.BehaviorLastValue)
	sg.graph.addNodeTriggerChannel(id, triggerChannel)

	return sg
}

// AddLLMNode adds a node that uses the model package directly.
func (sg *StateGraph) AddLLMNode(
	id string,
	model model.Model,
	instruction string,
	tools map[string]tool.Tool,
	opts ...Option,
) *StateGraph {
	node := &Node{}
	for _, opt := range opts {
		opt(node)
	}
	// Build LLM-specific options from node config
	llmOptsForFunc := []LLMNodeFuncOption{WithLLMNodeID(id), WithLLMToolSets(node.toolSets)}
	if node.llmGenerationConfig != nil {
		llmOptsForFunc = append(llmOptsForFunc, WithLLMGenerationConfig(*node.llmGenerationConfig))
	}
	llmNodeFunc := NewLLMNodeFunc(model, instruction, tools, llmOptsForFunc...)
	// Add LLM node type option
	llmOpts := append([]Option{WithNodeType(NodeTypeLLM)}, opts...)
	sg.AddNode(id, llmNodeFunc, llmOpts...)
	return sg
}

// AddToolsNode adds a node that uses the tools package directly.
func (sg *StateGraph) AddToolsNode(
	id string,
	tools map[string]tool.Tool,
	opts ...Option,
) *StateGraph {
	toolsNodeFunc := NewToolsNodeFunc(tools, opts...)
	// Add tool node type option
	toolOpts := append([]Option{WithNodeType(NodeTypeTool)}, opts...)
	sg.AddNode(id, toolsNodeFunc, toolOpts...)
	return sg
}

// AddAgentNode adds a node that uses a sub-agent by name.
// The agent name should correspond to a sub-agent in the GraphAgent's sub-agent list.
func (sg *StateGraph) AddAgentNode(
	id string,
	opts ...Option,
) *StateGraph {
	agentNodeFunc := NewAgentNodeFunc(id, opts...)
	// Add agent node type option.
	agentOpts := append([]Option{WithNodeType(NodeTypeAgent)}, opts...)
	sg.AddNode(id, agentNodeFunc, agentOpts...)
	return sg
}

// AddSubgraphNode is a sugar alias of AddAgentNode to emphasize subgraph semantics.
func (sg *StateGraph) AddSubgraphNode(id string, opts ...Option) *StateGraph {
	return sg.AddAgentNode(id, opts...)
}

// channelUpdateMarker value for marking channel updates.
const channelUpdateMarker = "update"

// AddEdge adds a normal edge between two nodes.
// This automatically sets up Pregel-style channel configuration.
func (sg *StateGraph) AddEdge(from, to string) *StateGraph {
	edge := &Edge{
		From: from,
		To:   to,
	}
	sg.graph.addEdge(edge)
	// Automatically set up Pregel-style channel for the edge.
	channelName := fmt.Sprintf("branch:to:%s", to)
	sg.graph.addChannel(channelName, channel.BehaviorLastValue)
	// Set up trigger relationship (node subscribes) and trigger mapping.
	sg.graph.addNodeTriggerChannel(to, channelName)
	sg.graph.addNodeTrigger(channelName, to)
	// Add writer to source node.
	writer := channelWriteEntry{
		Channel: channelName,
		Value:   channelUpdateMarker, // Non-nil sentinel to mark update.
	}
	sg.graph.addNodeWriter(from, writer)
	return sg
}

// AddConditionalEdges adds conditional routing from a node.
func (sg *StateGraph) AddConditionalEdges(
	from string,
	condition ConditionalFunc,
	pathMap map[string]string,
) *StateGraph {
	condEdge := &ConditionalEdge{
		From:      from,
		Condition: condition,
		PathMap:   pathMap,
	}
	sg.graph.addConditionalEdge(condEdge)
	return sg
}

// AddToolsConditionalEdges adds conditional routing from a LLM node to a tools node.
// If the last message has tool calls, route to the tools node.
// Otherwise, route to the fallback node.
func (sg *StateGraph) AddToolsConditionalEdges(
	fromLLMNode string,
	toToolsNode string,
	fallbackNode string,
) *StateGraph {
	condition := func(ctx context.Context, state State) (string, error) {
		if msgs, ok := state[StateKeyMessages].([]model.Message); ok {
			if len(msgs) > 0 {
				if len(msgs[len(msgs)-1].ToolCalls) > 0 {
					return toToolsNode, nil
				}
			}
		}
		return fallbackNode, nil
	}
	condEdge := &ConditionalEdge{
		From:      fromLLMNode,
		Condition: condition,
		PathMap: map[string]string{
			toToolsNode:  toToolsNode,
			fallbackNode: fallbackNode,
		},
	}
	sg.graph.addConditionalEdge(condEdge)
	return sg
}

// SetEntryPoint sets the entry point of the graph.
// This is equivalent to addEdge(Start, nodeId).
func (sg *StateGraph) SetEntryPoint(nodeID string) *StateGraph {
	sg.graph.setEntryPoint(nodeID)
	// Also add an edge from Start to make it explicit
	sg.AddEdge(Start, nodeID)
	return sg
}

// SetFinishPoint adds an edge from the node to End.
// This is equivalent to addEdge(nodeId, End).
func (sg *StateGraph) SetFinishPoint(nodeID string) *StateGraph {
	sg.AddEdge(nodeID, End)
	return sg
}

// Compile compiles the graph and returns it for execution.
func (sg *StateGraph) Compile() (*Graph, error) {
	if err := sg.graph.validate(); err != nil {
		return nil, fmt.Errorf("invalid graph: %w", err)
	}
	return sg.graph, nil
}

// WithNodeCallbacks adds node callbacks to the graph state schema.
// This allows users to register callbacks that will be executed during node execution.
func (sg *StateGraph) WithNodeCallbacks(callbacks *NodeCallbacks) *StateGraph {
	sg.graph.schema.AddField(StateKeyNodeCallbacks, StateField{
		Type:    reflect.TypeOf(&NodeCallbacks{}),
		Reducer: DefaultReducer,
		Default: func() any { return callbacks },
	})
	return sg
}

// WithCache sets the graph-level cache implementation.
func (sg *StateGraph) WithCache(cache Cache) *StateGraph {
	if cache != nil {
		sg.graph.setCache(cache)
	}
	return sg
}

// WithCachePolicy sets the default cache policy for all nodes (can be overridden per-node).
func (sg *StateGraph) WithCachePolicy(policy *CachePolicy) *StateGraph {
	sg.graph.setCachePolicy(policy)
	return sg
}

// ClearCache clears caches for the specified nodes. If nodes is empty, it clears all nodes currently in the graph.
func (sg *StateGraph) ClearCache(nodes ...string) *StateGraph {
	if len(nodes) == 0 {
		// collect all nodes
		var all []string
		sg.graph.mu.RLock()
		for id := range sg.graph.nodes {
			all = append(all, id)
		}
		sg.graph.mu.RUnlock()
		sg.graph.clearCacheForNodes(all)
		return sg
	}
	sg.graph.clearCacheForNodes(nodes)
	return sg
}

// MustCompile compiles the graph or panics if invalid.
func (sg *StateGraph) MustCompile() *Graph {
	graph, err := sg.Compile()
	if err != nil {
		panic(err)
	}
	return graph
}

// LLMNodeFuncOption is a function that configures the LLM node function.
type LLMNodeFuncOption func(*llmRunner)

// WithLLMNodeID sets the node ID for the LLM node function.
func WithLLMNodeID(nodeID string) LLMNodeFuncOption {
	return func(runner *llmRunner) {
		runner.nodeID = nodeID
	}
}

// WithLLMToolSets sets the tool sets for the LLM node function.
func WithLLMToolSets(toolSets []tool.ToolSet) LLMNodeFuncOption {
	return func(runner *llmRunner) {
		if runner.tools == nil {
			runner.tools = make(map[string]tool.Tool)
		}
		for _, toolSet := range toolSets {
			// Create named toolset wrapper to avoid name conflicts
			namedToolSet := itool.NewNamedToolSet(toolSet)
			for _, t := range namedToolSet.Tools(context.Background()) {
				if _, ok := runner.tools[t.Declaration().Name]; ok {
					log.Warnf("tool %s already exists at %s toolset, will be overridden", t.Declaration().Name, toolSet.Name())
				}
				runner.tools[t.Declaration().Name] = t
			}
		}
	}
}

// WithLLMGenerationConfig sets the generation configuration for the LLM runner.
func WithLLMGenerationConfig(cfg model.GenerationConfig) LLMNodeFuncOption {
	return func(runner *llmRunner) {
		runner.generationConfig = cfg
	}
}

// NewLLMNodeFunc creates a NodeFunc that uses the model package directly.
// This implements LLM node functionality using the model package interface.
func NewLLMNodeFunc(
	llmModel model.Model,
	instruction string,
	tools map[string]tool.Tool,
	opts ...LLMNodeFuncOption,
) NodeFunc {
	runner := &llmRunner{
		llmModel:         llmModel,
		instruction:      instruction,
		tools:            tools,
		generationConfig: model.GenerationConfig{Stream: true},
	}
	for _, opt := range opts {
		opt(runner)
	}
	return func(ctx context.Context, state State) (any, error) {
		ctx, span := trace.Tracer.Start(ctx, itelemetry.SpanNameCallLLM)
		defer span.End()
		result, err := runner.execute(ctx, state, span)
		if err != nil {
			span.SetAttributes(attribute.String("trpc.go.agent.error", err.Error()))
			return nil, fmt.Errorf("failed to run model: %w", err)
		}
		return result, nil
	}
}

// llmRunner encapsulates LLM execution dependencies to avoid long parameter
// lists.
type llmRunner struct {
	llmModel         model.Model
	instruction      string
	tools            map[string]tool.Tool
	nodeID           string
	generationConfig model.GenerationConfig
}

// execute implements the three-stage rule for LLM execution.
func (r *llmRunner) execute(ctx context.Context, state State, span oteltrace.Span) (any, error) {
	if v, ok := state[StateKeyOneShotMessages].([]model.Message); ok && len(v) > 0 {
		return r.executeOneShotStage(ctx, state, v, span)
	}
	if userInput, exists := state[StateKeyUserInput]; exists {
		if input, ok := userInput.(string); ok && input != "" {
			return r.executeUserInputStage(ctx, state, input, span)
		}
	}
	return r.executeHistoryStage(ctx, state, span)
}

func (r *llmRunner) executeOneShotStage(
	ctx context.Context,
	state State,
	oneShotMsgs []model.Message,
	span oteltrace.Span,
) (any, error) {
	instr := r.processInstruction(state)
	used := ensureSystemHead(oneShotMsgs, instr)
	result, err := r.executeModel(ctx, state, used, span, instr)
	if err != nil {
		return nil, err
	}
	var ops []MessageOp
	if len(used) > 0 && used[len(used)-1].Role == model.RoleUser {
		ops = append(ops, ReplaceLastUser{Content: used[len(used)-1].Content})
	}
	asst := extractAssistantMessage(result)
	if asst != nil {
		ops = append(ops, AppendMessages{Items: []model.Message{*asst}})
	}
	return State{
		StateKeyMessages:        ops,
		StateKeyOneShotMessages: []model.Message(nil), // Clear one-shot messages after execution.
		StateKeyLastResponse:    asst.Content,
		StateKeyNodeResponses: map[string]any{
			r.nodeID: asst.Content,
		},
	}, nil
}

func (r *llmRunner) executeUserInputStage(
	ctx context.Context, state State, userInput string, span oteltrace.Span,
) (any, error) {
	var history []model.Message
	if msgData, exists := state[StateKeyMessages]; exists {
		if msgs, ok := msgData.([]model.Message); ok {
			history = msgs
		}
	}
	instr := r.processInstruction(state)
	used := ensureSystemHead(history, instr)
	var ops []MessageOp
	if len(used) > 0 && used[len(used)-1].Role == model.RoleUser {
		if used[len(used)-1].Content != userInput {
			used[len(used)-1] = model.NewUserMessage(userInput)
			ops = append(ops, ReplaceLastUser{Content: userInput})
		}
	} else {
		used = append(used, model.NewUserMessage(userInput))
		ops = append(ops, AppendMessages{Items: []model.Message{model.NewUserMessage(userInput)}})
	}
	result, err := r.executeModel(ctx, state, used, span, instr)
	if err != nil {
		return nil, err
	}
	asst := extractAssistantMessage(result)
	if asst != nil {
		ops = append(ops, AppendMessages{Items: []model.Message{*asst}})
	}
	return State{
		StateKeyMessages:     ops,
		StateKeyUserInput:    "", // Clear user input after execution.
		StateKeyLastResponse: asst.Content,
		StateKeyNodeResponses: map[string]any{
			r.nodeID: asst.Content,
		},
	}, nil
}

func (r *llmRunner) executeHistoryStage(ctx context.Context, state State, span oteltrace.Span) (any, error) {
	var history []model.Message
	if msgData, exists := state[StateKeyMessages]; exists {
		if msgs, ok := msgData.([]model.Message); ok {
			history = msgs
		}
	}
	instr := r.processInstruction(state)
	used := ensureSystemHead(history, instr)
	result, err := r.executeModel(ctx, state, used, span, instr)
	if err != nil {
		return nil, err
	}
	asst := extractAssistantMessage(result)
	if asst != nil {
		return State{
			StateKeyMessages:     AppendMessages{Items: []model.Message{*asst}},
			StateKeyLastResponse: asst.Content,
			StateKeyNodeResponses: map[string]any{
				r.nodeID: asst.Content,
			},
		}, nil
	}
	return nil, nil
}

func (r *llmRunner) executeModel(
	ctx context.Context,
	state State,
	messages []model.Message,
	span oteltrace.Span,
	instructionUsed string,
) (any, error) {
	request := &model.Request{
		Messages:         messages,
		Tools:            r.tools,
		GenerationConfig: r.generationConfig,
	}
	invocationID, sessionID, eventChan := extractExecutionContext(state)
	modelCallbacks, _ := state[StateKeyModelCallbacks].(*model.Callbacks)
	var nodeID string
	if nodeIDData, exists := state[StateKeyCurrentNodeID]; exists {
		if id, ok := nodeIDData.(string); ok {
			nodeID = id
		}
	}
	// Build model input metadata from the original state and instruction
	// so events accurately reflect both instruction and user input.
	modelInput := extractModelInput(state, instructionUsed)
	startTime := time.Now()
	modelName := getModelName(r.llmModel)
	emitModelStartEvent(ctx, eventChan, invocationID, modelName, nodeID, modelInput, startTime)
	result, err := executeModelWithEvents(ctx, modelExecutionConfig{
		ModelCallbacks: modelCallbacks,
		LLMModel:       r.llmModel,
		Request:        request,
		EventChan:      eventChan,
		InvocationID:   invocationID,
		SessionID:      sessionID,
		Span:           span,
		NodeID:         nodeID,
	})
	endTime := time.Now()
	var modelOutput string
	if err == nil && result != nil {
		if finalResponse, ok := result.(*model.Response); ok && len(finalResponse.Choices) > 0 {
			modelOutput = finalResponse.Choices[0].Message.Content
		}
	}
	emitModelCompleteEvent(ctx, eventChan, invocationID, modelName, nodeID, modelInput, modelOutput, startTime, endTime, err)
	return result, err
}

// processInstruction resolves placeholder variables in the instruction using
// the session state present in the graph state (if any). It supports keys like
// {user:...}, {app:...}, and optional suffix {?} consistent with llmagent.
func (r *llmRunner) processInstruction(state State) string {
	instr := r.instruction
	if instr == "" {
		return instr
	}
	// Extract session from graph state.
	if sessVal, ok := state[StateKeySession]; ok {
		if sess, ok := sessVal.(*session.Session); ok && sess != nil {
			// Build a minimal invocation carrying only the session for injection.
			inv := agent.NewInvocation(agent.WithInvocationSession(sess))
			if injected, err := stateinject.InjectSessionState(instr, inv); err == nil {
				return injected
			}
		}
	}
	return instr
}

// extractAssistantMessage extracts the assistant message from model result.
func extractAssistantMessage(result any) *model.Message {
	if result == nil {
		return nil
	}
	if response, ok := result.(*model.Response); ok && len(response.Choices) > 0 {
		return &response.Choices[0].Message
	}
	return nil
}

// ensureSystemHead ensures system prompt is at the head if provided.
func ensureSystemHead(in []model.Message, sys string) []model.Message {
	if sys == "" {
		return in
	}
	if len(in) > 0 && in[0].Role == model.RoleSystem {
		return in
	}
	out := make([]model.Message, 0, len(in)+1)
	out = append(out, model.NewSystemMessage(sys))
	out = append(out, in...)
	return out
}

// extractExecutionContext extracts execution context from state.
func extractExecutionContext(state State) (invocationID string, sessionID string, eventChan chan<- *event.Event) {
	if execCtx, exists := state[StateKeyExecContext]; exists {
		execContext, ok := execCtx.(*ExecutionContext)
		if ok {
			eventChan = execContext.EventChan
			invocationID = execContext.InvocationID
		}
	}
	if sess, ok := state[StateKeySession]; ok {
		if s, ok := sess.(*session.Session); ok && s != nil {
			sessionID = s.ID
		}

	}
	return invocationID, sessionID, eventChan
}

// modelResponseConfig contains configuration for processing model responses.
type modelResponseConfig struct {
	Response       *model.Response
	ModelCallbacks *model.Callbacks
	EventChan      chan<- *event.Event
	InvocationID   string
	SessionID      string
	LLMModel       model.Model
	Request        *model.Request
	Span           oteltrace.Span
	// NodeID, when provided, is used as the event author.
	NodeID string
}

// processModelResponse processes a single model response.
func processModelResponse(ctx context.Context, config modelResponseConfig) error {
	if config.ModelCallbacks != nil {
		customResponse, err := config.ModelCallbacks.RunAfterModel(ctx, config.Request, config.Response, nil)
		if err != nil {
			config.Span.SetAttributes(attribute.String("trpc.go.agent.error", err.Error()))
			return fmt.Errorf("callback after model error: %w", err)
		}
		if customResponse != nil {
			config.Response = customResponse
		}
	}
	if config.EventChan != nil && !config.Response.Done {
		author := config.LLMModel.Info().Name
		if config.NodeID != "" {
			author = config.NodeID
		}
		llmEvent := event.NewResponseEvent(config.InvocationID, author, config.Response)
		invocation, ok := agent.InvocationFromContext(ctx)
		if !ok {
			invocation = agent.NewInvocation(
				agent.WithInvocationID(config.InvocationID),
				agent.WithInvocationModel(config.LLMModel),
				agent.WithInvocationSession(&session.Session{ID: config.SessionID}),
			)
		}

		// Trace the LLM call using the telemetry package.
		itelemetry.TraceCallLLM(config.Span, invocation, config.Request, config.Response, llmEvent.ID)
		if err := agent.EmitEvent(ctx, invocation, config.EventChan, llmEvent); err != nil {
			return err
		}
	}
	if config.Response.Error != nil {
		config.Span.SetAttributes(attribute.String("trpc.go.agent.error", config.Response.Error.Message))
		return fmt.Errorf("model API error: %s", config.Response.Error.Message)
	}
	return nil
}

func runModel(
	ctx context.Context,
	modelCallbacks *model.Callbacks,
	llmModel model.Model,
	request *model.Request,
) (<-chan *model.Response, error) {
	ctx, span := trace.Tracer.Start(ctx, "run_model")
	defer span.End()

	// Set span attributes for model execution.
	span.SetAttributes(
		attribute.String("trpc.go.agent.model_name", llmModel.Info().Name),
	)

	if modelCallbacks != nil {
		customResponse, err := modelCallbacks.RunBeforeModel(ctx, request)
		if err != nil {
			span.SetAttributes(attribute.String("trpc.go.agent.error", err.Error()))
			return nil, fmt.Errorf("callback before model error: %w", err)
		}
		if customResponse != nil {
			responseChan := make(chan *model.Response, 1)
			responseChan <- customResponse
			close(responseChan)
			return responseChan, nil
		}
	}
	// Generate content.
	responseChan, err := llmModel.GenerateContent(ctx, request)
	if err != nil {
		span.SetAttributes(attribute.String("trpc.go.agent.error", err.Error()))
		return nil, fmt.Errorf("failed to generate content: %w", err)
	}
	return responseChan, nil
}

// NewToolsNodeFunc creates a NodeFunc that uses the tools package directly.
// This implements tools node functionality using the tools package interface.
func NewToolsNodeFunc(tools map[string]tool.Tool, opts ...Option) NodeFunc {
	node := &Node{}
	for _, opt := range opts {
		opt(node)
	}
	if tools == nil {
		tools = make(map[string]tool.Tool)
	}
	for _, toolSet := range node.toolSets {
		// Create named toolset wrapper to avoid name conflicts
		namedToolSet := itool.NewNamedToolSet(toolSet)
		for _, t := range namedToolSet.Tools(context.Background()) {
			tools[t.Declaration().Name] = t
		}
	}
	return func(ctx context.Context, state State) (any, error) {
		ctx, span := trace.Tracer.Start(ctx, "execute_tools_node")
		defer span.End()

		// Extract and validate messages from state.
		toolCalls, err := extractToolCallsFromState(state, span)
		if err != nil {
			return nil, err
		}

		// Extract execution context for event emission.
		invocationID, _, eventChan := extractExecutionContext(state)

		// Process all tool calls and collect results.
		newMessages, err := processToolCalls(ctx, toolCallsConfig{
			ToolCalls:    toolCalls,
			Tools:        tools,
			InvocationID: invocationID,
			EventChan:    eventChan,
			Span:         span,
			State:        state,
		})
		if err != nil {
			return nil, err
		}
		return State{
			StateKeyMessages: newMessages,
		}, nil
	}
}

// copyRuntimeStateFiltered creates a shallow copy of the parent state excluding
// internal/ephemeral keys that should not leak into a child sub-agent's
// Invocation.RunOptions.RuntimeState (e.g., exec context, callbacks, session).
//
// Important: This is a shallow copy (only key bindings are copied); complex
// values (map/slice) remain shared references. Avoid concurrent mutation of the
// same complex object from parent/child. If isolation is required, deep copy in
// SubgraphInputMapper.
func copyRuntimeStateFiltered(parent State) State {
	if parent == nil {
		return State{}
	}
	out := make(State, len(parent))
	for k, v := range parent {
		if isInternalStateKey(k) {
			continue
		}
		out[k] = v
	}
	return out
}

// NewAgentNodeFunc creates a NodeFunc that looks up and uses a sub-agent by name.
// The agent name should correspond to a sub-agent in the parent GraphAgent's sub-agent list.
func NewAgentNodeFunc(agentName string, opts ...Option) NodeFunc {
	dummyNode := &Node{}
	for _, opt := range opts {
		opt(dummyNode)
	}
	nodeCallbacks := dummyNode.callbacks
	inputMapper := dummyNode.agentInputMapper
	outputMapper := dummyNode.agentOutputMapper
	isolated := dummyNode.agentIsolatedMessages
	scope := dummyNode.agentEventScope
	return func(ctx context.Context, state State) (any, error) {
		ctx, span := trace.Tracer.Start(ctx, "agent_node_execution")
		defer span.End()

		// Extract execution context for event emission.
		invocationID, _, eventChan := extractExecutionContext(state)

		// Extract current node ID from state.
		var nodeID string
		if nodeIDData, exists := state[StateKeyCurrentNodeID]; exists {
			if id, ok := nodeIDData.(string); ok {
				nodeID = id
			}
		}

		// Extract parent agent from state to find the sub-agent.
		parentAgent, parentExists := state[StateKeyParentAgent]
		if !parentExists {
			return nil, fmt.Errorf("parent agent not found in state for agent node %s", agentName)
		}

		// Look up the target agent by name from the parent's sub-agents.
		targetAgent := findSubAgentByName(parentAgent, agentName)
		if targetAgent == nil {
			return nil, fmt.Errorf("sub-agent '%s' not found in parent agent's sub-agent list", agentName)
		}

		// Build child runtime state via optional mapper; default to a filtered shallow copy
		// of the parent state to avoid leaking internal/ephemeral keys (exec context, callbacks, etc.).
		var childState State
		if inputMapper != nil {
			if s := inputMapper(state); s != nil {
				childState = s
			} else {
				childState = State{}
			}
		} else {
			childState = copyRuntimeStateFiltered(state)
		}
		if isolated {
			// Instruct child GraphAgent to not include session contents in its request.
			if childState == nil {
				childState = State{}
			}
			childState[CfgKeyIncludeContents] = "none"
		}

		// Build invocation for the target agent with custom runtime state and scope.
		invocation := buildAgentInvocationWithStateAndScope(ctx, state, childState, targetAgent, scope)

		// Emit agent execution start event.
		startTime := time.Now()
		emitAgentStartEvent(ctx, eventChan, invocationID, nodeID, startTime)

		// Execute the target agent.
		// Important: wrap the context with the sub-invocation so downstream
		// callbacks (model/tool) can access it via agent.InvocationFromContext(ctx).
		subCtx := agent.NewInvocationContext(ctx, invocation)
		agentEventChan, err := targetAgent.Run(subCtx, invocation)
		if err != nil {
			// Emit agent execution error event.
			endTime := time.Now()
			emitAgentErrorEvent(ctx, eventChan, invocationID, nodeID, startTime, endTime, err)
			span.SetAttributes(attribute.String("trpc.go.agent.error", err.Error()))
			return nil, fmt.Errorf("failed to run agent %s: %w", agentName, err)
		}

		// Process agent event stream and capture completion state.
		lastResponse, finalState, rawDelta, err := processAgentEventStream(
			ctx, agentEventChan, nodeCallbacks, nodeID, state, eventChan, agentName,
		)
		if err != nil {
			return nil, fmt.Errorf("failed to process agent event stream: %w", err)
		}
		// Emit agent execution complete event.
		endTime := time.Now()
		emitAgentCompleteEvent(ctx, eventChan, invocationID, nodeID, startTime, endTime)
		// Update state with either custom output mapping or default behavior.
		if outputMapper != nil {
			mapped := outputMapper(state, SubgraphResult{LastResponse: lastResponse, FinalState: finalState, RawStateDelta: rawDelta})
			if mapped != nil {
				return mapped, nil
			}
			return State{}, nil
		}
		upd := State{}
		upd[StateKeyLastResponse] = lastResponse
		upd[StateKeyNodeResponses] = map[string]any{nodeID: lastResponse}
		upd[StateKeyUserInput] = ""
		return upd, nil
	}
}

// processAgentEventStream processes the event stream from the target agent.
// This function handles forwarding events and capturing completion state.
func processAgentEventStream(
	ctx context.Context,
	agentEventChan <-chan *event.Event,
	nodeCallbacks *NodeCallbacks,
	nodeID string,
	state State,
	eventChan chan<- *event.Event,
	agentName string,
) (string, State, map[string][]byte, error) {
	var lastResponse string
	var finalState State
	var rawDelta map[string][]byte

	for agentEvent := range agentEventChan {
		// Run node callbacks for this event.
		if nodeCallbacks != nil {
			for _, callback := range nodeCallbacks.AgentEvent {
				callback(ctx, &NodeCallbackContext{
					NodeID:   nodeID,
					NodeName: agentName,
				}, state, agentEvent)
			}
		}

		// Forward the event to the parent event channel.
		if err := event.EmitEvent(ctx, eventChan, agentEvent); err != nil {
			return "", nil, nil, err
		}

		// Track the last response for state update.
		if agentEvent.Response != nil && len(agentEvent.Response.Choices) > 0 &&
			agentEvent.Response.Choices[0].Message.Content != "" {
			lastResponse = agentEvent.Response.Choices[0].Message.Content
		}

		// Capture subgraph completion state from its final graph.execution event.
		if agentEvent.Done && agentEvent.Response != nil &&
			agentEvent.Response.Object == ObjectTypeGraphExecution && agentEvent.StateDelta != nil {
			// Convert StateDelta (JSON bytes) back into a State map.
			tmp := make(State)
			for k, b := range agentEvent.StateDelta {
				var v any
				if err := json.Unmarshal(b, &v); err == nil {
					tmp[k] = v
				} else {
					// Debug-only: record keys that failed to unmarshal to
					// help diagnose type drift. RawStateDelta still
					// carries the original JSON.
					log.Debugf("subgraph: failed to unmarshal final state key=%s: %v", k, err)
				}
			}
			finalState = tmp
			rawDelta = agentEvent.StateDelta
		}
	}

	return lastResponse, finalState, rawDelta, nil
}

// buildAgentInvocationWithStateAndScope builds an invocation for the target agent
// using a custom runtime state and an optional event filter scope segment.
func buildAgentInvocationWithStateAndScope(
	ctx context.Context,
	parentState State,
	runtime State,
	targetAgent agent.Agent,
	scope string,
) *agent.Invocation {
	// Extract user input from parent state.
	var userInput string
	if input, exists := parentState[StateKeyUserInput]; exists {
		if inputStr, ok := input.(string); ok {
			userInput = inputStr
		}
	}
	// Extract session from parent state.
	var sessionData *session.Session
	if sess, exists := parentState[StateKeySession]; exists {
		if sessData, ok := sess.(*session.Session); ok {
			sessionData = sessData
		}
	}

	// Clone from parent invocation if available to preserve linkage and filtering.
	if parentInvocation, ok := agent.InvocationFromContext(ctx); ok && parentInvocation != nil {
		base := scope
		if base == "" {
			base = targetAgent.Info().Name
		}
		filterKey := parentInvocation.GetEventFilterKey() + agent.EventFilterKeyDelimiter + base + uuid.NewString()
		inv := parentInvocation.Clone(
			agent.WithInvocationAgent(targetAgent),
			agent.WithInvocationMessage(model.NewUserMessage(userInput)),
			agent.WithInvocationRunOptions(agent.RunOptions{RuntimeState: runtime}),
			agent.WithInvocationEventFilterKey(filterKey),
		)
		return inv
	}
	// Create standalone invocation.
	inv := agent.NewInvocation(
		agent.WithInvocationAgent(targetAgent),
		agent.WithInvocationRunOptions(agent.RunOptions{RuntimeState: runtime}),
		agent.WithInvocationMessage(model.NewUserMessage(userInput)),
		agent.WithInvocationSession(sessionData),
		// Unify format with clone branch: <agentName>/<uuid>
		agent.WithInvocationEventFilterKey(targetAgent.Info().Name+agent.EventFilterKeyDelimiter+uuid.NewString()),
	)
	return inv
}

// runTool executes a tool with before/after callbacks and returns the result.
// Parameters:
//   - ctx: context for cancellation and tracing
//   - toolCall: the tool call to execute, including function name and arguments
//   - toolCallbacks: callbacks to execute before and after tool execution
//   - t: the tool implementation to execute
//
// Returns:
//   - any: the result from tool execution or custom callback result
//   - []byte: the modified arguments after before-tool callbacks (for telemetry)
//   - error: any error that occurred during execution
func runTool(
	ctx context.Context,
	toolCall model.ToolCall,
	toolCallbacks *tool.Callbacks,
	t tool.Tool,
) (any, []byte, error) {
	if toolCallbacks != nil {
		customResult, err := toolCallbacks.RunBeforeTool(
			ctx, toolCall.Function.Name, t.Declaration(), &toolCall.Function.Arguments)
		if err != nil {
			return nil, toolCall.Function.Arguments, fmt.Errorf("callback before tool error: %w", err)
		}
		if customResult != nil {
			return customResult, toolCall.Function.Arguments, nil
		}
	}
	if callableTool, ok := t.(tool.CallableTool); ok {
		result, err := callableTool.Call(ctx, toolCall.Function.Arguments)
		if err != nil {
			return nil, toolCall.Function.Arguments, fmt.Errorf("tool %s call failed: %w", toolCall.Function.Name, err)
		}
		if toolCallbacks != nil {
			customResult, err := toolCallbacks.RunAfterTool(
				ctx, toolCall.Function.Name, t.Declaration(), toolCall.Function.Arguments, result, err)
			if err != nil {
				return nil, toolCall.Function.Arguments, fmt.Errorf("callback after tool error: %w", err)
			}
			if customResult != nil {
				return customResult, toolCall.Function.Arguments, nil
			}
		}
		return result, toolCall.Function.Arguments, nil
	}
	return nil, toolCall.Function.Arguments, fmt.Errorf("tool %s is not callable", toolCall.Function.Name)
}

// extractModelInput extracts the model input from state and instruction.
func extractModelInput(state State, instruction string) string {
	var input string
	// Get user input if available.
	if userInput, exists := state[StateKeyUserInput]; exists {
		if inputStr, ok := userInput.(string); ok && inputStr != "" {
			input = inputStr
		}
	}
	// Add instruction if provided.
	if instruction != "" {
		if input != "" {
			input = instruction + "\n\n" + input
		} else {
			input = instruction
		}
	}
	return input
}

// getModelName extracts the model name from the model instance.
func getModelName(llmModel model.Model) string {
	return llmModel.Info().Name
}

// emitModelStartEvent emits a model execution start event.
func emitModelStartEvent(
	ctx context.Context,
	eventChan chan<- *event.Event,
	invocationID, modelName, nodeID, modelInput string,
	startTime time.Time,
) {
	if eventChan == nil {
		return
	}

	modelStartEvent := NewModelExecutionEvent(
		WithModelEventInvocationID(invocationID),
		WithModelEventModelName(modelName),
		WithModelEventNodeID(nodeID),
		WithModelEventPhase(ModelExecutionPhaseStart),
		WithModelEventStartTime(startTime),
		WithModelEventInput(modelInput),
	)
	invocation, _ := agent.InvocationFromContext(ctx)
	agent.EmitEvent(ctx, invocation, eventChan, modelStartEvent)
}

// emitModelCompleteEvent emits a model execution complete event.
func emitModelCompleteEvent(
	ctx context.Context,
	eventChan chan<- *event.Event,
	invocationID, modelName, nodeID, modelInput, modelOutput string,
	startTime, endTime time.Time,
	err error,
) {
	if eventChan == nil {
		return
	}

	modelCompleteEvent := NewModelExecutionEvent(
		WithModelEventInvocationID(invocationID),
		WithModelEventModelName(modelName),
		WithModelEventNodeID(nodeID),
		WithModelEventPhase(ModelExecutionPhaseComplete),
		WithModelEventStartTime(startTime),
		WithModelEventEndTime(endTime),
		WithModelEventInput(modelInput),
		WithModelEventOutput(modelOutput),
		WithModelEventError(err),
	)

	invocation, _ := agent.InvocationFromContext(ctx)
	agent.EmitEvent(ctx, invocation, eventChan, modelCompleteEvent)
}

// modelExecutionConfig contains configuration for model execution with events.
type modelExecutionConfig struct {
	ModelCallbacks *model.Callbacks
	LLMModel       model.Model
	Request        *model.Request
	EventChan      chan<- *event.Event
	InvocationID   string
	SessionID      string
	NodeID         string // Add NodeID for parallel execution support
	NodeResultKey  string // Add NodeResultKey for configurable result key pattern
	Span           oteltrace.Span
}

// executeModelWithEvents executes the model with event processing.
func executeModelWithEvents(ctx context.Context, config modelExecutionConfig) (any, error) {
	responseChan, err := runModel(ctx, config.ModelCallbacks, config.LLMModel, config.Request)
	if err != nil {
		config.Span.SetAttributes(attribute.String("trpc.go.agent.error", err.Error()))
		return nil, fmt.Errorf("failed to run model: %w", err)
	}
	// Process response.
	var finalResponse *model.Response
	var toolCalls []model.ToolCall
	for response := range responseChan {
		if err := processModelResponse(ctx, modelResponseConfig{
			Response:       response,
			ModelCallbacks: config.ModelCallbacks,
			EventChan:      config.EventChan,
			InvocationID:   config.InvocationID,
			SessionID:      config.SessionID,
			LLMModel:       config.LLMModel,
			Request:        config.Request,
			Span:           config.Span,
			NodeID:         config.NodeID,
		}); err != nil {
			return nil, err
		}

		if len(response.Choices) > 0 && len(response.Choices[0].Message.ToolCalls) > 0 {
			toolCalls = append(toolCalls, response.Choices[0].Message.ToolCalls...)
		}
		finalResponse = response
	}
	if finalResponse == nil {
		config.Span.SetAttributes(attribute.String("trpc.go.agent.error", "no response received from model"))
		return nil, errors.New("no response received from model")
	}
	if len(finalResponse.Choices[0].Message.ToolCalls) < len(toolCalls) {
		finalResponse.Choices[0].Message.ToolCalls = toolCalls
	}
	return finalResponse, nil
}

// extractToolCallsFromState extracts and validates tool calls from the state.
// It scans backwards from the end to find the most recent assistant message with tool calls,
// stopping when it encounters a user message.
func extractToolCallsFromState(state State, span oteltrace.Span) ([]model.ToolCall, error) {
	var messages []model.Message
	if msgData, exists := state[StateKeyMessages]; exists {
		if msgs, ok := msgData.([]model.Message); ok {
			messages = msgs
		}
	}

	if len(messages) == 0 {
		span.SetAttributes(attribute.String("trpc.go.agent.error", "no messages in state"))
		return nil, errors.New("no messages in state")
	}

	// Scan backwards to find the most recent assistant message with tool calls.
	// Stop when encountering a user message to ensure proper tool call pairing.
	for i := len(messages) - 1; i >= 0; i-- {
		m := messages[i]
		switch m.Role {
		case model.RoleAssistant:
			if len(m.ToolCalls) > 0 {
				return m.ToolCalls, nil
			}
		case model.RoleUser:
			// Stop scanning when we encounter a user message.
			// This ensures we don't process tool calls from previous conversation turns.
			span.SetAttributes(attribute.String("trpc.go.agent.error", "no assistant message with tool calls found before user message"))
			return nil, errors.New("no assistant message with tool calls found before user message")
		default:
			// Skip system, tool, and other message types.
			continue
		}
	}

	span.SetAttributes(attribute.String("trpc.go.agent.error", "no assistant message with tool calls found"))
	return nil, errors.New("no assistant message with tool calls found")
}

// toolCallsConfig contains configuration for processing tool calls.
type toolCallsConfig struct {
	ToolCalls    []model.ToolCall
	Tools        map[string]tool.Tool
	InvocationID string
	EventChan    chan<- *event.Event
	Span         oteltrace.Span
	State        State
}

// processToolCalls executes all tool calls and returns the resulting messages.
func processToolCalls(ctx context.Context, config toolCallsConfig) ([]model.Message, error) {
	toolCallbacks, _ := extractToolCallbacks(config.State)
	newMessages := make([]model.Message, 0, len(config.ToolCalls))

	for _, toolCall := range config.ToolCalls {
		toolMessage, err := executeSingleToolCall(ctx, singleToolCallConfig{
			ToolCall:      toolCall,
			Tools:         config.Tools,
			InvocationID:  config.InvocationID,
			EventChan:     config.EventChan,
			Span:          config.Span,
			ToolCallbacks: toolCallbacks,
			State:         config.State,
		})
		if err != nil {
			return nil, err
		}
		newMessages = append(newMessages, toolMessage)
	}

	return newMessages, nil
}

// singleToolCallConfig contains configuration for executing a single tool call.
type singleToolCallConfig struct {
	ToolCall      model.ToolCall
	Tools         map[string]tool.Tool
	InvocationID  string
	EventChan     chan<- *event.Event
	Span          oteltrace.Span
	ToolCallbacks *tool.Callbacks
	State         State
}

// executeSingleToolCall executes a single tool call with event emission.
func executeSingleToolCall(ctx context.Context, config singleToolCallConfig) (model.Message, error) {
	id, name := config.ToolCall.ID, config.ToolCall.Function.Name
	t := config.Tools[name]
	if t == nil {
		config.Span.SetAttributes(attribute.String("trpc.go.agent.error", fmt.Sprintf("tool %s not found", name)))
		return model.Message{}, fmt.Errorf("tool %s not found", name)
	}

	startTime := time.Now()

	// Extract current node ID from state for event authoring.
	var nodeID string
	if state := config.State; state != nil {
		if nodeIDData, exists := state[StateKeyCurrentNodeID]; exists {
			if id, ok := nodeIDData.(string); ok {
				nodeID = id
			}
		}
	}

	// Execute the tool with callbacks and get modified arguments.
	ctx, span := trace.Tracer.Start(ctx, fmt.Sprintf("%s %s", itelemetry.SpanNamePrefixExecuteTool, config.ToolCall.Function.Name))
	result, modifiedArgs, err := runTool(ctx, config.ToolCall, config.ToolCallbacks, t)

	// Emit tool execution start event with modified arguments.
	emitToolStartEvent(
		ctx, config.EventChan, config.InvocationID, name, id, nodeID,
		startTime, modifiedArgs,
	)
	// Emit tool execution complete event.
	event := emitToolCompleteEvent(ctx, toolCompleteEventConfig{
		EventChan:    config.EventChan,
		InvocationID: config.InvocationID,
		ToolName:     name,
		ToolID:       id,
		NodeID:       nodeID,
		StartTime:    startTime,
		Result:       result,
		Error:        err,
		Arguments:    modifiedArgs,
	})
	itelemetry.TraceToolCall(span, t.Declaration(), modifiedArgs, event)
	span.End()

	if err != nil {
		config.Span.SetAttributes(attribute.String("trpc.go.agent.error", err.Error()))
		return model.Message{}, fmt.Errorf("tool %s call failed: %w", name, err)
	}

	// Marshal result to JSON.
	content, err := json.Marshal(result)
	if err != nil {
		config.Span.SetAttributes(attribute.String("trpc.go.agent.error", err.Error()))
		return model.Message{}, fmt.Errorf("failed to marshal tool result: %w", err)
	}

	return model.NewToolMessage(id, name, string(content)), nil
}

// emitToolStartEvent emits a tool execution start event.
func emitToolStartEvent(
	ctx context.Context,
	eventChan chan<- *event.Event,
	invocationID, toolName, toolID, nodeID string,
	startTime time.Time,
	arguments []byte,
) {
	if eventChan == nil {
		return
	}

	toolStartEvent := NewToolExecutionEvent(
		WithToolEventInvocationID(invocationID),
		WithToolEventToolName(toolName),
		WithToolEventToolID(toolID),
		WithToolEventNodeID(nodeID),
		WithToolEventPhase(ToolExecutionPhaseStart),
		WithToolEventStartTime(startTime),
		WithToolEventInput(string(arguments)),
	)

	invocation, _ := agent.InvocationFromContext(ctx)
	agent.EmitEvent(ctx, invocation, eventChan, toolStartEvent)
}

// toolCompleteEventConfig contains configuration for tool complete events.
type toolCompleteEventConfig struct {
	EventChan    chan<- *event.Event
	InvocationID string
	ToolName     string
	ToolID       string
	NodeID       string
	StartTime    time.Time
	Result       any
	Error        error
	Arguments    []byte
}

// emitToolCompleteEvent emits a tool execution complete event.
func emitToolCompleteEvent(ctx context.Context, config toolCompleteEventConfig) *event.Event {
	if config.EventChan == nil {
		return nil
	}

	endTime := time.Now()
	var outputStr string
	if config.Error == nil && config.Result != nil {
		if outputBytes, marshalErr := json.Marshal(config.Result); marshalErr == nil {
			outputStr = string(outputBytes)
		}
	}

	toolCompleteEvent := NewToolExecutionEvent(
		WithToolEventInvocationID(config.InvocationID),
		WithToolEventToolName(config.ToolName),
		WithToolEventToolID(config.ToolID),
		WithToolEventNodeID(config.NodeID),
		WithToolEventPhase(ToolExecutionPhaseComplete),
		WithToolEventStartTime(config.StartTime),
		WithToolEventEndTime(endTime),
		WithToolEventInput(string(config.Arguments)),
		WithToolEventOutput(outputStr),
		WithToolEventError(config.Error),
		WithToolEventIncludeResponse(true),
	)
	invocation, _ := agent.InvocationFromContext(ctx)
	agent.EmitEvent(ctx, invocation, config.EventChan, toolCompleteEvent)
	return toolCompleteEvent
}

// extractToolCallbacks extracts tool callbacks from the state.
func extractToolCallbacks(state State) (*tool.Callbacks, bool) {
	if toolCallbacks, exists := state[StateKeyToolCallbacks]; exists {
		if callbacks, ok := toolCallbacks.(*tool.Callbacks); ok {
			return callbacks, true
		}
	}
	return nil, false
}

// MessagesStateSchema creates a state schema optimized for message-based workflows.
func MessagesStateSchema() *StateSchema {
	schema := NewStateSchema()
	schema.AddField(StateKeyMessages, StateField{
		Type:    reflect.TypeOf([]model.Message{}),
		Reducer: MessageReducer,
		Default: func() any { return []model.Message{} },
	})
	schema.AddField(StateKeyUserInput, StateField{
		Type:    reflect.TypeOf(""),
		Reducer: DefaultReducer,
	})
	schema.AddField(StateKeyLastResponse, StateField{
		Type:    reflect.TypeOf(""),
		Reducer: DefaultReducer,
	})
	schema.AddField(StateKeyNodeResponses, StateField{
		Type:    reflect.TypeOf(map[string]any{}),
		Reducer: MergeReducer,
		Default: func() any { return map[string]any{} },
	})
	schema.AddField(StateKeyMetadata, StateField{
		Type:    reflect.TypeOf(map[string]any{}),
		Reducer: MergeReducer,
		Default: func() any { return make(map[string]any) },
	})
	return schema
}

// buildAgentInvocation builds an invocation for the target agent.
func buildAgentInvocation(ctx context.Context, state State, targetAgent agent.Agent) *agent.Invocation {
	// Delegate to the unified builder with default runtime state and empty scope.
	return buildAgentInvocationWithStateAndScope(ctx, state, state, targetAgent, "")
}

// emitAgentStartEvent emits an agent execution start event.
func emitAgentStartEvent(
	ctx context.Context,
	eventChan chan<- *event.Event,
	invocationID, nodeID string,
	startTime time.Time,
) {
	if eventChan == nil {
		return
	}

	agentStartEvent := NewNodeStartEvent(
		WithNodeEventInvocationID(invocationID),
		WithNodeEventNodeID(nodeID),
		WithNodeEventNodeType(NodeTypeAgent),
		WithNodeEventStartTime(startTime),
	)
	invocation, _ := agent.InvocationFromContext(ctx)
	agent.EmitEvent(ctx, invocation, eventChan, agentStartEvent)
}

// emitAgentCompleteEvent emits an agent execution complete event.
func emitAgentCompleteEvent(
	ctx context.Context,
	eventChan chan<- *event.Event,
	invocationID, nodeID string,
	startTime, endTime time.Time,
) {
	if eventChan == nil {
		return
	}

	agentCompleteEvent := NewNodeCompleteEvent(
		WithNodeEventInvocationID(invocationID),
		WithNodeEventNodeID(nodeID),
		WithNodeEventNodeType(NodeTypeAgent),
		WithNodeEventStartTime(startTime),
		WithNodeEventEndTime(endTime),
	)

	invocation, _ := agent.InvocationFromContext(ctx)
	agent.EmitEvent(ctx, invocation, eventChan, agentCompleteEvent)
}

// emitAgentErrorEvent emits an agent execution error event.
func emitAgentErrorEvent(
	ctx context.Context,
	eventChan chan<- *event.Event,
	invocationID, nodeID string,
	startTime, endTime time.Time,
	err error,
) {
	if eventChan == nil {
		return
	}

	agentErrorEvent := NewNodeErrorEvent(
		WithNodeEventInvocationID(invocationID),
		WithNodeEventNodeID(nodeID),
		WithNodeEventNodeType(NodeTypeAgent),
		WithNodeEventStartTime(startTime),
		WithNodeEventEndTime(endTime),
		WithNodeEventError(err.Error()),
	)

	invocation, _ := agent.InvocationFromContext(ctx)
	agent.EmitEvent(ctx, invocation, eventChan, agentErrorEvent)
}

// findSubAgentByName looks up a sub-agent by name from the parent agent.
func findSubAgentByName(parentAgent any, agentName string) agent.Agent {
	// Try to cast to an interface that has SubAgents method.
	type SubAgentProvider interface {
		FindSubAgent(name string) agent.Agent
	}
	if provider, ok := parentAgent.(SubAgentProvider); ok {
		return provider.FindSubAgent(agentName)
	}
	return nil
}<|MERGE_RESOLUTION|>--- conflicted
+++ resolved
@@ -94,13 +94,14 @@
 	}
 }
 
-<<<<<<< HEAD
 // WithNodeCachePolicy sets a cache policy for this node.
 // When set, the executor will attempt to cache the node's final result using this policy.
 func WithNodeCachePolicy(policy *CachePolicy) Option {
 	return func(node *Node) {
 		node.cachePolicy = policy
-=======
+	}
+}
+
 // WithRetryPolicy sets retry policies for the node. Policies are evaluated
 // in order when an error occurs to determine whether to retry and what
 // backoff to apply. Passing multiple policies allows matching by different
@@ -111,7 +112,6 @@
 			return
 		}
 		node.retryPolicies = append(node.retryPolicies, policies...)
->>>>>>> 5e582b5d
 	}
 }
 
