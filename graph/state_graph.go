--- conflicted
+++ resolved
@@ -1512,9 +1512,6 @@
 	for response := range responseChan {
 		// Track response for telemetry
 		tracker.TrackResponse(response)
-<<<<<<< HEAD
-		ctx, lastEvent, err = processModelResponse(ctx, modelResponseConfig{
-=======
 
 		// set timing info to response
 		if response.Usage == nil {
@@ -1522,8 +1519,7 @@
 		}
 		response.Usage.TimingInfo = timingInfo
 
-		lastEvent, err = processModelResponse(ctx, modelResponseConfig{
->>>>>>> c6a2807b
+		ctx, lastEvent, err = processModelResponse(ctx, modelResponseConfig{
 			Response:       response,
 			ModelCallbacks: config.ModelCallbacks,
 			EventChan:      config.EventChan,
