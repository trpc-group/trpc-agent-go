//
// Tencent is pleased to support the open source community by making trpc-agent-go available.
//
// Copyright (C) 2025 Tencent.  All rights reserved.
//
// trpc-agent-go is licensed under the Apache License Version 2.0.
//
//

package graph

import (
	"context"
	"encoding/json"
	"errors"
	"fmt"
	"reflect"
	"sync"
	"time"

	"go.opentelemetry.io/otel/attribute"
	"go.opentelemetry.io/otel/codes"
	oteltrace "go.opentelemetry.io/otel/trace"

	"trpc.group/trpc-go/trpc-agent-go/agent"
	"trpc.group/trpc-go/trpc-agent-go/event"
	"trpc.group/trpc-go/trpc-agent-go/graph/internal/channel"
	stateinject "trpc.group/trpc-go/trpc-agent-go/internal/state"
	itelemetry "trpc.group/trpc-go/trpc-agent-go/internal/telemetry"
	itool "trpc.group/trpc-go/trpc-agent-go/internal/tool"
	"trpc.group/trpc-go/trpc-agent-go/internal/util"
	"trpc.group/trpc-go/trpc-agent-go/log"
	"trpc.group/trpc-go/trpc-agent-go/model"
	"trpc.group/trpc-go/trpc-agent-go/session"
	"trpc.group/trpc-go/trpc-agent-go/telemetry/trace"
	"trpc.group/trpc-go/trpc-agent-go/tool"
)

// StateGraph provides a fluent interface for building graphs.
// This is the primary public API for creating executable graphs.
//
// StateGraph provides:
//   - Type-safe state management with schemas and reducers
//   - Conditional routing and dynamic node execution
//   - Command support for combined state updates and routing
//
// Example usage:
//
//	schema := NewStateSchema().AddField("counter", StateField{...})
//	graph, err := NewStateGraph(schema).
//	  AddNode("increment", incrementFunc).
//	  SetEntryPoint("increment").
//	  SetFinishPoint("increment").
//	  Compile()
//
// The compiled Graph can then be executed with NewExecutor(graph).
type StateGraph struct {
	graph *Graph
}

// NewStateGraph creates a new graph builder with the given state schema.
func NewStateGraph(schema *StateSchema) *StateGraph {
	return &StateGraph{
		graph: New(schema),
	}
}

// Option is a function that configures a Node.
type Option func(*Node)

// WithName sets the name of the node.
func WithName(name string) Option {
	return func(node *Node) {
		node.Name = name
	}
}

// WithDescription sets the description of the node.
func WithDescription(description string) Option {
	return func(node *Node) {
		node.Description = description
	}
}

// WithNodeType sets the type of the node.
func WithNodeType(nodeType NodeType) Option {
	return func(node *Node) {
		node.Type = nodeType
	}
}

// WithToolSets sets the ToolSets for the node. This is a declarative
// per-node configuration used by AddLLMNode to build the LLM runner.
func WithToolSets(toolSets []tool.ToolSet) Option {
	return func(node *Node) {
		if len(toolSets) == 0 {
			node.toolSets = nil
			return
		}
		copied := make([]tool.ToolSet, len(toolSets))
		copy(copied, toolSets)
		node.toolSets = copied
	}
}

// WithRefreshToolSetsOnRun controls whether tools from ToolSets are
// refreshed from the underlying ToolSet on each node run.
// When false (default), tools from ToolSets are resolved once when the
// node is created. When true, the graph will call ToolSet.Tools again
// when building the tools map for each execution.
func WithRefreshToolSetsOnRun(refresh bool) Option {
	return func(node *Node) {
		node.refreshToolSetsOnRun = refresh
	}
}

// WithEnableParallelTools enables parallel tool execution for a Tools node.
// When enabled, if the last assistant message contains multiple tool calls,
// they will be executed concurrently and their responses will be merged in
// the original order. By default, tools run serially for compatibility.
func WithEnableParallelTools(enable bool) Option {
	return func(node *Node) {
		node.enableParallelTools = enable
	}
}

// WithCacheKeyFields sets a cache key selector that derives the cache key
// input from a subset of fields in the sanitized input map. This helps avoid
// including unrelated or volatile keys in the cache key.
func WithCacheKeyFields(fields ...string) Option {
	// copy fields to avoid external mutation
	fcopy := append([]string(nil), fields...)
	return func(node *Node) {
		node.cacheKeySelector = func(m map[string]any) any {
			if m == nil {
				return nil
			}
			out := make(map[string]any, len(fcopy))
			for _, k := range fcopy {
				if v, ok := m[k]; ok {
					out[k] = v
				}
			}
			return out
		}
	}
}

// WithCacheKeySelector sets a custom selector for deriving the cache key input
// from the sanitized input map. The returned value will be passed to the
// CachePolicy.KeyFunc.
func WithCacheKeySelector(selector func(map[string]any) any) Option {
	return func(node *Node) {
		node.cacheKeySelector = selector
	}
}

// WithNodeCachePolicy sets a cache policy for this node.
// When set, the executor will attempt to cache the node's final result using this policy.
func WithNodeCachePolicy(policy *CachePolicy) Option {
	return func(node *Node) {
		node.cachePolicy = policy
	}
}

// WithRetryPolicy sets retry policies for the node. Policies are evaluated
// in order when an error occurs to determine whether to retry and what
// backoff to apply. Passing multiple policies allows matching by different
// conditions (e.g., network vs. HTTP status).
func WithRetryPolicy(policies ...RetryPolicy) Option {
	return func(node *Node) {
		if len(policies) == 0 {
			return
		}
		node.retryPolicies = append(node.retryPolicies, policies...)
	}
}

// WithGenerationConfig sets the generation config for an LLM node.
// Effective only for nodes added via AddLLMNode.
func WithGenerationConfig(cfg model.GenerationConfig) Option {
	return func(node *Node) {
		c := cfg
		node.llmGenerationConfig = &c
	}
}

// WithDestinations declares potential dynamic routing targets for a node.
// This is used for static validation (existence) and visualization only.
// It does not influence runtime execution.
func WithDestinations(dests map[string]string) Option {
	return func(node *Node) {
		if node.destinations == nil {
			node.destinations = make(map[string]string)
		}
		for k, v := range dests {
			node.destinations[k] = v
		}
	}
}

// WithEndsMap declares per-node named ends and their concrete destinations.
// The map keys are local symbolic names (e.g., "approved"), and values are
// concrete node IDs (or the special End) this node may route to.
// These ends are used at runtime to resolve Command.GoTo and conditional
// branch results, and at compile time for stronger validation.
func WithEndsMap(ends map[string]string) Option {
	return func(node *Node) {
		if node.ends == nil {
			node.ends = make(map[string]string)
		}
		for k, v := range ends {
			node.ends[k] = v
		}
	}
}

// WithEnds declares per-node named ends where the symbolic names are also the
// destination node IDs. Equivalent to WithEndsMap({name: name}).
func WithEnds(names ...string) Option {
	return func(node *Node) {
		if node.ends == nil {
			node.ends = make(map[string]string)
		}
		for _, n := range names {
			node.ends[n] = n
		}
	}
}

// WithPreNodeCallback sets a callback that will be executed before this specific node.
// This callback is specific to this node and will be executed in addition to any global callbacks.
func WithPreNodeCallback(callback BeforeNodeCallback) Option {
	return func(node *Node) {
		if node.callbacks == nil {
			node.callbacks = NewNodeCallbacks()
		}
		node.callbacks.RegisterBeforeNode(callback)
	}
}

// WithPostNodeCallback sets a callback that will be executed after this specific node.
// This callback is specific to this node and will be executed in addition to any global callbacks.
func WithPostNodeCallback(callback AfterNodeCallback) Option {
	return func(node *Node) {
		if node.callbacks == nil {
			node.callbacks = NewNodeCallbacks()
		}
		node.callbacks.RegisterAfterNode(callback)
	}
}

// WithNodeErrorCallback sets a callback that will be executed when this specific node fails.
// This callback is specific to this node and will be executed in addition to any global callbacks.
func WithNodeErrorCallback(callback OnNodeErrorCallback) Option {
	return func(node *Node) {
		if node.callbacks == nil {
			node.callbacks = NewNodeCallbacks()
		}
		node.callbacks.RegisterOnNodeError(callback)
	}
}

// WithNodeCallbacks sets multiple callbacks for this specific node.
// This allows setting multiple callbacks at once for convenience.
func WithNodeCallbacks(callbacks *NodeCallbacks) Option {
	return func(node *Node) {
		if node.callbacks == nil {
			node.callbacks = NewNodeCallbacks()
		}
		// Merge the provided callbacks with existing ones
		if callbacks != nil {
			node.callbacks.BeforeNode = append(node.callbacks.BeforeNode, callbacks.BeforeNode...)
			node.callbacks.AfterNode = append(node.callbacks.AfterNode, callbacks.AfterNode...)
			node.callbacks.OnNodeError = append(node.callbacks.OnNodeError, callbacks.OnNodeError...)
		}
	}
}

// WithToolCallbacks sets multiple callbacks for this specific node.
// This allows setting tool callbacks directly on the node.
// It's effect just for tool node.
func WithToolCallbacks(callbacks *tool.Callbacks) Option {
	return func(node *Node) {
		node.toolCallbacks = callbacks
	}
}

// WithAgentNodeEventCallback sets a callback that will be executed when an agent event is emitted.
// This callback is specific to this node and will be executed in addition to any global callbacks.
func WithAgentNodeEventCallback(callback AgentEventCallback) Option {
	return func(node *Node) {
		if node.callbacks == nil {
			node.callbacks = NewNodeCallbacks()
		}
		node.callbacks.AgentEvent = append(node.callbacks.AgentEvent, callback)
	}
}

// Subgraph I/O mapping and scope utilities

// SubgraphResult captures a subgraph's outputs exposed to the parent mapper.
// RawStateDelta provides the original serialized final-state snapshot map coming
// from the subgraph's terminal graph.execution event. Callers can decode values
// with custom types if needed. Note that FinalState is reconstructed by JSON
// decoding, which may coerce numbers to float64 and complex structures to
// map[string]any.
type SubgraphResult struct {
	LastResponse  string
	FinalState    State
	RawStateDelta map[string][]byte
}

// SubgraphInputMapper projects parent state into child runtime state.
// The returned state replaces the runtime state passed to the child.
type SubgraphInputMapper func(parent State) State

// SubgraphOutputMapper converts subgraph results into parent state updates.
// Returning nil or an empty State means "no updates" will be applied.
// Note: Prefer returning nil when there are no updates to write back;
// this reads clearer and is equivalent to applying an empty update.
type SubgraphOutputMapper func(parent State, result SubgraphResult) State

// WithSubgraphInputMapper sets a mapper used to build the child runtime state.
func WithSubgraphInputMapper(f SubgraphInputMapper) Option {
	return func(node *Node) {
		node.agentInputMapper = f
	}
}

// WithSubgraphOutputMapper sets a mapper that writes subgraph outputs back to parent state.
func WithSubgraphOutputMapper(f SubgraphOutputMapper) Option {
	return func(node *Node) {
		node.agentOutputMapper = f
	}
}

// WithSubgraphIsolatedMessages toggles seeding of session messages to the child.
// When true, the child GraphAgent runs with include_contents=none.
// Docs note: This effectively sets CfgKeyIncludeContents="none" in the child
// runtime state so the child does not inject session history and only sees the
// projected input from the parent.
func WithSubgraphIsolatedMessages(isolate bool) Option {
	return func(node *Node) {
		node.agentIsolatedMessages = isolate
	}
}

// WithSubgraphInputFromLastResponse maps the parent's last_response to the
// child sub-agent's user_input for this agent node.
//
// Use this option when you want the downstream agent to consume only the
// upstream agent's result as its current-round input, without injecting the
// session history. This keeps agent nodes as black boxes while enabling
// explicit result passing.
//
// Note: For even stricter isolation from session history, combine with
// WithSubgraphIsolatedMessages(true).
func WithSubgraphInputFromLastResponse() Option {
	return func(node *Node) {
		node.agentInputFromLastResponse = true
	}
}

// WithSubgraphEventScope customizes the child invocation's filter scope segment.
// Docs note: Scope may be hierarchical (can include '/'). If empty, it
// defaults to the child agent name. The final filterKey becomes
// parent/scope/<uuid>.
func WithSubgraphEventScope(scope string) Option {
	return func(node *Node) {
		node.agentEventScope = scope
	}
}

// WithModelCallbacks sets the model callbacks for LLM node.
func WithModelCallbacks(callbacks *model.Callbacks) Option {
	return func(node *Node) {
		node.modelCallbacks = callbacks
	}
}

// AddNode adds a node with the given ID and function.
// The name and description of the node can be set with the options.
// This automatically sets up Pregel-style channel configuration.
func (sg *StateGraph) AddNode(id string, function NodeFunc, opts ...Option) *StateGraph {
	f := func(ctx context.Context, state State) (any, error) {
		ctx, span := trace.Tracer.Start(ctx, itelemetry.NewWorkflowSpanName(fmt.Sprintf("execute_function_node %s", id)))
		itelemetry.TraceWorkflow(span, &itelemetry.Workflow{Name: fmt.Sprintf("execute_function_node %s", id), ID: id})
		defer span.End()
		return function(ctx, state)
	}
	node := &Node{
		ID:       id,
		Name:     id,
		Function: f,
		Type:     NodeTypeFunction, // Default to function type
	}
	for _, opt := range opts {
		opt(node)
	}

	sg.graph.addNode(node)

	// Automatically set up Pregel-style configuration
	// Create a trigger channel for this node
	triggerChannel := fmt.Sprintf("trigger:%s", id)
	sg.graph.addChannel(triggerChannel, channel.BehaviorLastValue)
	sg.graph.addNodeTriggerChannel(id, triggerChannel)

	return sg
}

// AddLLMNode adds a node that uses the model package directly.
func (sg *StateGraph) AddLLMNode(
	id string,
	model model.Model,
	instruction string,
	tools map[string]tool.Tool,
	opts ...Option,
) *StateGraph {
	node := &Node{}
	for _, opt := range opts {
		opt(node)
	}
	// Build LLM-specific options from node config
	llmOptsForFunc := []LLMNodeFuncOption{
		WithLLMNodeID(id),
		WithLLMRefreshToolSetsOnRun(node.refreshToolSetsOnRun),
		WithLLMToolSets(node.toolSets),
	}
	if node.llmGenerationConfig != nil {
		llmOptsForFunc = append(
			llmOptsForFunc,
			WithLLMGenerationConfig(*node.llmGenerationConfig),
		)
	}
	llmNodeFunc := NewLLMNodeFunc(model, instruction, tools, llmOptsForFunc...)
	// Add LLM node type option
	llmOpts := append([]Option{WithNodeType(NodeTypeLLM)}, opts...)
	sg.AddNode(id, llmNodeFunc, llmOpts...)
	return sg
}

// AddToolsNode adds a node that uses the tools package directly.
func (sg *StateGraph) AddToolsNode(
	id string,
	tools map[string]tool.Tool,
	opts ...Option,
) *StateGraph {
	toolsNodeFunc := NewToolsNodeFunc(tools, opts...)
	// Add tool node type option
	toolOpts := append([]Option{WithNodeType(NodeTypeTool)}, opts...)
	sg.AddNode(id, toolsNodeFunc, toolOpts...)
	return sg
}

// AddAgentNode adds a node that uses a sub-agent by name.
// The agent name should correspond to a sub-agent in the GraphAgent's sub-agent list.
func (sg *StateGraph) AddAgentNode(
	id string,
	opts ...Option,
) *StateGraph {
	agentNodeFunc := NewAgentNodeFunc(id, opts...)
	// Add agent node type option.
	agentOpts := append([]Option{WithNodeType(NodeTypeAgent)}, opts...)
	sg.AddNode(id, agentNodeFunc, agentOpts...)
	return sg
}

// AddSubgraphNode is a sugar alias of AddAgentNode to emphasize subgraph semantics.
func (sg *StateGraph) AddSubgraphNode(id string, opts ...Option) *StateGraph {
	return sg.AddAgentNode(id, opts...)
}

// channelUpdateMarker value for marking channel updates.
const channelUpdateMarker = "update"

// AddEdge adds a normal edge between two nodes.
// This automatically sets up Pregel-style channel configuration.
func (sg *StateGraph) AddEdge(from, to string) *StateGraph {
	edge := &Edge{
		From: from,
		To:   to,
	}
	sg.graph.addEdge(edge)
	// Automatically set up Pregel-style channel for the edge.
	channelName := fmt.Sprintf("branch:to:%s", to)
	sg.graph.addChannel(channelName, channel.BehaviorLastValue)
	// Set up trigger relationship (node subscribes) and trigger mapping.
	sg.graph.addNodeTriggerChannel(to, channelName)
	sg.graph.addNodeTrigger(channelName, to)
	// Add writer to source node.
	writer := channelWriteEntry{
		Channel: channelName,
		Value:   channelUpdateMarker, // Non-nil sentinel to mark update.
	}
	sg.graph.addNodeWriter(from, writer)
	return sg
}

// AddConditionalEdges adds conditional routing from a node.
func (sg *StateGraph) AddConditionalEdges(
	from string,
	condFunc any,
	pathMap map[string]string,
) *StateGraph {
	condEdge := &ConditionalEdge{
		From:      from,
		Condition: wrapperCondFunc(condFunc),
		PathMap:   pathMap,
	}
	sg.graph.addConditionalEdge(condEdge)
	return sg
}

// AddMultiConditionalEdges adds multi-conditional routing from a node.
// The condition returns multiple branch keys for parallel routing.
func (sg *StateGraph) AddMultiConditionalEdges(
	from string,
	condFunc MultiConditionalFunc,
	pathMap map[string]string,
) *StateGraph {
	condEdge := &ConditionalEdge{
		From:      from,
		Condition: wrapperCondFunc(condFunc),
		PathMap:   pathMap,
	}
	sg.graph.addConditionalEdge(condEdge)
	return sg
}

// AddToolsConditionalEdges adds conditional routing from a LLM node to a tools node.
// If the last message has tool calls, route to the tools node.
// Otherwise, route to the fallback node.
func (sg *StateGraph) AddToolsConditionalEdges(
	fromLLMNode string,
	toToolsNode string,
	fallbackNode string,
) *StateGraph {
	condition := func(ctx context.Context, state State) (ConditionResult, error) {
		if msgs, ok := state[StateKeyMessages].([]model.Message); ok {
			if len(msgs) > 0 {
				if len(msgs[len(msgs)-1].ToolCalls) > 0 {
					return ConditionResult{NextNodes: []string{toToolsNode}}, nil
				}
			}
		}
		return ConditionResult{NextNodes: []string{fallbackNode}}, nil
	}
	condEdge := &ConditionalEdge{
		From:      fromLLMNode,
		Condition: condition,
		PathMap: map[string]string{
			toToolsNode:  toToolsNode,
			fallbackNode: fallbackNode,
		},
	}
	sg.graph.addConditionalEdge(condEdge)
	return sg
}

// SetEntryPoint sets the entry point of the graph.
// This is equivalent to addEdge(Start, nodeId).
func (sg *StateGraph) SetEntryPoint(nodeID string) *StateGraph {
	sg.graph.setEntryPoint(nodeID)
	// Also add an edge from Start to make it explicit
	sg.AddEdge(Start, nodeID)
	return sg
}

// SetFinishPoint adds an edge from the node to End.
// This is equivalent to addEdge(nodeId, End).
func (sg *StateGraph) SetFinishPoint(nodeID string) *StateGraph {
	sg.AddEdge(nodeID, End)
	return sg
}

// Compile compiles the graph and returns it for execution.
func (sg *StateGraph) Compile() (*Graph, error) {
	if err := sg.graph.validate(); err != nil {
		return nil, fmt.Errorf("invalid graph: %w", err)
	}
	return sg.graph, nil
}

// WithNodeCallbacks adds node callbacks to the graph state schema.
// This allows users to register callbacks that will be executed during node execution.
func (sg *StateGraph) WithNodeCallbacks(callbacks *NodeCallbacks) *StateGraph {
	sg.graph.schema.AddField(StateKeyNodeCallbacks, StateField{
		Type:    reflect.TypeOf(&NodeCallbacks{}),
		Reducer: DefaultReducer,
		Default: func() any { return callbacks },
	})
	return sg
}

// WithCache sets the graph-level cache implementation.
func (sg *StateGraph) WithCache(cache Cache) *StateGraph {
	if cache != nil {
		sg.graph.setCache(cache)
	}
	return sg
}

// WithCachePolicy sets the default cache policy for all nodes (can be overridden per-node).
func (sg *StateGraph) WithCachePolicy(policy *CachePolicy) *StateGraph {
	sg.graph.setCachePolicy(policy)
	return sg
}

// WithGraphVersion sets an optional version string used for cache namespacing.
// This helps avoid stale cache collisions across graph code changes or deployments.
func (sg *StateGraph) WithGraphVersion(version string) *StateGraph {
	sg.graph.setGraphVersion(version)
	return sg
}

// ClearCache clears caches for the specified nodes. If nodes is empty, it clears all nodes currently in the graph.
func (sg *StateGraph) ClearCache(nodes ...string) *StateGraph {
	if len(nodes) == 0 {
		// collect all nodes
		var all []string
		sg.graph.mu.RLock()
		for id := range sg.graph.nodes {
			all = append(all, id)
		}
		sg.graph.mu.RUnlock()
		sg.graph.clearCacheForNodes(all)
		return sg
	}
	sg.graph.clearCacheForNodes(nodes)
	return sg
}

// MustCompile compiles the graph or panics if invalid.
func (sg *StateGraph) MustCompile() *Graph {
	graph, err := sg.Compile()
	if err != nil {
		panic(err)
	}
	return graph
}

// LLMNodeFuncOption is a function that configures the LLM node function.
type LLMNodeFuncOption func(*llmRunner)

// WithLLMNodeID sets the node ID for the LLM node function.
func WithLLMNodeID(nodeID string) LLMNodeFuncOption {
	return func(runner *llmRunner) {
		runner.nodeID = nodeID
	}
}

// WithLLMRefreshToolSetsOnRun controls whether tools from ToolSets are
// refreshed from the underlying ToolSet on each LLM node run.
func WithLLMRefreshToolSetsOnRun(refresh bool) LLMNodeFuncOption {
	return func(runner *llmRunner) {
		runner.refreshToolSetsOnRun = refresh
	}
}

func mergeToolsWithToolSets(
	ctx context.Context,
	base map[string]tool.Tool,
	toolSets []tool.ToolSet,
) map[string]tool.Tool {
	if len(toolSets) == 0 {
		return base
	}
	out := make(map[string]tool.Tool, len(base))
	for name, t := range base {
		out[name] = t
	}
	for _, toolSet := range toolSets {
		namedToolSet := itool.NewNamedToolSet(toolSet)
		setTools := namedToolSet.Tools(ctx)
		for _, t := range setTools {
			name := t.Declaration().Name
			if _, ok := out[name]; ok {
				log.WarnfContext(
					ctx,
					"tool %s already exists at %s toolset, will be "+
						"overridden",
					name,
					toolSet.Name(),
				)
			}
			out[name] = t
		}
	}
	return out
}

// WithLLMToolSets sets the tool sets for the LLM node function.
func WithLLMToolSets(toolSets []tool.ToolSet) LLMNodeFuncOption {
	return func(runner *llmRunner) {
		if len(toolSets) == 0 {
			return
		}
		if runner.refreshToolSetsOnRun {
			runner.toolSets = append(runner.toolSets, toolSets...)
			return
		}
		if runner.tools == nil {
			runner.tools = make(map[string]tool.Tool)
		}
		runner.tools = mergeToolsWithToolSets(
			context.Background(),
			runner.tools,
			toolSets,
		)
	}
}

// WithLLMGenerationConfig sets the generation configuration for the LLM runner.
func WithLLMGenerationConfig(cfg model.GenerationConfig) LLMNodeFuncOption {
	return func(runner *llmRunner) {
		runner.generationConfig = cfg
	}
}

// NewLLMNodeFunc creates a NodeFunc that uses the model package directly.
// This implements LLM node functionality using the model package interface.
func NewLLMNodeFunc(
	llmModel model.Model,
	instruction string,
	tools map[string]tool.Tool,
	opts ...LLMNodeFuncOption,
) NodeFunc {
	runner := &llmRunner{
		llmModel:         llmModel,
		instruction:      instruction,
		tools:            tools,
		generationConfig: model.GenerationConfig{Stream: true},
	}
	for _, opt := range opts {
		opt(runner)
	}
	return func(ctx context.Context, state State) (any, error) {

		_, span := trace.Tracer.Start(ctx, itelemetry.NewChatSpanName(llmModel.Info().Name))
		defer span.End()
		result, err := runner.execute(ctx, state, span)
		if err != nil {
			span.RecordError(err)
			span.SetStatus(codes.Error, err.Error())
			return nil, fmt.Errorf("failed to run model: %w", err)
		}
		return result, nil
	}
}

// llmRunner encapsulates LLM execution dependencies to avoid long parameter
// lists.
type llmRunner struct {
	llmModel             model.Model
	instruction          string
	tools                map[string]tool.Tool
	toolSets             []tool.ToolSet
	refreshToolSetsOnRun bool
	nodeID               string
	generationConfig     model.GenerationConfig
}

// execute implements the three-stage rule for LLM execution.
func (r *llmRunner) execute(ctx context.Context, state State, span oteltrace.Span) (any, error) {
	if v, ok := state[StateKeyOneShotMessages].([]model.Message); ok && len(v) > 0 {
		return r.executeOneShotStage(ctx, state, v, span)
	}
	if userInput, exists := state[StateKeyUserInput]; exists {
		if input, ok := userInput.(string); ok && input != "" {
			return r.executeUserInputStage(ctx, state, input, span)
		}
	}
	return r.executeHistoryStage(ctx, state, span)
}

func (r *llmRunner) executeOneShotStage(
	ctx context.Context,
	state State,
	oneShotMsgs []model.Message,
	span oteltrace.Span,
) (any, error) {
	instr := r.processInstruction(state)
	used := ensureSystemHead(oneShotMsgs, instr)
	result, err := r.executeModel(ctx, state, used, span, instr)
	if err != nil {
		return nil, err
	}
	var ops []MessageOp
	if len(used) > 0 && used[len(used)-1].Role == model.RoleUser {
		ops = append(ops, ReplaceLastUser{Content: used[len(used)-1].Content})
	}
	asst := extractAssistantMessage(result)
	if asst != nil {
		ops = append(ops, AppendMessages{Items: []model.Message{*asst}})
	}
	return State{
		StateKeyMessages:        ops,
		StateKeyOneShotMessages: []model.Message(nil), // Clear one-shot messages after execution.
		StateKeyLastResponse:    asst.Content,
		StateKeyLastResponseID:  extractResponseID(result),
		StateKeyNodeResponses: map[string]any{
			r.nodeID: asst.Content,
		},
	}, nil
}

func (r *llmRunner) executeUserInputStage(
	ctx context.Context, state State, userInput string, span oteltrace.Span,
) (any, error) {
	var history []model.Message
	if msgData, exists := state[StateKeyMessages]; exists {
		if msgs, ok := msgData.([]model.Message); ok {
			history = msgs
		}
	}
	instr := r.processInstruction(state)
	used := ensureSystemHead(history, instr)
	var ops []MessageOp
	if len(used) > 0 && used[len(used)-1].Role == model.RoleUser {
		if used[len(used)-1].Content != userInput {
			used[len(used)-1] = model.NewUserMessage(userInput)
			ops = append(ops, ReplaceLastUser{Content: userInput})
		}
	} else {
		used = append(used, model.NewUserMessage(userInput))
		ops = append(ops, AppendMessages{Items: []model.Message{model.NewUserMessage(userInput)}})
	}
	result, err := r.executeModel(ctx, state, used, span, instr)
	if err != nil {
		return nil, err
	}
	asst := extractAssistantMessage(result)
	if asst != nil {
		ops = append(ops, AppendMessages{Items: []model.Message{*asst}})
	}
	return State{
		StateKeyMessages:     ops,
		StateKeyUserInput:    "", // Clear user input after execution.
		StateKeyLastResponse: asst.Content,
		StateKeyLastResponseID: func() string {
			return extractResponseID(result)
		}(),
		StateKeyNodeResponses: map[string]any{
			r.nodeID: asst.Content,
		},
	}, nil
}

func (r *llmRunner) executeHistoryStage(ctx context.Context, state State, span oteltrace.Span) (any, error) {
	var history []model.Message
	if msgData, exists := state[StateKeyMessages]; exists {
		if msgs, ok := msgData.([]model.Message); ok {
			history = msgs
		}
	}
	instr := r.processInstruction(state)
	used := ensureSystemHead(history, instr)
	result, err := r.executeModel(ctx, state, used, span, instr)
	if err != nil {
		return nil, err
	}
	asst := extractAssistantMessage(result)
	if asst != nil {
		return State{
			StateKeyMessages:     AppendMessages{Items: []model.Message{*asst}},
			StateKeyLastResponse: asst.Content,
			StateKeyLastResponseID: func() string {
				return extractResponseID(result)
			}(),
			StateKeyNodeResponses: map[string]any{
				r.nodeID: asst.Content,
			},
		}, nil
	}
	return nil, nil
}

func (r *llmRunner) executeModel(
	ctx context.Context,
	state State,
	messages []model.Message,
	span oteltrace.Span,
	instructionUsed string,
) (any, error) {
	tools := r.tools
	if r.refreshToolSetsOnRun && len(r.toolSets) > 0 {
		tools = mergeToolsWithToolSets(ctx, tools, r.toolSets)
	}
	request := &model.Request{
		Messages:         messages,
		Tools:            tools,
		GenerationConfig: r.generationConfig,
	}
	invocationID, sessionID, appName, userID, eventChan := extractExecutionContext(state)
	modelCallbacks, _ := state[StateKeyModelCallbacks].(*model.Callbacks)
	var nodeID string
	if nodeIDData, exists := state[StateKeyCurrentNodeID]; exists {
		if id, ok := nodeIDData.(string); ok {
			nodeID = id
		}
	}
	// Build model input metadata from the original state and instruction
	// so events accurately reflect both instruction and user input.
	modelInput := extractModelInput(state, instructionUsed)
	startTime := time.Now()
	modelName := getModelName(r.llmModel)
	emitModelStartEvent(ctx, eventChan, invocationID, modelName, nodeID, modelInput, startTime)
	result, err := executeModelWithEvents(ctx, modelExecutionConfig{
		ModelCallbacks: modelCallbacks,
		LLMModel:       r.llmModel,
		Request:        request,
		EventChan:      eventChan,
		InvocationID:   invocationID,
		SessionID:      sessionID,
		AppName:        appName,
		UserID:         userID,
		Span:           span,
		NodeID:         nodeID,
	})
	endTime := time.Now()
	var modelOutput string
	var responseID string
	if err == nil && result != nil {
		if finalResponse, ok := result.(*model.Response); ok && len(finalResponse.Choices) > 0 {
			modelOutput = finalResponse.Choices[0].Message.Content
			responseID = finalResponse.ID
		}
	}
	emitModelCompleteEvent(
		ctx,
		eventChan,
		invocationID,
		modelName,
		nodeID,
		modelInput,
		modelOutput,
		responseID,
		startTime,
		endTime,
		err,
	)
	return result, err
}

// processInstruction resolves placeholder variables in the instruction using
// the session state present in the graph state (if any). It supports keys like
// {user:...}, {app:...}, and optional suffix {?} consistent with llmagent.
func (r *llmRunner) processInstruction(state State) string {
	instr := r.instruction
	if instr == "" {
		return instr
	}
	// Extract session from graph state.
	if sessVal, ok := state[StateKeySession]; ok {
		if sess, ok := sessVal.(*session.Session); ok && sess != nil {
			// Build a minimal invocation carrying only the session for injection.
			inv := agent.NewInvocation(agent.WithInvocationSession(sess))
			if injected, err := stateinject.InjectSessionState(instr, inv); err == nil {
				return injected
			}
		}
	}
	return instr
}

// extractAssistantMessage extracts the assistant message from model result.
func extractAssistantMessage(result any) *model.Message {
	if result == nil {
		return nil
	}
	if response, ok := result.(*model.Response); ok && len(response.Choices) > 0 {
		return &response.Choices[0].Message
	}
	return nil
}

// extractResponseID extracts response ID from model result.
func extractResponseID(result any) string {
	if response, ok := result.(*model.Response); ok {
		return response.ID
	}
	return ""
}

// ensureSystemHead ensures system prompt is at the head if provided.
func ensureSystemHead(in []model.Message, sys string) []model.Message {
	if sys == "" {
		return in
	}
	if len(in) > 0 && in[0].Role == model.RoleSystem {
		return in
	}
	out := make([]model.Message, 0, len(in)+1)
	out = append(out, model.NewSystemMessage(sys))
	out = append(out, in...)
	return out
}

// extractExecutionContext extracts execution context from state.
func extractExecutionContext(state State) (invocationID, sessionID, appName, userID string, eventChan chan<- *event.Event) {
	if execCtx, exists := state[StateKeyExecContext]; exists {
		execContext, ok := execCtx.(*ExecutionContext)
		if ok {
			eventChan = execContext.EventChan
			invocationID = execContext.InvocationID
		}
	}
	if sess, ok := state[StateKeySession]; ok {
		if s, ok := sess.(*session.Session); ok && s != nil {
			sessionID = s.ID
			appName = s.AppName
			userID = s.UserID
		}

	}
	return invocationID, sessionID, appName, userID, eventChan
}

// modelResponseConfig contains configuration for processing model responses.
type modelResponseConfig struct {
	Response       *model.Response
	ModelCallbacks *model.Callbacks
	EventChan      chan<- *event.Event
	InvocationID   string
	SessionID      string
	LLMModel       model.Model
	Request        *model.Request
	Span           oteltrace.Span
	// NodeID, when provided, is used as the event author.
	NodeID string
}

// processModelResponse processes a single model response.
func processModelResponse(ctx context.Context, config modelResponseConfig) (context.Context, *event.Event, error) {
	var modelErr error
	if config.Response != nil && config.Response.Error != nil {
		modelErr = fmt.Errorf(
			"%s: %s",
			config.Response.Error.Type,
			config.Response.Error.Message,
		)
	}

	args := &model.AfterModelArgs{
		Request:  config.Request,
		Response: config.Response,
		Error:    modelErr,
	}

	pluginOverride := false
	if invocation, ok := agent.InvocationFromContext(ctx); ok &&
		invocation != nil && invocation.Plugins != nil {
		callbacks := invocation.Plugins.ModelCallbacks()
		if callbacks != nil {
			result, err := callbacks.RunAfterModel(ctx, args)
			if err != nil {
				config.Span.SetAttributes(
					attribute.String("trpc.go.agent.error", err.Error()),
				)
				return ctx, nil, fmt.Errorf(
					"callback after model error: %w",
					err,
				)
			}
			if result != nil && result.Context != nil {
				ctx = result.Context
			}
			if result != nil && result.CustomResponse != nil {
				config.Response = result.CustomResponse
				args.Response = config.Response
				pluginOverride = true
			}
		}
	}

	if !pluginOverride && config.ModelCallbacks != nil {
		result, err := config.ModelCallbacks.RunAfterModel(ctx, args)
		if err != nil {
<<<<<<< HEAD
			config.Span.SetAttributes(
				attribute.String("trpc.go.agent.error", err.Error()),
			)
			return ctx, nil, fmt.Errorf(
				"callback after model error: %w",
				err,
			)
=======
			config.Span.RecordError(err)
			config.Span.SetStatus(codes.Error, err.Error())
			return ctx, nil, fmt.Errorf("callback after model error: %w", err)
>>>>>>> 17f5b0e8
		}
		if result != nil && result.Context != nil {
			ctx = result.Context
		}
		if result != nil && result.CustomResponse != nil {
			config.Response = result.CustomResponse
		}
	}
	var llmEvent *event.Event
	author := config.LLMModel.Info().Name
	if config.NodeID != "" {
		author = config.NodeID
	}
	llmEvent = event.NewResponseEvent(config.InvocationID, author, config.Response)
	if config.EventChan != nil && shouldEmitModelResponse(config.Response) {
		invocation, ok := agent.InvocationFromContext(ctx)
		if !ok {
			invocation = agent.NewInvocation(
				agent.WithInvocationID(config.InvocationID),
				agent.WithInvocationModel(config.LLMModel),
				agent.WithInvocationSession(&session.Session{ID: config.SessionID}),
			)
		}

		if err := agent.EmitEvent(ctx, invocation, config.EventChan, llmEvent); err != nil {
			return ctx, nil, err
		}
	}
	if config.Response.Error != nil {
		config.Span.SetAttributes(attribute.String("trpc.go.agent.error", config.Response.Error.Message))
		return ctx, nil, fmt.Errorf("model API error: %s", config.Response.Error.Message)
	}
	return ctx, llmEvent, nil
}

func shouldEmitModelResponse(rsp *model.Response) bool {
	if rsp == nil {
		return false
	}
	if rsp.Error != nil {
		return true
	}
	if rsp.IsValidContent() {
		return true
	}
	for _, choice := range rsp.Choices {
		if choice.Message.ReasoningContent != "" {
			return true
		}
		if choice.Delta.ReasoningContent != "" {
			return true
		}
	}
	return false
}

func runModel(
	ctx context.Context,
	modelCallbacks *model.Callbacks,
	llmModel model.Model,
	request *model.Request,
) (context.Context, <-chan *model.Response, error) {
	ctx, span := trace.Tracer.Start(ctx, "run_model")
	defer span.End()

	// Set span attributes for model execution.
	span.SetAttributes(
		attribute.String("trpc.go.agent.model_name", llmModel.Info().Name),
	)

	if invocation, ok := agent.InvocationFromContext(ctx); ok &&
		invocation != nil && invocation.Plugins != nil {
		callbacks := invocation.Plugins.ModelCallbacks()
		if callbacks != nil {
			args := &model.BeforeModelArgs{Request: request}
			result, err := callbacks.RunBeforeModel(ctx, args)
			if err != nil {
				span.SetAttributes(
					attribute.String("trpc.go.agent.error", err.Error()),
				)
				return ctx, nil, fmt.Errorf(
					"callback before model error: %w",
					err,
				)
			}
			if result != nil && result.Context != nil {
				ctx = result.Context
			}
			if result != nil && result.CustomResponse != nil {
				responseChan := make(chan *model.Response, 1)
				responseChan <- result.CustomResponse
				close(responseChan)
				return ctx, responseChan, nil
			}
		}
	}

	if modelCallbacks != nil {
		args := &model.BeforeModelArgs{Request: request}
		result, err := modelCallbacks.RunBeforeModel(ctx, args)
		if err != nil {
			span.RecordError(err)
			span.SetStatus(codes.Error, err.Error())
			return ctx, nil, fmt.Errorf("callback before model error: %w", err)
		}
		// Use the context from result if provided.
		if result != nil && result.Context != nil {
			ctx = result.Context
		}
		if result != nil && result.CustomResponse != nil {
			responseChan := make(chan *model.Response, 1)
			responseChan <- result.CustomResponse
			close(responseChan)
			return ctx, responseChan, nil
		}
	}
	// Generate content.
	responseChan, err := llmModel.GenerateContent(ctx, request)
	if err != nil {
		span.RecordError(err)
		span.SetStatus(codes.Error, err.Error())
		return ctx, nil, fmt.Errorf("failed to generate content: %w", err)
	}
	return ctx, responseChan, nil
}

// NewToolsNodeFunc creates a NodeFunc that uses the tools package directly.
// This implements tools node functionality using the tools package interface.
func NewToolsNodeFunc(tools map[string]tool.Tool, opts ...Option) NodeFunc {
	node := &Node{}
	for _, opt := range opts {
		opt(node)
	}
	if tools == nil {
		tools = make(map[string]tool.Tool)
	}
	baseTools := tools
	var staticTools map[string]tool.Tool
	if node.refreshToolSetsOnRun {
		staticTools = baseTools
	} else {
		staticTools = mergeToolsWithToolSets(
			context.Background(),
			baseTools,
			node.toolSets,
		)
	}
	// Capture whether to execute tools in parallel.
	parallel := node.enableParallelTools

	return func(ctx context.Context, state State) (any, error) {
		ctx, span := trace.Tracer.Start(ctx, itelemetry.NewWorkflowSpanName("execute_tools_node"))
		itelemetry.TraceWorkflow(span, &itelemetry.Workflow{Name: "execute_tools_node", ID: "execute_tools_node"})
		defer span.End()

		// Extract and validate messages from state.
		toolCalls, err := extractToolCallsFromState(state, span)
		if err != nil {
			return nil, err
		}

		// Extract execution context for event emission.
		invocationID, _, _, _, eventChan := extractExecutionContext(state)

		effectiveTools := staticTools
		if node.refreshToolSetsOnRun && len(node.toolSets) > 0 {
			effectiveTools = mergeToolsWithToolSets(
				ctx,
				baseTools,
				node.toolSets,
			)
		}

		// Process all tool calls and collect results.
		newMessages, err := processToolCalls(ctx, toolCallsConfig{
			ToolCalls:      toolCalls,
			Tools:          effectiveTools,
			InvocationID:   invocationID,
			EventChan:      eventChan,
			Span:           span,
			State:          state,
			EnableParallel: parallel,
		})
		if err != nil {
			return nil, err
		}
		return State{
			StateKeyMessages: newMessages,
		}, nil
	}
}

// copyRuntimeStateFiltered creates a shallow copy of the parent state excluding
// internal/ephemeral keys that should not leak into a child sub-agent's
// Invocation.RunOptions.RuntimeState (e.g., exec context, callbacks, session).
//
// Important: This is a shallow copy (only key bindings are copied); complex
// values (map/slice) remain shared references. Avoid concurrent mutation of the
// same complex object from parent/child. If isolation is required, deep copy in
// SubgraphInputMapper.
func copyRuntimeStateFiltered(parent State) State {
	if parent == nil {
		return State{}
	}
	out := make(State, len(parent))
	for k, v := range parent {
		if isInternalStateKey(k) {
			continue
		}
		out[k] = v
	}
	return out
}

// NewAgentNodeFunc creates a NodeFunc that looks up and uses a sub-agent by name.
// The agent name should correspond to a sub-agent in the parent GraphAgent's sub-agent list.
func NewAgentNodeFunc(agentName string, opts ...Option) NodeFunc {
	dummyNode := &Node{}
	for _, opt := range opts {
		opt(dummyNode)
	}
	nodeCallbacks := dummyNode.callbacks
	inputMapper := dummyNode.agentInputMapper
	outputMapper := dummyNode.agentOutputMapper
	isolated := dummyNode.agentIsolatedMessages
	scope := dummyNode.agentEventScope
	inputFromLast := dummyNode.agentInputFromLastResponse
	return func(ctx context.Context, state State) (a any, err error) {
		ctx, span := trace.Tracer.Start(ctx, fmt.Sprintf("%s %s", itelemetry.OperationInvokeAgent, agentName))
		defer func() {
			if err != nil {
				span.SetStatus(codes.Error, err.Error())
				span.SetAttributes(attribute.String(itelemetry.KeyErrorType, itelemetry.ValueDefaultErrorType))
			}
			span.End()
		}()

		// Extract execution context for event emission.
		invocationID, _, _, _, eventChan := extractExecutionContext(state)

		// Extract current node ID from state.
		var nodeID string
		if nodeIDData, exists := state[StateKeyCurrentNodeID]; exists {
			if id, ok := nodeIDData.(string); ok {
				nodeID = id
			}
		}

		// Extract parent agent from state to find the sub-agent.
		parentAgent, parentExists := state[StateKeyParentAgent]
		if !parentExists {
			return nil, fmt.Errorf("parent agent not found in state for agent node %s", agentName)
		}

		// Look up the target agent by name from the parent's sub-agents.
		targetAgent := findSubAgentByName(parentAgent, agentName)
		if targetAgent == nil {
			return nil, fmt.Errorf("sub-agent '%s' not found in parent agent's sub-agent list", agentName)
		}

		// Build child runtime state via optional mapper; default to a filtered shallow copy
		// of the parent state to avoid leaking internal/ephemeral keys (exec context, callbacks, etc.).
		var childState State
		if inputMapper != nil {
			if s := inputMapper(state); s != nil {
				childState = s
			} else {
				childState = State{}
			}
		} else {
			childState = copyRuntimeStateFiltered(state)
		}
		if isolated {
			// Instruct child GraphAgent to not include session contents in its request.
			if childState == nil {
				childState = State{}
			}
			childState[CfgKeyIncludeContents] = "none"
		}

		// Optionally map parent's last_response to user_input for this agent node.
		parentForInput := state
		if inputFromLast {
			if lr, ok := state[StateKeyLastResponse]; ok {
				if v, ok2 := lr.(string); ok2 && v != "" {
					// Clone a shallow copy to avoid mutating the original state view.
					cloned := state.Clone()
					cloned[StateKeyUserInput] = v
					parentForInput = cloned
				}
			}
		}

		// Build invocation for the target agent with custom runtime state and scope.
		invocation := buildAgentInvocationWithStateAndScope(ctx, parentForInput, childState, targetAgent, scope)

		itelemetry.TraceBeforeInvokeAgent(span, invocation, targetAgent.Info().Description, "", dummyNode.llmGenerationConfig)
		var stream bool
		if dummyNode.llmGenerationConfig != nil {
			stream = dummyNode.llmGenerationConfig.Stream
		}
		tracker := itelemetry.NewInvokeAgentTracker(ctx, invocation, stream, &err)
		defer tracker.RecordMetrics()()

		// Emit agent execution start event.
		startTime := time.Now()
		emitAgentStartEvent(ctx, eventChan, invocationID, nodeID, startTime)

		// Execute the target agent.
		// Important: wrap the context with the sub-invocation so downstream
		// callbacks (model/tool) can access it via agent.InvocationFromContext(ctx).
		subCtx := agent.NewInvocationContext(ctx, invocation)
		agentEventChan, err := targetAgent.Run(subCtx, invocation)
		if err != nil {
			// Emit agent execution error event.
			endTime := time.Now()
			emitAgentErrorEvent(ctx, eventChan, invocationID, nodeID, startTime, endTime, err)
			span.RecordError(err)
			span.SetStatus(codes.Error, err.Error())
			tracker.SetResponseErrorType(itelemetry.ValueDefaultErrorType)
			return nil, fmt.Errorf("failed to run agent %s: %w", agentName, err)
		}

		// Process agent event stream and capture completion state.
		lastResponse, finalState, rawDelta, fullRespEvent, tokenUsage, err := processAgentEventStream(
			ctx, agentEventChan, nodeCallbacks, nodeID, state, eventChan, agentName, tracker,
		)
		if err != nil {
			return nil, fmt.Errorf("failed to process agent event stream: %w", err)
		}

		itelemetry.TraceAfterInvokeAgent(span, fullRespEvent, tokenUsage, tracker.FirstTokenTimeDuration())
		// Emit agent execution complete event.
		endTime := time.Now()
		emitAgentCompleteEvent(ctx, eventChan, invocationID, nodeID, startTime, endTime)
		// Update state with either custom output mapping or default behavior.
		if outputMapper != nil {
			mapped := outputMapper(state, SubgraphResult{LastResponse: lastResponse, FinalState: finalState, RawStateDelta: rawDelta})
			if mapped != nil {
				return mapped, nil
			}
			return State{}, nil
		}
		upd := State{}
		upd[StateKeyLastResponse] = lastResponse
		upd[StateKeyNodeResponses] = map[string]any{nodeID: lastResponse}
		upd[StateKeyUserInput] = ""
		return upd, nil
	}
}

// processAgentEventStream processes the event stream from the target agent.
// This function handles forwarding events and capturing completion state.
func processAgentEventStream(
	ctx context.Context,
	agentEventChan <-chan *event.Event,
	nodeCallbacks *NodeCallbacks,
	nodeID string,
	state State,
	eventChan chan<- *event.Event,
	agentName string,
	tracker *itelemetry.InvokeAgentTracker,
) (string, State, map[string][]byte, *event.Event, *itelemetry.TokenUsage, error) {
	var lastResponse string
	var finalState State
	var rawDelta map[string][]byte
	var fullRespEvent *event.Event
	tokenUsage := &itelemetry.TokenUsage{}

	for agentEvent := range agentEventChan {
		// Run node callbacks for this event.
		if nodeCallbacks != nil {
			for _, callback := range nodeCallbacks.AgentEvent {
				callback(ctx, &NodeCallbackContext{
					NodeID:   nodeID,
					NodeName: agentName,
				}, state, agentEvent)
			}
		}

		// Forward the event to the parent event channel.
		if err := event.EmitEvent(ctx, eventChan, agentEvent); err != nil {
			return "", nil, nil, fullRespEvent, tokenUsage, err
		}

		// Track the last response for state update.
		if agentEvent.Response != nil && len(agentEvent.Response.Choices) > 0 &&
			agentEvent.Response.Choices[0].Message.Content != "" {
			lastResponse = agentEvent.Response.Choices[0].Message.Content
		}

		if agentEvent.Response != nil {
			tracker.TrackResponse(agentEvent.Response)
			if !agentEvent.Response.IsPartial {
				if agentEvent.Response.Usage != nil {
					tokenUsage.PromptTokens += agentEvent.Response.Usage.PromptTokens
					tokenUsage.CompletionTokens += agentEvent.Response.Usage.CompletionTokens
					tokenUsage.TotalTokens += agentEvent.Response.Usage.TotalTokens
				}
				fullRespEvent = agentEvent
			}
		}

		// Capture subgraph completion state from its final graph.execution event.
		if agentEvent.Done && agentEvent.Response != nil &&
			agentEvent.Response.Object == ObjectTypeGraphExecution && agentEvent.StateDelta != nil {
			// Convert StateDelta (JSON bytes) back into a State map.
			tmp := make(State)
			for k, b := range agentEvent.StateDelta {
				var v any
				if err := json.Unmarshal(b, &v); err == nil {
					tmp[k] = v
				} else {
					// Debug-only: record keys that failed to unmarshal to
					// help diagnose type drift. RawStateDelta still
					// carries the original JSON.
					log.DebugfContext(
						ctx,
						"subgraph: failed to unmarshal final state key=%s: %v",
						k,
						err,
					)
				}
			}
			finalState = tmp
			rawDelta = agentEvent.StateDelta
		}
	}

	return lastResponse, finalState, rawDelta, fullRespEvent, tokenUsage, nil
}

// buildAgentInvocationWithStateAndScope builds an invocation for the target agent
// using a custom runtime state and an optional event filter scope segment.
//
// FilterKey Strategy:
// The FilterKey is built using a stable, deterministic pattern based on the agent
// hierarchy rather than random UUIDs. This ensures that:
//  1. Multi-turn conversations work correctly with BranchFilterModePrefix
//  2. Child agent responses from previous requests are visible in subsequent requests
//  3. The prefix matching in event.Filter() works as expected across requests
//
// Format: parentKey/agentName (without UUID)
// Example: "input/knowledge" instead of "input/knowledge/random-uuid"
func buildAgentInvocationWithStateAndScope(
	ctx context.Context,
	parentState State,
	runtime State,
	targetAgent agent.Agent,
	scope string,
) *agent.Invocation {
	// Extract user input from parent state.
	var userInput string
	if input, exists := parentState[StateKeyUserInput]; exists {
		if inputStr, ok := input.(string); ok {
			userInput = inputStr
		}
	}
	// Extract session from parent state.
	var sessionData *session.Session
	if sess, exists := parentState[StateKeySession]; exists {
		if sessData, ok := sess.(*session.Session); ok {
			sessionData = sessData
		}
	}

	// Clone from parent invocation if available to preserve linkage and filtering.
	if parentInvocation, ok := agent.InvocationFromContext(ctx); ok &&
		parentInvocation != nil {
		runOptions := parentInvocation.RunOptions
		runOptions.RuntimeState = runtime

		base := util.If(scope != "", scope, targetAgent.Info().Name)
		parentKey := parentInvocation.GetEventFilterKey()
		// Build a stable FilterKey without UUID to ensure multi-turn conversations
		var filterKey string
		if parentKey == "" {
			filterKey = base
		} else {
			filterKey = parentKey + agent.EventFilterKeyDelimiter + base
		}
		inv := parentInvocation.Clone(
			agent.WithInvocationAgent(targetAgent),
			agent.WithInvocationMessage(
				model.NewUserMessage(userInput),
			),
			agent.WithInvocationRunOptions(runOptions),
			agent.WithInvocationEventFilterKey(filterKey),
		)
		return inv
	}
	// Create standalone invocation.
	inv := agent.NewInvocation(
		agent.WithInvocationAgent(targetAgent),
		agent.WithInvocationRunOptions(agent.RunOptions{RuntimeState: runtime}),
		agent.WithInvocationMessage(model.NewUserMessage(userInput)),
		agent.WithInvocationSession(sessionData),
		// Use stable FilterKey based on agent name only (no UUID).
		agent.WithInvocationEventFilterKey(targetAgent.Info().Name),
	)
	return inv
}

// runTool executes a tool with before/after callbacks and returns the result.
// Parameters:
//   - ctx: context for cancellation and tracing
//   - toolCall: the tool call to execute, including function name and arguments
//   - toolCallbacks: callbacks to execute before and after tool execution
//   - t: the tool implementation to execute
//
// Returns:
//   - context.Context: the updated context from callbacks (if any)
//   - any: the result from tool execution or custom callback result
//   - []byte: the modified arguments after before-tool callbacks (for telemetry)
//   - error: any error that occurred during execution
func runTool(
	ctx context.Context,
	toolCall model.ToolCall,
	toolCallbacks *tool.Callbacks,
	t tool.Tool,
) (context.Context, any, []byte, error) {
	ctx = context.WithValue(ctx, tool.ContextKeyToolCallID{}, toolCall.ID)

	decl := t.Declaration()

	if invocation, ok := agent.InvocationFromContext(ctx); ok &&
		invocation != nil && invocation.Plugins != nil {
		callbacks := invocation.Plugins.ToolCallbacks()
		if callbacks != nil {
			args := &tool.BeforeToolArgs{
				ToolName:    toolCall.Function.Name,
				Declaration: decl,
				Arguments:   toolCall.Function.Arguments,
			}
			result, err := callbacks.RunBeforeTool(ctx, args)
			if err != nil {
				return ctx, nil, toolCall.Function.Arguments,
					fmt.Errorf("callback before tool error: %w", err)
			}
			if result != nil && result.Context != nil {
				ctx = result.Context
			}
			if result != nil && result.CustomResult != nil {
				return ctx, result.CustomResult,
					toolCall.Function.Arguments, nil
			}
			if result != nil && result.ModifiedArguments != nil {
				toolCall.Function.Arguments = result.ModifiedArguments
			}
		}
	}

	if toolCallbacks != nil {
		args := &tool.BeforeToolArgs{
			ToolName:    toolCall.Function.Name,
			Declaration: decl,
			Arguments:   toolCall.Function.Arguments,
		}
		result, err := toolCallbacks.RunBeforeTool(ctx, args)
		if err != nil {
			return ctx, nil, toolCall.Function.Arguments,
				fmt.Errorf("callback before tool error: %w", err)
		}
		if result != nil && result.Context != nil {
			ctx = result.Context
		}
		if result != nil && result.CustomResult != nil {
			return ctx, result.CustomResult,
				toolCall.Function.Arguments, nil
		}
		if result != nil && result.ModifiedArguments != nil {
			toolCall.Function.Arguments = result.ModifiedArguments
		}
	}

	callableTool, ok := t.(tool.CallableTool)
	if !ok {
		return ctx, nil, toolCall.Function.Arguments,
			fmt.Errorf("tool %s is not callable", toolCall.Function.Name)
	}

	result, err := callableTool.Call(ctx, toolCall.Function.Arguments)

	if invocation, ok := agent.InvocationFromContext(ctx); ok &&
		invocation != nil && invocation.Plugins != nil {
		callbacks := invocation.Plugins.ToolCallbacks()
		if callbacks != nil {
			args := &tool.AfterToolArgs{
				ToolName:    toolCall.Function.Name,
				Declaration: decl,
				Arguments:   toolCall.Function.Arguments,
				Result:      result,
				Error:       err,
			}
			afterResult, afterErr := callbacks.RunAfterTool(ctx, args)
			if afterErr != nil {
				return ctx, nil, toolCall.Function.Arguments,
					fmt.Errorf("callback after tool error: %w", afterErr)
			}
			if afterResult != nil && afterResult.Context != nil {
				ctx = afterResult.Context
			}
			if afterResult != nil && afterResult.CustomResult != nil {
				return ctx, afterResult.CustomResult,
					toolCall.Function.Arguments, nil
			}
		}
	}

	// Run after tool callbacks if they exist.
	// If the tool returns an error, the callback function will still execute to
	// allow the user to handle the error.
	if toolCallbacks != nil {
		args := &tool.AfterToolArgs{
			ToolName:    toolCall.Function.Name,
			Declaration: decl,
			Arguments:   toolCall.Function.Arguments,
			Result:      result,
			Error:       err,
		}
		afterResult, afterErr := toolCallbacks.RunAfterTool(ctx, args)
		if afterErr != nil {
			return ctx, nil, toolCall.Function.Arguments,
				fmt.Errorf("callback after tool error: %w", afterErr)
		}
		if afterResult != nil && afterResult.Context != nil {
			ctx = afterResult.Context
		}
		if afterResult != nil && afterResult.CustomResult != nil {
			return ctx, afterResult.CustomResult,
				toolCall.Function.Arguments, nil
		}
	}

	if err != nil {
		return ctx, nil, toolCall.Function.Arguments, fmt.Errorf(
			"tool %s call failed: %w",
			toolCall.Function.Name,
			err,
		)
	}
	return ctx, result, toolCall.Function.Arguments, nil
}

// extractModelInput extracts the model input from state and instruction.
func extractModelInput(state State, instruction string) string {
	var input string
	// Get user input if available.
	if userInput, exists := state[StateKeyUserInput]; exists {
		if inputStr, ok := userInput.(string); ok && inputStr != "" {
			input = inputStr
		}
	}
	// Add instruction if provided.
	if instruction != "" {
		if input != "" {
			input = instruction + "\n\n" + input
		} else {
			input = instruction
		}
	}
	return input
}

// getModelName extracts the model name from the model instance.
func getModelName(llmModel model.Model) string {
	return llmModel.Info().Name
}

// emitModelStartEvent emits a model execution start event.
func emitModelStartEvent(
	ctx context.Context,
	eventChan chan<- *event.Event,
	invocationID, modelName, nodeID, modelInput string,
	startTime time.Time,
) {
	if eventChan == nil {
		return
	}

	modelStartEvent := NewModelExecutionEvent(
		WithModelEventInvocationID(invocationID),
		WithModelEventModelName(modelName),
		WithModelEventNodeID(nodeID),
		WithModelEventPhase(ModelExecutionPhaseStart),
		WithModelEventStartTime(startTime),
		WithModelEventInput(modelInput),
	)
	invocation, _ := agent.InvocationFromContext(ctx)
	agent.EmitEvent(ctx, invocation, eventChan, modelStartEvent)
}

// emitModelCompleteEvent emits a model execution complete event.
func emitModelCompleteEvent(
	ctx context.Context,
	eventChan chan<- *event.Event,
	invocationID, modelName, nodeID, modelInput, modelOutput, responseID string,
	startTime, endTime time.Time,
	err error,
) {
	if eventChan == nil {
		return
	}

	modelCompleteEvent := NewModelExecutionEvent(
		WithModelEventInvocationID(invocationID),
		WithModelEventModelName(modelName),
		WithModelEventNodeID(nodeID),
		WithModelEventPhase(ModelExecutionPhaseComplete),
		WithModelEventStartTime(startTime),
		WithModelEventEndTime(endTime),
		WithModelEventInput(modelInput),
		WithModelEventOutput(modelOutput),
		WithModelEventError(err),
		WithModelEventResponseID(responseID),
	)

	invocation, _ := agent.InvocationFromContext(ctx)
	agent.EmitEvent(ctx, invocation, eventChan, modelCompleteEvent)
}

// modelExecutionConfig contains configuration for model execution with events.
type modelExecutionConfig struct {
	ModelCallbacks *model.Callbacks
	LLMModel       model.Model
	Request        *model.Request
	EventChan      chan<- *event.Event
	InvocationID   string
	SessionID      string
	AppName        string
	UserID         string
	NodeID         string // Add NodeID for parallel execution support
	NodeResultKey  string // Add NodeResultKey for configurable result key pattern
	Span           oteltrace.Span
}

const (
	errMsgNoModelResponse = "no response received from model"
	errMsgNoModelChoices  = "model returned no choices"
)

// executeModelWithEvents executes the model with event processing.
func executeModelWithEvents(ctx context.Context, config modelExecutionConfig) (any, error) {
	ctx, responseChan, err := runModel(ctx, config.ModelCallbacks, config.LLMModel, config.Request)
	if err != nil {
		config.Span.RecordError(err)
		config.Span.SetStatus(codes.Error, err.Error())
		return nil, fmt.Errorf("failed to run model: %w", err)
	}
	invocation, ok := agent.InvocationFromContext(ctx)
	if !ok {
		invocation = agent.NewInvocation(
			agent.WithInvocationID(config.InvocationID),
			agent.WithInvocationModel(config.LLMModel),
			agent.WithInvocationSession(&session.Session{ID: config.SessionID}),
		)
	}

	var lastEvent *event.Event
	// Get or create timing info from invocation (only record first LLM call)
	timingInfo := invocation.GetOrCreateTimingInfo()
	// Create telemetry tracker and defer metrics recording
	tracker := itelemetry.NewChatMetricsTracker(ctx, invocation, config.Request, timingInfo, &err)
	defer tracker.RecordMetrics()()

	// Process response.
	var finalResponse *model.Response
	var toolCalls []model.ToolCall
	for response := range responseChan {
		// Track response for telemetry
		tracker.TrackResponse(response)

		// set timing info to response
		if response.Usage == nil {
			response.Usage = &model.Usage{}
		}
		response.Usage.TimingInfo = timingInfo

		ctx, lastEvent, err = processModelResponse(ctx, modelResponseConfig{
			Response:       response,
			ModelCallbacks: config.ModelCallbacks,
			EventChan:      config.EventChan,
			InvocationID:   config.InvocationID,
			SessionID:      config.SessionID,
			LLMModel:       config.LLMModel,
			Request:        config.Request,
			Span:           config.Span,
			NodeID:         config.NodeID,
		})
		if err != nil {
			return nil, err
		}
		if lastEvent != nil {
			tracker.SetLastEvent(lastEvent)
			itelemetry.TraceChat(config.Span, invocation, config.Request, response, lastEvent.ID, tracker.FirstTokenTimeDuration())
		}

		if len(response.Choices) > 0 && len(response.Choices[0].Message.ToolCalls) > 0 {
			toolCalls = append(toolCalls, response.Choices[0].Message.ToolCalls...)
		}
		finalResponse = response
	}
	if finalResponse == nil {
		config.Span.SetAttributes(attribute.String(
			"trpc.go.agent.error",
			errMsgNoModelResponse,
		))
		return nil, errors.New(errMsgNoModelResponse)
	}
	if len(finalResponse.Choices) == 0 {
		config.Span.SetAttributes(attribute.String(
			"trpc.go.agent.error",
			errMsgNoModelChoices,
		))
		return nil, errors.New(errMsgNoModelChoices)
	}
	if len(finalResponse.Choices[0].Message.ToolCalls) < len(toolCalls) {
		finalResponse.Choices[0].Message.ToolCalls = toolCalls
	}
	return finalResponse, nil
}

// extractToolCallsFromState extracts and validates tool calls from the state.
// It scans backwards from the end to find the most recent assistant message with tool calls,
// stopping when it encounters a user message.
func extractToolCallsFromState(state State, span oteltrace.Span) ([]model.ToolCall, error) {
	var messages []model.Message
	if msgData, exists := state[StateKeyMessages]; exists {
		if msgs, ok := msgData.([]model.Message); ok {
			messages = msgs
		}
	}

	if len(messages) == 0 {
		span.SetAttributes(attribute.String("trpc.go.agent.error", "no messages in state"))
		return nil, errors.New("no messages in state")
	}

	// Scan backwards to find the most recent assistant message with tool calls.
	// Stop when encountering a user message to ensure proper tool call pairing.
	for i := len(messages) - 1; i >= 0; i-- {
		m := messages[i]
		switch m.Role {
		case model.RoleAssistant:
			if len(m.ToolCalls) > 0 {
				return m.ToolCalls, nil
			}
		case model.RoleUser:
			// Stop scanning when we encounter a user message.
			// This ensures we don't process tool calls from previous conversation turns.
			span.SetAttributes(attribute.String("trpc.go.agent.error", "no assistant message with tool calls found before user message"))
			return nil, errors.New("no assistant message with tool calls found before user message")
		default:
			// Skip system, tool, and other message types.
			continue
		}
	}

	span.SetAttributes(attribute.String("trpc.go.agent.error", "no assistant message with tool calls found"))
	return nil, errors.New("no assistant message with tool calls found")
}

// toolCallsConfig contains configuration for processing tool calls.
type toolCallsConfig struct {
	ToolCalls    []model.ToolCall
	Tools        map[string]tool.Tool
	InvocationID string
	EventChan    chan<- *event.Event
	Span         oteltrace.Span
	State        State
	// EnableParallel controls whether multiple tool calls are executed concurrently.
	// When false or when there is only one tool call, execution is serial.
	EnableParallel bool
}

// processToolCalls executes all tool calls and returns the resulting messages.
func processToolCalls(ctx context.Context, config toolCallsConfig) ([]model.Message, error) {
	toolCallbacks, _ := extractToolCallbacks(config.State)
	// Serial path or single tool call.
	if !config.EnableParallel || len(config.ToolCalls) <= 1 {
		newMessages := make([]model.Message, 0, len(config.ToolCalls))
		for _, toolCall := range config.ToolCalls {
			toolMessage, err := executeSingleToolCall(ctx, singleToolCallConfig{
				ToolCall:      toolCall,
				Tools:         config.Tools,
				InvocationID:  config.InvocationID,
				EventChan:     config.EventChan,
				Span:          config.Span,
				ToolCallbacks: toolCallbacks,
				State:         config.State,
			})
			if err != nil {
				return nil, err
			}
			newMessages = append(newMessages, toolMessage)
		}
		return newMessages, nil
	}

	// Parallel path: execute each tool call in its own goroutine while
	// preserving the original order in the resulting messages slice.
	type result struct {
		idx int
		msg model.Message
		err error
	}

	ctx, cancel := context.WithCancel(ctx)
	defer cancel()

	results := make(chan result, len(config.ToolCalls))
	var wg sync.WaitGroup
	wg.Add(len(config.ToolCalls))

	for i, tc := range config.ToolCalls {
		i, tc := i, tc
		runCtx := agent.CloneContext(ctx)
		go func(ctx context.Context) {
			defer wg.Done()
			msg, err := executeSingleToolCall(ctx, singleToolCallConfig{
				ToolCall:      tc,
				Tools:         config.Tools,
				InvocationID:  config.InvocationID,
				EventChan:     config.EventChan,
				Span:          config.Span,
				ToolCallbacks: toolCallbacks,
				State:         config.State,
			})
			// On error, cancel siblings but still report result so collector can exit cleanly.
			if err != nil {
				cancel()
				results <- result{idx: i, err: err}
				return
			}
			results <- result{idx: i, msg: msg}
		}(runCtx)
	}

	go func() {
		wg.Wait()
		close(results)
	}()

	// Aggregate while preserving order.
	out := make([]model.Message, len(config.ToolCalls))
	var firstErr error
	received := 0
	for r := range results {
		received++
		if r.err != nil && firstErr == nil {
			firstErr = r.err
		}
		// Only set when message exists; zero value is fine otherwise.
		if r.err == nil {
			out[r.idx] = r.msg
		}
		if received == len(config.ToolCalls) {
			break
		}
	}
	if firstErr != nil {
		return nil, firstErr
	}
	return out, nil
}

// singleToolCallConfig contains configuration for executing a single tool call.
type singleToolCallConfig struct {
	ToolCall      model.ToolCall
	Tools         map[string]tool.Tool
	InvocationID  string
	EventChan     chan<- *event.Event
	Span          oteltrace.Span
	ToolCallbacks *tool.Callbacks
	State         State
}

// executeSingleToolCall executes a single tool call with event emission.
func executeSingleToolCall(ctx context.Context, config singleToolCallConfig) (model.Message, error) {
	id, name := config.ToolCall.ID, config.ToolCall.Function.Name
	t := config.Tools[name]
	if t == nil {
		config.Span.SetAttributes(attribute.String("trpc.go.agent.error", fmt.Sprintf("tool %s not found", name)))
		return model.Message{}, fmt.Errorf("tool %s not found", name)
	}

	startTime := time.Now()

	// Extract current node ID from state for event authoring.
	var nodeID string
	var responseID string
	sessInfo := &session.Session{}
	if state := config.State; state != nil {
		if nodeIDData, exists := state[StateKeyCurrentNodeID]; exists {
			if id, ok := nodeIDData.(string); ok {
				nodeID = id
			}
		}
		if rid, ok := state[StateKeyLastResponseID].(string); ok {
			responseID = rid
		}
		if sess, ok := state[StateKeySession]; ok {
			if s, ok := sess.(*session.Session); ok && s != nil {
				sessInfo.ID = s.ID
				sessInfo.AppName = s.AppName
				sessInfo.UserID = s.UserID
			}
		}
	}

	// Execute the tool with callbacks and get modified arguments.
	_, span := trace.Tracer.Start(ctx, itelemetry.NewExecuteToolSpanName(config.ToolCall.Function.Name))
	ctx, result, modifiedArgs, err := runTool(ctx, config.ToolCall, config.ToolCallbacks, t)

	// Emit tool execution start event with modified arguments.
	emitToolStartEvent(
		ctx, config.EventChan, config.InvocationID, name, id, nodeID,
		startTime, modifiedArgs, responseID,
	)

	var interruptErr *InterruptError
	eventErr := err
	if err != nil {
		if errors.As(err, &interruptErr) {
			// Do not emit error payload for interrupt so clients treat it as pause.
			eventErr = nil
		}
	}
	// Emit tool execution complete event.
	event := emitToolCompleteEvent(ctx, toolCompleteEventConfig{
		EventChan:    config.EventChan,
		InvocationID: config.InvocationID,
		ToolName:     name,
		ToolID:       id,
		NodeID:       nodeID,
		StartTime:    startTime,
		Result:       result,
		Error:        eventErr,
		Arguments:    modifiedArgs,
		ResponseID:   responseID,
	})
	itelemetry.TraceToolCall(span, sessInfo, t.Declaration(), modifiedArgs, event, err)
	itelemetry.ReportExecuteToolMetrics(ctx, itelemetry.ExecuteToolAttributes{
		RequestModelName: "trpc-agent-go-graph",
		ToolName:         name,
		AgentName:        fmt.Sprintf("trpc-agent-go-graph-node-id: %s", nodeID),
		AppName:          sessInfo.AppName,
		UserID:           sessInfo.UserID,
		SessionID:        sessInfo.ID,
		Error:            err,
	}, time.Since(startTime))
	span.End()

	if err != nil {
		if interruptErr != nil {
			return model.Message{}, interruptErr
		}
		config.Span.RecordError(err)
		config.Span.SetStatus(codes.Error, err.Error())
		return model.Message{}, fmt.Errorf("tool %s call failed: %w", name, err)
	}

	// Marshal result to JSON.
	content, err := json.Marshal(result)
	if err != nil {
		config.Span.RecordError(err)
		config.Span.SetStatus(codes.Error, err.Error())
		return model.Message{}, fmt.Errorf("failed to marshal tool result: %w", err)
	}

	return model.NewToolMessage(id, name, string(content)), nil
}

// emitToolStartEvent emits a tool execution start event.
func emitToolStartEvent(
	ctx context.Context,
	eventChan chan<- *event.Event,
	invocationID, toolName, toolID, nodeID string,
	startTime time.Time,
	arguments []byte,
	responseID string,
) {
	if eventChan == nil {
		return
	}

	toolStartEvent := NewToolExecutionEvent(
		WithToolEventInvocationID(invocationID),
		WithToolEventToolName(toolName),
		WithToolEventToolID(toolID),
		WithToolEventResponseID(responseID),
		WithToolEventNodeID(nodeID),
		WithToolEventPhase(ToolExecutionPhaseStart),
		WithToolEventStartTime(startTime),
		WithToolEventInput(string(arguments)),
	)

	invocation, _ := agent.InvocationFromContext(ctx)
	agent.EmitEvent(ctx, invocation, eventChan, toolStartEvent)
}

// toolCompleteEventConfig contains configuration for tool complete events.
type toolCompleteEventConfig struct {
	EventChan    chan<- *event.Event
	InvocationID string
	ToolName     string
	ToolID       string
	NodeID       string
	ResponseID   string
	StartTime    time.Time
	Result       any
	Error        error
	Arguments    []byte
}

// emitToolCompleteEvent emits a tool execution complete event.
func emitToolCompleteEvent(ctx context.Context, config toolCompleteEventConfig) *event.Event {
	if config.EventChan == nil {
		return nil
	}

	endTime := time.Now()
	var outputStr string
	if config.Error == nil && config.Result != nil {
		if outputBytes, marshalErr := json.Marshal(config.Result); marshalErr == nil {
			outputStr = string(outputBytes)
		}
	}

	toolCompleteEvent := NewToolExecutionEvent(
		WithToolEventInvocationID(config.InvocationID),
		WithToolEventToolName(config.ToolName),
		WithToolEventToolID(config.ToolID),
		WithToolEventResponseID(config.ResponseID),
		WithToolEventNodeID(config.NodeID),
		WithToolEventPhase(ToolExecutionPhaseComplete),
		WithToolEventStartTime(config.StartTime),
		WithToolEventEndTime(endTime),
		WithToolEventInput(string(config.Arguments)),
		WithToolEventOutput(outputStr),
		WithToolEventError(config.Error),
		WithToolEventIncludeResponse(true),
	)
	invocation, _ := agent.InvocationFromContext(ctx)
	agent.EmitEvent(ctx, invocation, config.EventChan, toolCompleteEvent)
	return toolCompleteEvent
}

// extractToolCallbacks extracts tool callbacks from the state.
func extractToolCallbacks(state State) (*tool.Callbacks, bool) {
	if toolCallbacks, exists := state[StateKeyToolCallbacks]; exists {
		if callbacks, ok := toolCallbacks.(*tool.Callbacks); ok {
			return callbacks, true
		}
	}
	return nil, false
}

// MessagesStateSchema creates a state schema optimized for message-based workflows.
func MessagesStateSchema() *StateSchema {
	schema := NewStateSchema()
	schema.AddField(StateKeyMessages, StateField{
		Type:    reflect.TypeOf([]model.Message{}),
		Reducer: MessageReducer,
		Default: func() any { return []model.Message{} },
	})
	schema.AddField(StateKeyUserInput, StateField{
		Type:    reflect.TypeOf(""),
		Reducer: DefaultReducer,
	})
	schema.AddField(StateKeyLastResponse, StateField{
		Type:    reflect.TypeOf(""),
		Reducer: DefaultReducer,
	})
	schema.AddField(StateKeyLastResponseID, StateField{
		Type:    reflect.TypeOf(""),
		Reducer: DefaultReducer,
	})
	schema.AddField(StateKeyNodeResponses, StateField{
		Type:    reflect.TypeOf(map[string]any{}),
		Reducer: MergeReducer,
		Default: func() any { return map[string]any{} },
	})
	schema.AddField(StateKeyMetadata, StateField{
		Type:    reflect.TypeOf(map[string]any{}),
		Reducer: MergeReducer,
		Default: func() any { return make(map[string]any) },
	})
	return schema
}

// buildAgentInvocation builds an invocation for the target agent.
func buildAgentInvocation(ctx context.Context, state State, targetAgent agent.Agent) *agent.Invocation {
	// Delegate to the unified builder with default runtime state and empty scope.
	return buildAgentInvocationWithStateAndScope(ctx, state, state, targetAgent, "")
}

// emitAgentStartEvent emits an agent execution start event.
func emitAgentStartEvent(
	ctx context.Context,
	eventChan chan<- *event.Event,
	invocationID, nodeID string,
	startTime time.Time,
) {
	if eventChan == nil {
		return
	}

	agentStartEvent := NewNodeStartEvent(
		WithNodeEventInvocationID(invocationID),
		WithNodeEventNodeID(nodeID),
		WithNodeEventNodeType(NodeTypeAgent),
		WithNodeEventStartTime(startTime),
	)
	invocation, _ := agent.InvocationFromContext(ctx)
	agent.EmitEvent(ctx, invocation, eventChan, agentStartEvent)
}

// emitAgentCompleteEvent emits an agent execution complete event.
func emitAgentCompleteEvent(
	ctx context.Context,
	eventChan chan<- *event.Event,
	invocationID, nodeID string,
	startTime, endTime time.Time,
) {
	if eventChan == nil {
		return
	}

	agentCompleteEvent := NewNodeCompleteEvent(
		WithNodeEventInvocationID(invocationID),
		WithNodeEventNodeID(nodeID),
		WithNodeEventNodeType(NodeTypeAgent),
		WithNodeEventStartTime(startTime),
		WithNodeEventEndTime(endTime),
	)

	invocation, _ := agent.InvocationFromContext(ctx)
	agent.EmitEvent(ctx, invocation, eventChan, agentCompleteEvent)
}

// emitAgentErrorEvent emits an agent execution error event.
func emitAgentErrorEvent(
	ctx context.Context,
	eventChan chan<- *event.Event,
	invocationID, nodeID string,
	startTime, endTime time.Time,
	err error,
) {
	if eventChan == nil {
		return
	}

	agentErrorEvent := NewNodeErrorEvent(
		WithNodeEventInvocationID(invocationID),
		WithNodeEventNodeID(nodeID),
		WithNodeEventNodeType(NodeTypeAgent),
		WithNodeEventStartTime(startTime),
		WithNodeEventEndTime(endTime),
		WithNodeEventError(err.Error()),
	)

	invocation, _ := agent.InvocationFromContext(ctx)
	agent.EmitEvent(ctx, invocation, eventChan, agentErrorEvent)
}

// findSubAgentByName looks up a sub-agent by name from the parent agent.
func findSubAgentByName(parentAgent any, agentName string) agent.Agent {
	// Try to cast to an interface that has SubAgents method.
	type SubAgentProvider interface {
		FindSubAgent(name string) agent.Agent
	}
	if provider, ok := parentAgent.(SubAgentProvider); ok {
		return provider.FindSubAgent(agentName)
	}
	return nil
}<|MERGE_RESOLUTION|>--- conflicted
+++ resolved
@@ -1078,19 +1078,18 @@
 	if !pluginOverride && config.ModelCallbacks != nil {
 		result, err := config.ModelCallbacks.RunAfterModel(ctx, args)
 		if err != nil {
-<<<<<<< HEAD
+			config.Span.RecordError(err)
+			config.Span.SetStatus(codes.Error, err.Error())
 			config.Span.SetAttributes(
-				attribute.String("trpc.go.agent.error", err.Error()),
+				attribute.String(
+					"trpc.go.agent.error",
+					err.Error(),
+				),
 			)
 			return ctx, nil, fmt.Errorf(
 				"callback after model error: %w",
 				err,
 			)
-=======
-			config.Span.RecordError(err)
-			config.Span.SetStatus(codes.Error, err.Error())
-			return ctx, nil, fmt.Errorf("callback after model error: %w", err)
->>>>>>> 17f5b0e8
 		}
 		if result != nil && result.Context != nil {
 			ctx = result.Context
