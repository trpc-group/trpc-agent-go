//
// Tencent is pleased to support the open source community by making trpc-agent-go available.
//
// Copyright (C) 2025 Tencent.  All rights reserved.
//
// trpc-agent-go is licensed under the Apache License Version 2.0.
//
//

package graph

import (
	"context"
	"encoding/json"
	"errors"
	"fmt"
	"reflect"
	"time"

	"go.opentelemetry.io/otel/attribute"
	oteltrace "go.opentelemetry.io/otel/trace"

	"trpc.group/trpc-go/trpc-agent-go/agent"
	"trpc.group/trpc-go/trpc-agent-go/event"
	"trpc.group/trpc-go/trpc-agent-go/graph/internal/channel"
	itelemetry "trpc.group/trpc-go/trpc-agent-go/internal/telemetry"
	"trpc.group/trpc-go/trpc-agent-go/log"
	"trpc.group/trpc-go/trpc-agent-go/model"
	"trpc.group/trpc-go/trpc-agent-go/session"
	"trpc.group/trpc-go/trpc-agent-go/telemetry/trace"
	"trpc.group/trpc-go/trpc-agent-go/tool"
)

// StateGraph provides a fluent interface for building graphs.
// This is the primary public API for creating executable graphs.
//
// StateGraph provides:
//   - Type-safe state management with schemas and reducers
//   - Conditional routing and dynamic node execution
//   - Command support for combined state updates and routing
//
// Example usage:
//
//	schema := NewStateSchema().AddField("counter", StateField{...})
//	graph, err := NewStateGraph(schema).
//	  AddNode("increment", incrementFunc).
//	  SetEntryPoint("increment").
//	  SetFinishPoint("increment").
//	  Compile()
//
// The compiled Graph can then be executed with NewExecutor(graph).
type StateGraph struct {
	graph *Graph
}

// NewStateGraph creates a new graph builder with the given state schema.
func NewStateGraph(schema *StateSchema) *StateGraph {
	return &StateGraph{
		graph: New(schema),
	}
}

// Option is a function that configures a Node.
type Option func(*Node)

// WithName sets the name of the node.
func WithName(name string) Option {
	return func(node *Node) {
		node.Name = name
	}
}

// WithDescription sets the description of the node.
func WithDescription(description string) Option {
	return func(node *Node) {
		node.Description = description
	}
}

// WithNodeType sets the type of the node.
func WithNodeType(nodeType NodeType) Option {
	return func(node *Node) {
		node.Type = nodeType
	}
}

// WithToolSets sets the tool sets for the node.
func WithToolSets(toolSets []tool.ToolSet) Option {
	return func(node *Node) {
		node.toolSets = toolSets
	}
}

// WithGenerationConfig sets the generation config for an LLM node.
// Effective only for nodes added via AddLLMNode.
func WithGenerationConfig(cfg model.GenerationConfig) Option {
	return func(node *Node) {
		c := cfg
		node.llmGenerationConfig = &c
	}
}

// WithDestinations declares potential dynamic routing targets for a node.
// This is used for static validation (existence) and visualization only.
// It does not influence runtime execution.
func WithDestinations(dests map[string]string) Option {
	return func(node *Node) {
		if node.destinations == nil {
			node.destinations = make(map[string]string)
		}
		for k, v := range dests {
			node.destinations[k] = v
		}
	}
}

// WithPreNodeCallback sets a callback that will be executed before this specific node.
// This callback is specific to this node and will be executed in addition to any global callbacks.
func WithPreNodeCallback(callback BeforeNodeCallback) Option {
	return func(node *Node) {
		if node.callbacks == nil {
			node.callbacks = NewNodeCallbacks()
		}
		node.callbacks.RegisterBeforeNode(callback)
	}
}

// WithPostNodeCallback sets a callback that will be executed after this specific node.
// This callback is specific to this node and will be executed in addition to any global callbacks.
func WithPostNodeCallback(callback AfterNodeCallback) Option {
	return func(node *Node) {
		if node.callbacks == nil {
			node.callbacks = NewNodeCallbacks()
		}
		node.callbacks.RegisterAfterNode(callback)
	}
}

// WithNodeErrorCallback sets a callback that will be executed when this specific node fails.
// This callback is specific to this node and will be executed in addition to any global callbacks.
func WithNodeErrorCallback(callback OnNodeErrorCallback) Option {
	return func(node *Node) {
		if node.callbacks == nil {
			node.callbacks = NewNodeCallbacks()
		}
		node.callbacks.RegisterOnNodeError(callback)
	}
}

// WithNodeCallbacks sets multiple callbacks for this specific node.
// This allows setting multiple callbacks at once for convenience.
func WithNodeCallbacks(callbacks *NodeCallbacks) Option {
	return func(node *Node) {
		if node.callbacks == nil {
			node.callbacks = NewNodeCallbacks()
		}
		// Merge the provided callbacks with existing ones
		if callbacks != nil {
			node.callbacks.BeforeNode = append(node.callbacks.BeforeNode, callbacks.BeforeNode...)
			node.callbacks.AfterNode = append(node.callbacks.AfterNode, callbacks.AfterNode...)
			node.callbacks.OnNodeError = append(node.callbacks.OnNodeError, callbacks.OnNodeError...)
		}
	}
}

// WithToolCallbacks sets multiple callbacks for this specific node.
// This allows setting tool callbacks directly on the node.
// It's effect just for tool node.
func WithToolCallbacks(callbacks *tool.Callbacks) Option {
	return func(node *Node) {
		node.toolCallbacks = callbacks
	}
}

// WithAgentNodeEventCallback sets a callback that will be executed when an agent event is emitted.
// This callback is specific to this node and will be executed in addition to any global callbacks.
func WithAgentNodeEventCallback(callback AgentEventCallback) Option {
	return func(node *Node) {
		if node.callbacks == nil {
			node.callbacks = NewNodeCallbacks()
		}
		node.callbacks.AgentEvent = append(node.callbacks.AgentEvent, callback)
	}
}

// WithModelCallbacks sets the model callbacks for LLM node.
func WithModelCallbacks(callbacks *model.Callbacks) Option {
	return func(node *Node) {
		node.modelCallbacks = callbacks
	}
}

// AddNode adds a node with the given ID and function.
// The name and description of the node can be set with the options.
// This automatically sets up Pregel-style channel configuration.
func (sg *StateGraph) AddNode(id string, function NodeFunc, opts ...Option) *StateGraph {
	node := &Node{
		ID:       id,
		Name:     id,
		Function: function,
		Type:     NodeTypeFunction, // Default to function type
	}
	for _, opt := range opts {
		opt(node)
	}
	sg.graph.addNode(node)

	// Automatically set up Pregel-style configuration
	// Create a trigger channel for this node
	triggerChannel := fmt.Sprintf("trigger:%s", id)
	sg.graph.addChannel(triggerChannel, channel.BehaviorLastValue)
	sg.graph.addNodeTriggerChannel(id, triggerChannel)

	return sg
}

// AddLLMNode adds a node that uses the model package directly.
func (sg *StateGraph) AddLLMNode(
	id string,
	model model.Model,
	instruction string,
	tools map[string]tool.Tool,
	opts ...Option,
) *StateGraph {
	node := &Node{}
	for _, opt := range opts {
		opt(node)
	}
	// Build LLM-specific options from node config
	llmOptsForFunc := []LLMNodeFuncOption{WithLLMNodeID(id), WithLLMToolSets(node.toolSets)}
	if node.llmGenerationConfig != nil {
		llmOptsForFunc = append(llmOptsForFunc, WithLLMGenerationConfig(*node.llmGenerationConfig))
	}
	llmNodeFunc := NewLLMNodeFunc(model, instruction, tools, llmOptsForFunc...)
	// Add LLM node type option
	llmOpts := append([]Option{WithNodeType(NodeTypeLLM)}, opts...)
	sg.AddNode(id, llmNodeFunc, llmOpts...)
	return sg
}

// AddToolsNode adds a node that uses the tools package directly.
func (sg *StateGraph) AddToolsNode(
	id string,
	tools map[string]tool.Tool,
	opts ...Option,
) *StateGraph {
	toolsNodeFunc := NewToolsNodeFunc(tools, opts...)
	// Add tool node type option
	toolOpts := append([]Option{WithNodeType(NodeTypeTool)}, opts...)
	sg.AddNode(id, toolsNodeFunc, toolOpts...)
	return sg
}

// AddAgentNode adds a node that uses a sub-agent by name.
// The agent name should correspond to a sub-agent in the GraphAgent's sub-agent list.
func (sg *StateGraph) AddAgentNode(
	id string,
	opts ...Option,
) *StateGraph {
	agentNodeFunc := NewAgentNodeFunc(id, opts...)
	// Add agent node type option.
	agentOpts := append([]Option{WithNodeType(NodeTypeAgent)}, opts...)
	sg.AddNode(id, agentNodeFunc, agentOpts...)
	return sg
}

// channelUpdateMarker value for marking channel updates.
const channelUpdateMarker = "update"

// AddEdge adds a normal edge between two nodes.
// This automatically sets up Pregel-style channel configuration.
func (sg *StateGraph) AddEdge(from, to string) *StateGraph {
	edge := &Edge{
		From: from,
		To:   to,
	}
	sg.graph.addEdge(edge)
	// Automatically set up Pregel-style channel for the edge.
	channelName := fmt.Sprintf("branch:to:%s", to)
	sg.graph.addChannel(channelName, channel.BehaviorLastValue)
	// Set up trigger relationship (node subscribes) and trigger mapping.
	sg.graph.addNodeTriggerChannel(to, channelName)
	sg.graph.addNodeTrigger(channelName, to)
	// Add writer to source node.
	writer := channelWriteEntry{
		Channel: channelName,
		Value:   channelUpdateMarker, // Non-nil sentinel to mark update.
	}
	sg.graph.addNodeWriter(from, writer)
	return sg
}

// AddConditionalEdges adds conditional routing from a node.
func (sg *StateGraph) AddConditionalEdges(
	from string,
	condition ConditionalFunc,
	pathMap map[string]string,
) *StateGraph {
	condEdge := &ConditionalEdge{
		From:      from,
		Condition: condition,
		PathMap:   pathMap,
	}
	sg.graph.addConditionalEdge(condEdge)
	return sg
}

// AddToolsConditionalEdges adds conditional routing from a LLM node to a tools node.
// If the last message has tool calls, route to the tools node.
// Otherwise, route to the fallback node.
func (sg *StateGraph) AddToolsConditionalEdges(
	fromLLMNode string,
	toToolsNode string,
	fallbackNode string,
) *StateGraph {
	condition := func(ctx context.Context, state State) (string, error) {
		if msgs, ok := state[StateKeyMessages].([]model.Message); ok {
			if len(msgs) > 0 {
				if len(msgs[len(msgs)-1].ToolCalls) > 0 {
					return toToolsNode, nil
				}
			}
		}
		return fallbackNode, nil
	}
	condEdge := &ConditionalEdge{
		From:      fromLLMNode,
		Condition: condition,
		PathMap: map[string]string{
			toToolsNode:  toToolsNode,
			fallbackNode: fallbackNode,
		},
	}
	sg.graph.addConditionalEdge(condEdge)
	return sg
}

// SetEntryPoint sets the entry point of the graph.
// This is equivalent to addEdge(Start, nodeId).
func (sg *StateGraph) SetEntryPoint(nodeID string) *StateGraph {
	sg.graph.setEntryPoint(nodeID)
	// Also add an edge from Start to make it explicit
	sg.AddEdge(Start, nodeID)
	return sg
}

// SetFinishPoint adds an edge from the node to End.
// This is equivalent to addEdge(nodeId, End).
func (sg *StateGraph) SetFinishPoint(nodeID string) *StateGraph {
	sg.AddEdge(nodeID, End)
	return sg
}

// Compile compiles the graph and returns it for execution.
func (sg *StateGraph) Compile() (*Graph, error) {
	if err := sg.graph.validate(); err != nil {
		return nil, fmt.Errorf("invalid graph: %w", err)
	}
	return sg.graph, nil
}

// WithNodeCallbacks adds node callbacks to the graph state schema.
// This allows users to register callbacks that will be executed during node execution.
func (sg *StateGraph) WithNodeCallbacks(callbacks *NodeCallbacks) *StateGraph {
	sg.graph.schema.AddField(StateKeyNodeCallbacks, StateField{
		Type:    reflect.TypeOf(&NodeCallbacks{}),
		Reducer: DefaultReducer,
		Default: func() any { return callbacks },
	})
	return sg
}

// MustCompile compiles the graph or panics if invalid.
func (sg *StateGraph) MustCompile() *Graph {
	graph, err := sg.Compile()
	if err != nil {
		panic(err)
	}
	return graph
}

// LLMNodeFuncOption is a function that configures the LLM node function.
type LLMNodeFuncOption func(*llmRunner)

// WithLLMNodeID sets the node ID for the LLM node function.
func WithLLMNodeID(nodeID string) LLMNodeFuncOption {
	return func(runner *llmRunner) {
		runner.nodeID = nodeID
	}
}

// WithLLMToolSets sets the tool sets for the LLM node function.
func WithLLMToolSets(toolSets []tool.ToolSet) LLMNodeFuncOption {
	return func(runner *llmRunner) {
		if runner.tools == nil {
			runner.tools = make(map[string]tool.Tool)
		}
		for _, toolSet := range toolSets {
			for _, tool := range toolSet.Tools(context.Background()) {
				runner.tools[tool.Declaration().Name] = tool
			}
		}
	}
}

<<<<<<< HEAD
// WithTokenTailoring configures token tailoring for the LLM node.
func WithTokenTailoring(maxTokens int, tokenCounter model.TokenCounter, strategy model.TailoringStrategy) LLMNodeFuncOption {
	return func(runner *llmRunner) {
		runner.maxTokens = maxTokens
		runner.tokenCounter = tokenCounter
		runner.tailoringStrategy = strategy
=======
// WithLLMGenerationConfig sets the generation configuration for the LLM runner.
func WithLLMGenerationConfig(cfg model.GenerationConfig) LLMNodeFuncOption {
	return func(runner *llmRunner) {
		runner.generationConfig = cfg
>>>>>>> 8d832f90
	}
}

// NewLLMNodeFunc creates a NodeFunc that uses the model package directly.
// This implements LLM node functionality using the model package interface.
func NewLLMNodeFunc(
	llmModel model.Model,
	instruction string,
	tools map[string]tool.Tool,
	opts ...LLMNodeFuncOption,
) NodeFunc {
	runner := &llmRunner{
		llmModel:         llmModel,
		instruction:      instruction,
		tools:            tools,
		generationConfig: model.GenerationConfig{Stream: true},
	}
	for _, opt := range opts {
		opt(runner)
	}
	return func(ctx context.Context, state State) (any, error) {
		ctx, span := trace.Tracer.Start(ctx, itelemetry.SpanNameCallLLM)
		defer span.End()
		result, err := runner.execute(ctx, state, span)
		if err != nil {
			span.SetAttributes(attribute.String("trpc.go.agent.error", err.Error()))
			return nil, fmt.Errorf("failed to run model: %w", err)
		}
		return result, nil
	}
}

// llmRunner encapsulates LLM execution dependencies to avoid long parameter lists.
type llmRunner struct {
<<<<<<< HEAD
	llmModel          model.Model
	instruction       string
	tools             map[string]tool.Tool
	nodeID            string
	tokenCounter      model.TokenCounter      // TokenCounter count tokens for token tailoring.
	tailoringStrategy model.TailoringStrategy // TailoringStrategy defines the strategy for token tailoring.
	maxTokens         int                     // MaxTokens is the max tokens for token tailoring.
=======
	llmModel         model.Model
	instruction      string
	tools            map[string]tool.Tool
	nodeID           string
	generationConfig model.GenerationConfig
>>>>>>> 8d832f90
}

// execute implements the three-stage rule for LLM execution.
func (r *llmRunner) execute(ctx context.Context, state State, span oteltrace.Span) (any, error) {
	if v, ok := state[StateKeyOneShotMessages].([]model.Message); ok && len(v) > 0 {
		return r.executeOneShotStage(ctx, state, v, span)
	}
	if userInput, exists := state[StateKeyUserInput]; exists {
		if input, ok := userInput.(string); ok && input != "" {
			return r.executeUserInputStage(ctx, state, input, span)
		}
	}
	return r.executeHistoryStage(ctx, state, span)
}

func (r *llmRunner) executeOneShotStage(
	ctx context.Context,
	state State,
	oneShotMsgs []model.Message,
	span oteltrace.Span,
) (any, error) {
	used := ensureSystemHead(oneShotMsgs, r.instruction)
	result, err := r.executeModel(ctx, state, used, span)
	if err != nil {
		return nil, err
	}
	var ops []MessageOp
	if len(used) > 0 && used[len(used)-1].Role == model.RoleUser {
		ops = append(ops, ReplaceLastUser{Content: used[len(used)-1].Content})
	}
	asst := extractAssistantMessage(result)
	if asst != nil {
		ops = append(ops, AppendMessages{Items: []model.Message{*asst}})
	}
	return State{
		StateKeyMessages:        ops,
		StateKeyOneShotMessages: []model.Message(nil), // Clear one-shot messages after execution.
		StateKeyLastResponse:    asst.Content,
		StateKeyNodeResponses: map[string]any{
			r.nodeID: asst.Content,
		},
	}, nil
}

func (r *llmRunner) executeUserInputStage(
	ctx context.Context, state State, userInput string, span oteltrace.Span,
) (any, error) {
	var history []model.Message
	if msgData, exists := state[StateKeyMessages]; exists {
		if msgs, ok := msgData.([]model.Message); ok {
			history = msgs
		}
	}
	used := ensureSystemHead(history, r.instruction)
	var ops []MessageOp
	if len(used) > 0 && used[len(used)-1].Role == model.RoleUser {
		if used[len(used)-1].Content != userInput {
			used[len(used)-1] = model.NewUserMessage(userInput)
			ops = append(ops, ReplaceLastUser{Content: userInput})
		}
	} else {
		used = append(used, model.NewUserMessage(userInput))
		ops = append(ops, AppendMessages{Items: []model.Message{model.NewUserMessage(userInput)}})
	}
	result, err := r.executeModel(ctx, state, used, span)
	if err != nil {
		return nil, err
	}
	asst := extractAssistantMessage(result)
	if asst != nil {
		ops = append(ops, AppendMessages{Items: []model.Message{*asst}})
	}
	return State{
		StateKeyMessages:     ops,
		StateKeyUserInput:    "", // Clear user input after execution.
		StateKeyLastResponse: asst.Content,
		StateKeyNodeResponses: map[string]any{
			r.nodeID: asst.Content,
		},
	}, nil
}

func (r *llmRunner) executeHistoryStage(ctx context.Context, state State, span oteltrace.Span) (any, error) {
	var history []model.Message
	if msgData, exists := state[StateKeyMessages]; exists {
		if msgs, ok := msgData.([]model.Message); ok {
			history = msgs
		}
	}
	used := ensureSystemHead(history, r.instruction)
	result, err := r.executeModel(ctx, state, used, span)
	if err != nil {
		return nil, err
	}
	asst := extractAssistantMessage(result)
	if asst != nil {
		return State{
			StateKeyMessages:     AppendMessages{Items: []model.Message{*asst}},
			StateKeyLastResponse: asst.Content,
			StateKeyNodeResponses: map[string]any{
				r.nodeID: asst.Content,
			},
		}, nil
	}
	return nil, nil
}

func (r *llmRunner) executeModel(
	ctx context.Context,
	state State,
	messages []model.Message,
	span oteltrace.Span,
) (any, error) {
	// Apply token tailoring before building request if configured.
	messages = r.applyTokenTailoring(ctx, messages)
	request := &model.Request{
		Messages:         messages,
		Tools:            r.tools,
		GenerationConfig: r.generationConfig,
	}
	invocationID, sessionID, eventChan := extractExecutionContext(state)
	modelCallbacks, _ := state[StateKeyModelCallbacks].(*model.Callbacks)
	var nodeID string
	if nodeIDData, exists := state[StateKeyCurrentNodeID]; exists {
		if id, ok := nodeIDData.(string); ok {
			nodeID = id
		}
	}
	// Build model input metadata from the original state and instruction
	// so events accurately reflect both instruction and user input.
	modelInput := extractModelInput(state, r.instruction)
	startTime := time.Now()
	modelName := getModelName(r.llmModel)
	emitModelStartEvent(eventChan, invocationID, modelName, nodeID, modelInput, startTime)
	result, err := executeModelWithEvents(ctx, modelExecutionConfig{
		ModelCallbacks: modelCallbacks,
		LLMModel:       r.llmModel,
		Request:        request,
		EventChan:      eventChan,
		InvocationID:   invocationID,
		SessionID:      sessionID,
		Span:           span,
		NodeID:         nodeID,
	})
	endTime := time.Now()
	var modelOutput string
	if err == nil && result != nil {
		if finalResponse, ok := result.(*model.Response); ok && len(finalResponse.Choices) > 0 {
			modelOutput = finalResponse.Choices[0].Message.Content
		}
	}
	emitModelCompleteEvent(eventChan, invocationID, modelName, nodeID, modelInput, modelOutput, startTime, endTime, err)
	return result, err
}

// applyTokenTailoring performs best-effort tailoring and returns possibly-updated messages.
func (r *llmRunner) applyTokenTailoring(ctx context.Context, messages []model.Message) []model.Message {
	if r.tokenCounter == nil || r.tailoringStrategy == nil || r.maxTokens <= 0 {
		return messages
	}
	if len(messages) == 0 {
		return messages
	}
	tailored, err := r.tailoringStrategy.TailorMessages(ctx, messages, r.maxTokens)
	if err != nil {
		log.Warn("token tailoring failed", err)
		return messages
	}
	return tailored
}

// extractAssistantMessage extracts the assistant message from model result.
func extractAssistantMessage(result any) *model.Message {
	if result == nil {
		return nil
	}
	if response, ok := result.(*model.Response); ok && len(response.Choices) > 0 {
		return &response.Choices[0].Message
	}
	return nil
}

// ensureSystemHead ensures system prompt is at the head if provided.
func ensureSystemHead(in []model.Message, sys string) []model.Message {
	if sys == "" {
		return in
	}
	if len(in) > 0 && in[0].Role == model.RoleSystem {
		return in
	}
	out := make([]model.Message, 0, len(in)+1)
	out = append(out, model.NewSystemMessage(sys))
	out = append(out, in...)
	return out
}

// extractExecutionContext extracts execution context from state.
func extractExecutionContext(state State) (invocationID string, sessionID string, eventChan chan<- *event.Event) {
	if execCtx, exists := state[StateKeyExecContext]; exists {
		execContext, ok := execCtx.(*ExecutionContext)
		if ok {
			eventChan = execContext.EventChan
			invocationID = execContext.InvocationID
		}
	}
	if sess, ok := state[StateKeySession]; ok {
		if s, ok := sess.(*session.Session); ok && s != nil {
			sessionID = s.ID
		}

	}
	return invocationID, sessionID, eventChan
}

// modelResponseConfig contains configuration for processing model responses.
type modelResponseConfig struct {
	Response       *model.Response
	ModelCallbacks *model.Callbacks
	EventChan      chan<- *event.Event
	InvocationID   string
	SessionID      string
	LLMModel       model.Model
	Request        *model.Request
	Span           oteltrace.Span
	// NodeID, when provided, is used as the event author.
	NodeID string
}

// processModelResponse processes a single model response.
func processModelResponse(ctx context.Context, config modelResponseConfig) error {
	if config.ModelCallbacks != nil {
		customResponse, err := config.ModelCallbacks.RunAfterModel(ctx, config.Request, config.Response, nil)
		if err != nil {
			config.Span.SetAttributes(attribute.String("trpc.go.agent.error", err.Error()))
			return fmt.Errorf("callback after model error: %w", err)
		}
		if customResponse != nil {
			config.Response = customResponse
		}
	}
	if config.EventChan != nil && !config.Response.Done {
		author := config.LLMModel.Info().Name
		if config.NodeID != "" {
			author = config.NodeID
		}
		llmEvent := event.NewResponseEvent(config.InvocationID, author, config.Response)
		invocation, ok := agent.InvocationFromContext(ctx)
		if !ok {
			invocation = agent.NewInvocation(
				agent.WithInvocationID(config.InvocationID),
				agent.WithInvocationModel(config.LLMModel),
				agent.WithInvocationSession(&session.Session{ID: config.SessionID}),
			)
		}

		// Trace the LLM call using the telemetry package.
		itelemetry.TraceCallLLM(config.Span, invocation, config.Request, config.Response, llmEvent.ID)
		select {
		case config.EventChan <- llmEvent:
		case <-ctx.Done():
			return ctx.Err()
		}
	}
	if config.Response.Error != nil {
		config.Span.SetAttributes(attribute.String("trpc.go.agent.error", config.Response.Error.Message))
		return fmt.Errorf("model API error: %s", config.Response.Error.Message)
	}
	return nil
}

func runModel(
	ctx context.Context,
	modelCallbacks *model.Callbacks,
	llmModel model.Model,
	request *model.Request,
) (<-chan *model.Response, error) {
	ctx, span := trace.Tracer.Start(ctx, "run_model")
	defer span.End()

	// Set span attributes for model execution.
	span.SetAttributes(
		attribute.String("trpc.go.agent.model_name", llmModel.Info().Name),
	)

	if modelCallbacks != nil {
		customResponse, err := modelCallbacks.RunBeforeModel(ctx, request)
		if err != nil {
			span.SetAttributes(attribute.String("trpc.go.agent.error", err.Error()))
			return nil, fmt.Errorf("callback before model error: %w", err)
		}
		if customResponse != nil {
			responseChan := make(chan *model.Response, 1)
			responseChan <- customResponse
			close(responseChan)
			return responseChan, nil
		}
	}
	// Generate content.
	responseChan, err := llmModel.GenerateContent(ctx, request)
	if err != nil {
		span.SetAttributes(attribute.String("trpc.go.agent.error", err.Error()))
		return nil, fmt.Errorf("failed to generate content: %w", err)
	}
	return responseChan, nil
}

// NewToolsNodeFunc creates a NodeFunc that uses the tools package directly.
// This implements tools node functionality using the tools package interface.
func NewToolsNodeFunc(tools map[string]tool.Tool, opts ...Option) NodeFunc {
	node := &Node{}
	for _, opt := range opts {
		opt(node)
	}
	if tools == nil {
		tools = make(map[string]tool.Tool)
	}
	for _, toolSet := range node.toolSets {
		for _, tool := range toolSet.Tools(context.Background()) {
			tools[tool.Declaration().Name] = tool
		}
	}
	return func(ctx context.Context, state State) (any, error) {
		ctx, span := trace.Tracer.Start(ctx, "execute_tools_node")
		defer span.End()

		// Extract and validate messages from state.
		toolCalls, err := extractToolCallsFromState(state, span)
		if err != nil {
			return nil, err
		}

		// Extract execution context for event emission.
		invocationID, _, eventChan := extractExecutionContext(state)

		// Process all tool calls and collect results.
		newMessages, err := processToolCalls(ctx, toolCallsConfig{
			ToolCalls:    toolCalls,
			Tools:        tools,
			InvocationID: invocationID,
			EventChan:    eventChan,
			Span:         span,
			State:        state,
		})
		if err != nil {
			return nil, err
		}
		return State{
			StateKeyMessages: newMessages,
		}, nil
	}
}

// NewAgentNodeFunc creates a NodeFunc that looks up and uses a sub-agent by name.
// The agent name should correspond to a sub-agent in the parent GraphAgent's sub-agent list.
func NewAgentNodeFunc(agentName string, opts ...Option) NodeFunc {
	dummyNode := &Node{}
	for _, opt := range opts {
		opt(dummyNode)
	}
	nodeCallbacks := dummyNode.callbacks
	return func(ctx context.Context, state State) (any, error) {
		ctx, span := trace.Tracer.Start(ctx, "agent_node_execution")
		defer span.End()

		// Extract execution context for event emission.
		invocationID, _, eventChan := extractExecutionContext(state)

		// Extract current node ID from state.
		var nodeID string
		if nodeIDData, exists := state[StateKeyCurrentNodeID]; exists {
			if id, ok := nodeIDData.(string); ok {
				nodeID = id
			}
		}

		// Extract parent agent from state to find the sub-agent.
		parentAgent, parentExists := state[StateKeyParentAgent]
		if !parentExists {
			return nil, fmt.Errorf("parent agent not found in state for agent node %s", agentName)
		}

		// Look up the target agent by name from the parent's sub-agents.
		targetAgent := findSubAgentByName(parentAgent, agentName)
		if targetAgent == nil {
			return nil, fmt.Errorf("sub-agent '%s' not found in parent agent's sub-agent list", agentName)
		}

		// Build invocation for the target agent.
		invocation := buildAgentInvocation(ctx, state, targetAgent)

		// Emit agent execution start event.
		startTime := time.Now()
		emitAgentStartEvent(eventChan, invocationID, nodeID, startTime)

		// Execute the target agent.
		// Important: wrap the context with the sub-invocation so downstream
		// callbacks (model/tool) can access it via agent.InvocationFromContext(ctx).
		subCtx := agent.NewInvocationContext(ctx, invocation)
		agentEventChan, err := targetAgent.Run(subCtx, invocation)
		if err != nil {
			// Emit agent execution error event.
			endTime := time.Now()
			emitAgentErrorEvent(eventChan, invocationID, nodeID, startTime, endTime, err)
			span.SetAttributes(attribute.String("trpc.go.agent.error", err.Error()))
			return nil, fmt.Errorf("failed to run agent %s: %w", agentName, err)
		}

		// Forward all events from the target agent.
		var lastResponse string
		for agentEvent := range agentEventChan {
			if nodeCallbacks != nil {
				for _, callback := range nodeCallbacks.AgentEvent {
					callback(ctx, &NodeCallbackContext{
						NodeID:   nodeID,
						NodeName: agentName,
					}, state, agentEvent)
				}
			}
			// Forward the event to the parent event channel.
			select {
			case eventChan <- agentEvent:
			case <-ctx.Done():
				return nil, ctx.Err()
			}

			// Track the last response for state update.
			if agentEvent.Response != nil && len(agentEvent.Response.Choices) > 0 &&
				agentEvent.Response.Choices[0].Message.Content != "" {
				lastResponse = agentEvent.Response.Choices[0].Message.Content
			}
		}
		// Emit agent execution complete event.
		endTime := time.Now()
		emitAgentCompleteEvent(eventChan, invocationID, nodeID, startTime, endTime)
		// Update state with the agent's response.
		stateUpdate := State{}
		stateUpdate[StateKeyLastResponse] = lastResponse
		stateUpdate[StateKeyNodeResponses] = map[string]any{
			nodeID: lastResponse,
		}
		stateUpdate[StateKeyUserInput] = "" // Clear user input after execution.
		return stateUpdate, nil
	}
}

// runTool executes a tool with before/after callbacks and returns the result.
// Parameters:
//   - ctx: context for cancellation and tracing
//   - toolCall: the tool call to execute, including function name and arguments
//   - toolCallbacks: callbacks to execute before and after tool execution
//   - t: the tool implementation to execute
//
// Returns:
//   - any: the result from tool execution or custom callback result
//   - []byte: the modified arguments after before-tool callbacks (for telemetry)
//   - error: any error that occurred during execution
func runTool(
	ctx context.Context,
	toolCall model.ToolCall,
	toolCallbacks *tool.Callbacks,
	t tool.Tool,
) (any, []byte, error) {
	if toolCallbacks != nil {
		customResult, err := toolCallbacks.RunBeforeTool(
			ctx, toolCall.Function.Name, t.Declaration(), &toolCall.Function.Arguments)
		if err != nil {
			return nil, toolCall.Function.Arguments, fmt.Errorf("callback before tool error: %w", err)
		}
		if customResult != nil {
			return customResult, toolCall.Function.Arguments, nil
		}
	}
	if callableTool, ok := t.(tool.CallableTool); ok {
		result, err := callableTool.Call(ctx, toolCall.Function.Arguments)
		if err != nil {
			return nil, toolCall.Function.Arguments, fmt.Errorf("tool %s call failed: %w", toolCall.Function.Name, err)
		}
		if toolCallbacks != nil {
			customResult, err := toolCallbacks.RunAfterTool(
				ctx, toolCall.Function.Name, t.Declaration(), toolCall.Function.Arguments, result, err)
			if err != nil {
				return nil, toolCall.Function.Arguments, fmt.Errorf("callback after tool error: %w", err)
			}
			if customResult != nil {
				return customResult, toolCall.Function.Arguments, nil
			}
		}
		return result, toolCall.Function.Arguments, nil
	}
	return nil, toolCall.Function.Arguments, fmt.Errorf("tool %s is not callable", toolCall.Function.Name)
}

// extractModelInput extracts the model input from state and instruction.
func extractModelInput(state State, instruction string) string {
	var input string
	// Get user input if available.
	if userInput, exists := state[StateKeyUserInput]; exists {
		if inputStr, ok := userInput.(string); ok && inputStr != "" {
			input = inputStr
		}
	}
	// Add instruction if provided.
	if instruction != "" {
		if input != "" {
			input = instruction + "\n\n" + input
		} else {
			input = instruction
		}
	}
	return input
}

// getModelName extracts the model name from the model instance.
func getModelName(llmModel model.Model) string {
	return llmModel.Info().Name
}

// emitModelStartEvent emits a model execution start event.
func emitModelStartEvent(
	eventChan chan<- *event.Event,
	invocationID, modelName, nodeID, modelInput string,
	startTime time.Time,
) {
	if eventChan == nil {
		return
	}

	modelStartEvent := NewModelExecutionEvent(
		WithModelEventInvocationID(invocationID),
		WithModelEventModelName(modelName),
		WithModelEventNodeID(nodeID),
		WithModelEventPhase(ModelExecutionPhaseStart),
		WithModelEventStartTime(startTime),
		WithModelEventInput(modelInput),
	)

	select {
	case eventChan <- modelStartEvent:
	default:
	}
}

// emitModelCompleteEvent emits a model execution complete event.
func emitModelCompleteEvent(
	eventChan chan<- *event.Event,
	invocationID, modelName, nodeID, modelInput, modelOutput string,
	startTime, endTime time.Time,
	err error,
) {
	if eventChan == nil {
		return
	}

	modelCompleteEvent := NewModelExecutionEvent(
		WithModelEventInvocationID(invocationID),
		WithModelEventModelName(modelName),
		WithModelEventNodeID(nodeID),
		WithModelEventPhase(ModelExecutionPhaseComplete),
		WithModelEventStartTime(startTime),
		WithModelEventEndTime(endTime),
		WithModelEventInput(modelInput),
		WithModelEventOutput(modelOutput),
		WithModelEventError(err),
	)

	select {
	case eventChan <- modelCompleteEvent:
	default:
	}
}

// modelExecutionConfig contains configuration for model execution with events.
type modelExecutionConfig struct {
	ModelCallbacks *model.Callbacks
	LLMModel       model.Model
	Request        *model.Request
	EventChan      chan<- *event.Event
	InvocationID   string
	SessionID      string
	NodeID         string // Add NodeID for parallel execution support
	NodeResultKey  string // Add NodeResultKey for configurable result key pattern
	Span           oteltrace.Span
}

// executeModelWithEvents executes the model with event processing.
func executeModelWithEvents(ctx context.Context, config modelExecutionConfig) (any, error) {
	responseChan, err := runModel(ctx, config.ModelCallbacks, config.LLMModel, config.Request)
	if err != nil {
		config.Span.SetAttributes(attribute.String("trpc.go.agent.error", err.Error()))
		return nil, fmt.Errorf("failed to run model: %w", err)
	}
	// Process response.
	var finalResponse *model.Response
	var toolCalls []model.ToolCall
	for response := range responseChan {
		if err := processModelResponse(ctx, modelResponseConfig{
			Response:       response,
			ModelCallbacks: config.ModelCallbacks,
			EventChan:      config.EventChan,
			InvocationID:   config.InvocationID,
			SessionID:      config.SessionID,
			LLMModel:       config.LLMModel,
			Request:        config.Request,
			Span:           config.Span,
			NodeID:         config.NodeID,
		}); err != nil {
			return nil, err
		}

		if len(response.Choices) > 0 && len(response.Choices[0].Message.ToolCalls) > 0 {
			toolCalls = append(toolCalls, response.Choices[0].Message.ToolCalls...)
		}
		finalResponse = response
	}
	if finalResponse == nil {
		config.Span.SetAttributes(attribute.String("trpc.go.agent.error", "no response received from model"))
		return nil, errors.New("no response received from model")
	}
	if len(finalResponse.Choices[0].Message.ToolCalls) < len(toolCalls) {
		finalResponse.Choices[0].Message.ToolCalls = toolCalls
	}
	return finalResponse, nil
}

// extractToolCallsFromState extracts and validates tool calls from the state.
// It scans backwards from the end to find the most recent assistant message with tool calls,
// stopping when it encounters a user message.
func extractToolCallsFromState(state State, span oteltrace.Span) ([]model.ToolCall, error) {
	var messages []model.Message
	if msgData, exists := state[StateKeyMessages]; exists {
		if msgs, ok := msgData.([]model.Message); ok {
			messages = msgs
		}
	}

	if len(messages) == 0 {
		span.SetAttributes(attribute.String("trpc.go.agent.error", "no messages in state"))
		return nil, errors.New("no messages in state")
	}

	// Scan backwards to find the most recent assistant message with tool calls.
	// Stop when encountering a user message to ensure proper tool call pairing.
	for i := len(messages) - 1; i >= 0; i-- {
		m := messages[i]
		switch m.Role {
		case model.RoleAssistant:
			if len(m.ToolCalls) > 0 {
				return m.ToolCalls, nil
			}
		case model.RoleUser:
			// Stop scanning when we encounter a user message.
			// This ensures we don't process tool calls from previous conversation turns.
			span.SetAttributes(attribute.String("trpc.go.agent.error", "no assistant message with tool calls found before user message"))
			return nil, errors.New("no assistant message with tool calls found before user message")
		default:
			// Skip system, tool, and other message types.
			continue
		}
	}

	span.SetAttributes(attribute.String("trpc.go.agent.error", "no assistant message with tool calls found"))
	return nil, errors.New("no assistant message with tool calls found")
}

// toolCallsConfig contains configuration for processing tool calls.
type toolCallsConfig struct {
	ToolCalls    []model.ToolCall
	Tools        map[string]tool.Tool
	InvocationID string
	EventChan    chan<- *event.Event
	Span         oteltrace.Span
	State        State
}

// processToolCalls executes all tool calls and returns the resulting messages.
func processToolCalls(ctx context.Context, config toolCallsConfig) ([]model.Message, error) {
	toolCallbacks, _ := extractToolCallbacks(config.State)
	newMessages := make([]model.Message, 0, len(config.ToolCalls))

	for _, toolCall := range config.ToolCalls {
		toolMessage, err := executeSingleToolCall(ctx, singleToolCallConfig{
			ToolCall:      toolCall,
			Tools:         config.Tools,
			InvocationID:  config.InvocationID,
			EventChan:     config.EventChan,
			Span:          config.Span,
			ToolCallbacks: toolCallbacks,
			State:         config.State,
		})
		if err != nil {
			return nil, err
		}
		newMessages = append(newMessages, toolMessage)
	}

	return newMessages, nil
}

// singleToolCallConfig contains configuration for executing a single tool call.
type singleToolCallConfig struct {
	ToolCall      model.ToolCall
	Tools         map[string]tool.Tool
	InvocationID  string
	EventChan     chan<- *event.Event
	Span          oteltrace.Span
	ToolCallbacks *tool.Callbacks
	State         State
}

// executeSingleToolCall executes a single tool call with event emission.
func executeSingleToolCall(ctx context.Context, config singleToolCallConfig) (model.Message, error) {
	id, name := config.ToolCall.ID, config.ToolCall.Function.Name
	t := config.Tools[name]
	if t == nil {
		config.Span.SetAttributes(attribute.String("trpc.go.agent.error", fmt.Sprintf("tool %s not found", name)))
		return model.Message{}, fmt.Errorf("tool %s not found", name)
	}

	startTime := time.Now()

	// Extract current node ID from state for event authoring.
	var nodeID string
	if state := config.State; state != nil {
		if nodeIDData, exists := state[StateKeyCurrentNodeID]; exists {
			if id, ok := nodeIDData.(string); ok {
				nodeID = id
			}
		}
	}

	// Execute the tool with callbacks and get modified arguments.
	ctx, span := trace.Tracer.Start(ctx, fmt.Sprintf("%s %s", itelemetry.SpanNamePrefixExecuteTool, config.ToolCall.Function.Name))
	result, modifiedArgs, err := runTool(ctx, config.ToolCall, config.ToolCallbacks, t)

	// Emit tool execution start event with modified arguments.
	emitToolStartEvent(
		config.EventChan, config.InvocationID, name, id, nodeID,
		startTime, modifiedArgs,
	)
	// Emit tool execution complete event.
	event := emitToolCompleteEvent(toolCompleteEventConfig{
		EventChan:    config.EventChan,
		InvocationID: config.InvocationID,
		ToolName:     name,
		ToolID:       id,
		NodeID:       nodeID,
		StartTime:    startTime,
		Result:       result,
		Error:        err,
		Arguments:    modifiedArgs,
	})
	itelemetry.TraceToolCall(span, t.Declaration(), modifiedArgs, event)
	span.End()

	if err != nil {
		config.Span.SetAttributes(attribute.String("trpc.go.agent.error", err.Error()))
		return model.Message{}, fmt.Errorf("tool %s call failed: %w", name, err)
	}

	// Marshal result to JSON.
	content, err := json.Marshal(result)
	if err != nil {
		config.Span.SetAttributes(attribute.String("trpc.go.agent.error", err.Error()))
		return model.Message{}, fmt.Errorf("failed to marshal tool result: %w", err)
	}

	return model.NewToolMessage(id, name, string(content)), nil
}

// emitToolStartEvent emits a tool execution start event.
func emitToolStartEvent(
	eventChan chan<- *event.Event,
	invocationID, toolName, toolID, nodeID string,
	startTime time.Time,
	arguments []byte,
) {
	if eventChan == nil {
		return
	}

	toolStartEvent := NewToolExecutionEvent(
		WithToolEventInvocationID(invocationID),
		WithToolEventToolName(toolName),
		WithToolEventToolID(toolID),
		WithToolEventNodeID(nodeID),
		WithToolEventPhase(ToolExecutionPhaseStart),
		WithToolEventStartTime(startTime),
		WithToolEventInput(string(arguments)),
	)

	select {
	case eventChan <- toolStartEvent:
	default:
	}
}

// toolCompleteEventConfig contains configuration for tool complete events.
type toolCompleteEventConfig struct {
	EventChan    chan<- *event.Event
	InvocationID string
	ToolName     string
	ToolID       string
	NodeID       string
	StartTime    time.Time
	Result       any
	Error        error
	Arguments    []byte
}

// emitToolCompleteEvent emits a tool execution complete event.
func emitToolCompleteEvent(config toolCompleteEventConfig) *event.Event {
	if config.EventChan == nil {
		return nil
	}

	endTime := time.Now()
	var outputStr string
	if config.Error == nil && config.Result != nil {
		if outputBytes, marshalErr := json.Marshal(config.Result); marshalErr == nil {
			outputStr = string(outputBytes)
		}
	}

	toolCompleteEvent := NewToolExecutionEvent(
		WithToolEventInvocationID(config.InvocationID),
		WithToolEventToolName(config.ToolName),
		WithToolEventToolID(config.ToolID),
		WithToolEventNodeID(config.NodeID),
		WithToolEventPhase(ToolExecutionPhaseComplete),
		WithToolEventStartTime(config.StartTime),
		WithToolEventEndTime(endTime),
		WithToolEventInput(string(config.Arguments)),
		WithToolEventOutput(outputStr),
		WithToolEventError(config.Error),
	)

	select {
	case config.EventChan <- toolCompleteEvent:
	default:
	}
	return toolCompleteEvent
}

// extractToolCallbacks extracts tool callbacks from the state.
func extractToolCallbacks(state State) (*tool.Callbacks, bool) {
	if toolCallbacks, exists := state[StateKeyToolCallbacks]; exists {
		if callbacks, ok := toolCallbacks.(*tool.Callbacks); ok {
			return callbacks, true
		}
	}
	return nil, false
}

// MessagesStateSchema creates a state schema optimized for message-based workflows.
func MessagesStateSchema() *StateSchema {
	schema := NewStateSchema()
	schema.AddField(StateKeyMessages, StateField{
		Type:    reflect.TypeOf([]model.Message{}),
		Reducer: MessageReducer,
		Default: func() any { return []model.Message{} },
	})
	schema.AddField(StateKeyUserInput, StateField{
		Type:    reflect.TypeOf(""),
		Reducer: DefaultReducer,
	})
	schema.AddField(StateKeyLastResponse, StateField{
		Type:    reflect.TypeOf(""),
		Reducer: DefaultReducer,
	})
	schema.AddField(StateKeyNodeResponses, StateField{
		Type:    reflect.TypeOf(map[string]any{}),
		Reducer: MergeReducer,
		Default: func() any { return map[string]any{} },
	})
	schema.AddField(StateKeyMetadata, StateField{
		Type:    reflect.TypeOf(map[string]any{}),
		Reducer: MergeReducer,
		Default: func() any { return make(map[string]any) },
	})
	return schema
}

// buildAgentInvocation builds an invocation for the target agent.
func buildAgentInvocation(ctx context.Context, state State, targetAgent agent.Agent) *agent.Invocation {
	// Extract user input from state.
	var userInput string
	if input, exists := state[StateKeyUserInput]; exists {
		if inputStr, ok := input.(string); ok {
			userInput = inputStr
		}
	}
	// Extract session from state.
	var sessionData *session.Session
	if sess, exists := state[StateKeySession]; exists {
		if sessData, ok := sess.(*session.Session); ok {
			sessionData = sessData
		}
	}

	// clone a new Invocation from parent.
	if parentInvocation, ok := agent.InvocationFromContext(ctx); ok && parentInvocation != nil {
		invocation := parentInvocation.Clone(
			agent.WithInvocationAgent(targetAgent),
			agent.WithInvocationMessage(model.NewUserMessage(userInput)),
			agent.WithInvocationRunOptions(agent.RunOptions{RuntimeState: state}),
		)
		return invocation
	}
	// Create the invocation.
	invocation := agent.NewInvocation(
		agent.WithInvocationAgent(targetAgent),
		agent.WithInvocationRunOptions(agent.RunOptions{RuntimeState: state}),
		agent.WithInvocationMessage(model.NewUserMessage(userInput)),
		agent.WithInvocationSession(sessionData),
	)
	return invocation
}

// emitAgentStartEvent emits an agent execution start event.
func emitAgentStartEvent(
	eventChan chan<- *event.Event,
	invocationID, nodeID string,
	startTime time.Time,
) {
	if eventChan == nil {
		return
	}

	agentStartEvent := NewNodeStartEvent(
		WithNodeEventInvocationID(invocationID),
		WithNodeEventNodeID(nodeID),
		WithNodeEventNodeType(NodeTypeAgent),
		WithNodeEventStartTime(startTime),
	)

	select {
	case eventChan <- agentStartEvent:
	default:
	}
}

// emitAgentCompleteEvent emits an agent execution complete event.
func emitAgentCompleteEvent(
	eventChan chan<- *event.Event,
	invocationID, nodeID string,
	startTime, endTime time.Time,
) {
	if eventChan == nil {
		return
	}

	agentCompleteEvent := NewNodeCompleteEvent(
		WithNodeEventInvocationID(invocationID),
		WithNodeEventNodeID(nodeID),
		WithNodeEventNodeType(NodeTypeAgent),
		WithNodeEventStartTime(startTime),
		WithNodeEventEndTime(endTime),
	)

	select {
	case eventChan <- agentCompleteEvent:
	default:
	}
}

// emitAgentErrorEvent emits an agent execution error event.
func emitAgentErrorEvent(
	eventChan chan<- *event.Event,
	invocationID, nodeID string,
	startTime, endTime time.Time,
	err error,
) {
	if eventChan == nil {
		return
	}

	agentErrorEvent := NewNodeErrorEvent(
		WithNodeEventInvocationID(invocationID),
		WithNodeEventNodeID(nodeID),
		WithNodeEventNodeType(NodeTypeAgent),
		WithNodeEventStartTime(startTime),
		WithNodeEventEndTime(endTime),
		WithNodeEventError(err.Error()),
	)

	select {
	case eventChan <- agentErrorEvent:
	default:
	}
}

// findSubAgentByName looks up a sub-agent by name from the parent agent.
func findSubAgentByName(parentAgent any, agentName string) agent.Agent {
	// Try to cast to an interface that has SubAgents method.
	type SubAgentProvider interface {
		FindSubAgent(name string) agent.Agent
	}
	if provider, ok := parentAgent.(SubAgentProvider); ok {
		return provider.FindSubAgent(agentName)
	}
	return nil
}<|MERGE_RESOLUTION|>--- conflicted
+++ resolved
@@ -403,19 +403,19 @@
 	}
 }
 
-<<<<<<< HEAD
+// WithLLMGenerationConfig sets the generation configuration for the LLM runner.
+func WithLLMGenerationConfig(cfg model.GenerationConfig) LLMNodeFuncOption {
+	return func(runner *llmRunner) {
+		runner.generationConfig = cfg
+	}
+}
+
 // WithTokenTailoring configures token tailoring for the LLM node.
 func WithTokenTailoring(maxTokens int, tokenCounter model.TokenCounter, strategy model.TailoringStrategy) LLMNodeFuncOption {
 	return func(runner *llmRunner) {
 		runner.maxTokens = maxTokens
 		runner.tokenCounter = tokenCounter
 		runner.tailoringStrategy = strategy
-=======
-// WithLLMGenerationConfig sets the generation configuration for the LLM runner.
-func WithLLMGenerationConfig(cfg model.GenerationConfig) LLMNodeFuncOption {
-	return func(runner *llmRunner) {
-		runner.generationConfig = cfg
->>>>>>> 8d832f90
 	}
 }
 
@@ -450,21 +450,14 @@
 
 // llmRunner encapsulates LLM execution dependencies to avoid long parameter lists.
 type llmRunner struct {
-<<<<<<< HEAD
 	llmModel          model.Model
 	instruction       string
 	tools             map[string]tool.Tool
 	nodeID            string
+	generationConfig  model.GenerationConfig
 	tokenCounter      model.TokenCounter      // TokenCounter count tokens for token tailoring.
 	tailoringStrategy model.TailoringStrategy // TailoringStrategy defines the strategy for token tailoring.
 	maxTokens         int                     // MaxTokens is the max tokens for token tailoring.
-=======
-	llmModel         model.Model
-	instruction      string
-	tools            map[string]tool.Tool
-	nodeID           string
-	generationConfig model.GenerationConfig
->>>>>>> 8d832f90
 }
 
 // execute implements the three-stage rule for LLM execution.
