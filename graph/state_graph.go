--- conflicted
+++ resolved
@@ -361,28 +361,6 @@
 	}
 }
 
-<<<<<<< HEAD
-		// Extract model input for event emission.
-		modelInput := extractModelInput(state, instruction)
-
-		// Emit model execution start event.
-		startTime := time.Now()
-		modelName := getModelName(llmModel)
-		emitModelStartEvent(eventChan, invocationID, modelName, nodeID, modelInput, startTime)
-
-		// Execute the model.
-		result, err := executeModelWithEvents(ctx, modelExecutionConfig{
-			ModelCallbacks: modelCallbacks,
-			LLMModel:       llmModel,
-			Request:        request,
-			EventChan:      eventChan,
-			InvocationID:   invocationID,
-			SessionID:      sessionID,
-			NodeID:         nodeID,             // Pass nodeID for parallel execution support
-			NodeResultKey:  nodeID + "_result", // Pass configurable result key
-			Span:           span,
-		})
-=======
 // llmRunner encapsulates LLM execution dependencies to avoid long parameter
 // lists.
 type llmRunner struct {
@@ -391,7 +369,6 @@
 	tools       map[string]tool.Tool
 	nodeID      string
 }
->>>>>>> bfb75ba9
 
 // execute implements the three-stage rule for LLM execution.
 func (r *llmRunner) execute(ctx context.Context, state State, span oteltrace.Span) (any, error) {
@@ -980,25 +957,7 @@
 	if len(finalResponse.Choices[0].Message.ToolCalls) < len(toolCalls) {
 		finalResponse.Choices[0].Message.ToolCalls = toolCalls
 	}
-<<<<<<< HEAD
-	// Create state with node-specific result storage for parallel execution.
-	resultState := State{
-		StateKeyMessages:     []model.Message{newMessage},
-		StateKeyLastResponse: finalResponse.Choices[0].Message.Content,
-	}
-	// If NodeID is provided, store result in node-specific key for parallel execution.
-	if config.NodeID != "" {
-		// Use configurable result key pattern, default to NodeID + "_result" if not specified.
-		nodeResultKey := config.NodeResultKey
-		if nodeResultKey == "" {
-			nodeResultKey = config.NodeID + "_result"
-		}
-		resultState[nodeResultKey] = finalResponse.Choices[0].Message.Content
-	}
-	return resultState, nil
-=======
 	return finalResponse, nil
->>>>>>> bfb75ba9
 }
 
 // extractToolCallsFromState extracts and validates tool calls from the state.
