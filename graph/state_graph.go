//
// Tencent is pleased to support the open source community by making trpc-agent-go available.
//
// Copyright (C) 2025 Tencent.  All rights reserved.
//
// trpc-agent-go is licensed under the Apache License Version 2.0.
//
//

package graph

import (
	"context"
	"encoding/json"
	"errors"
	"fmt"
	"reflect"
	"sync"
	"time"

	"github.com/google/uuid"
	"go.opentelemetry.io/otel/attribute"
	oteltrace "go.opentelemetry.io/otel/trace"

	"trpc.group/trpc-go/trpc-agent-go/agent"
	"trpc.group/trpc-go/trpc-agent-go/event"
	"trpc.group/trpc-go/trpc-agent-go/graph/internal/channel"
	stateinject "trpc.group/trpc-go/trpc-agent-go/internal/state"
	itelemetry "trpc.group/trpc-go/trpc-agent-go/internal/telemetry"
	itool "trpc.group/trpc-go/trpc-agent-go/internal/tool"
	"trpc.group/trpc-go/trpc-agent-go/log"
	"trpc.group/trpc-go/trpc-agent-go/model"
	"trpc.group/trpc-go/trpc-agent-go/session"
	"trpc.group/trpc-go/trpc-agent-go/telemetry/trace"
	"trpc.group/trpc-go/trpc-agent-go/tool"
)

// StateGraph provides a fluent interface for building graphs.
// This is the primary public API for creating executable graphs.
//
// StateGraph provides:
//   - Type-safe state management with schemas and reducers
//   - Conditional routing and dynamic node execution
//   - Command support for combined state updates and routing
//
// Example usage:
//
//	schema := NewStateSchema().AddField("counter", StateField{...})
//	graph, err := NewStateGraph(schema).
//	  AddNode("increment", incrementFunc).
//	  SetEntryPoint("increment").
//	  SetFinishPoint("increment").
//	  Compile()
//
// The compiled Graph can then be executed with NewExecutor(graph).
type StateGraph struct {
	graph *Graph
}

// NewStateGraph creates a new graph builder with the given state schema.
func NewStateGraph(schema *StateSchema) *StateGraph {
	return &StateGraph{
		graph: New(schema),
	}
}

// Option is a function that configures a Node.
type Option func(*Node)

// WithName sets the name of the node.
func WithName(name string) Option {
	return func(node *Node) {
		node.Name = name
	}
}

// WithDescription sets the description of the node.
func WithDescription(description string) Option {
	return func(node *Node) {
		node.Description = description
	}
}

// WithNodeType sets the type of the node.
func WithNodeType(nodeType NodeType) Option {
	return func(node *Node) {
		node.Type = nodeType
	}
}

// WithToolSets sets the tool sets for the node.
func WithToolSets(toolSets []tool.ToolSet) Option {
	return func(node *Node) {
		node.toolSets = toolSets
	}
}

// WithEnableParallelTools enables parallel tool execution for a Tools node.
// When enabled, if the last assistant message contains multiple tool calls,
// they will be executed concurrently and their responses will be merged in
// the original order. By default, tools run serially for compatibility.
func WithEnableParallelTools(enable bool) Option {
	return func(node *Node) {
		node.enableParallelTools = enable
	}
}

// WithCacheKeyFields sets a cache key selector that derives the cache key
// input from a subset of fields in the sanitized input map. This helps avoid
// including unrelated or volatile keys in the cache key.
func WithCacheKeyFields(fields ...string) Option {
	// copy fields to avoid external mutation
	fcopy := append([]string(nil), fields...)
	return func(node *Node) {
		node.cacheKeySelector = func(m map[string]any) any {
			if m == nil {
				return nil
			}
			out := make(map[string]any, len(fcopy))
			for _, k := range fcopy {
				if v, ok := m[k]; ok {
					out[k] = v
				}
			}
			return out
		}
	}
}

// WithCacheKeySelector sets a custom selector for deriving the cache key input
// from the sanitized input map. The returned value will be passed to the
// CachePolicy.KeyFunc.
func WithCacheKeySelector(selector func(map[string]any) any) Option {
	return func(node *Node) {
		node.cacheKeySelector = selector
	}
}

// WithNodeCachePolicy sets a cache policy for this node.
// When set, the executor will attempt to cache the node's final result using this policy.
func WithNodeCachePolicy(policy *CachePolicy) Option {
	return func(node *Node) {
		node.cachePolicy = policy
	}
}

// WithRetryPolicy sets retry policies for the node. Policies are evaluated
// in order when an error occurs to determine whether to retry and what
// backoff to apply. Passing multiple policies allows matching by different
// conditions (e.g., network vs. HTTP status).
func WithRetryPolicy(policies ...RetryPolicy) Option {
	return func(node *Node) {
		if len(policies) == 0 {
			return
		}
		node.retryPolicies = append(node.retryPolicies, policies...)
	}
}

// WithGenerationConfig sets the generation config for an LLM node.
// Effective only for nodes added via AddLLMNode.
func WithGenerationConfig(cfg model.GenerationConfig) Option {
	return func(node *Node) {
		c := cfg
		node.llmGenerationConfig = &c
	}
}

// WithDestinations declares potential dynamic routing targets for a node.
// This is used for static validation (existence) and visualization only.
// It does not influence runtime execution.
func WithDestinations(dests map[string]string) Option {
	return func(node *Node) {
		if node.destinations == nil {
			node.destinations = make(map[string]string)
		}
		for k, v := range dests {
			node.destinations[k] = v
		}
	}
}

// WithEndsMap declares per-node named ends and their concrete destinations.
// The map keys are local symbolic names (e.g., "approved"), and values are
// concrete node IDs (or the special End) this node may route to.
// These ends are used at runtime to resolve Command.GoTo and conditional
// branch results, and at compile time for stronger validation.
func WithEndsMap(ends map[string]string) Option {
	return func(node *Node) {
		if node.ends == nil {
			node.ends = make(map[string]string)
		}
		for k, v := range ends {
			node.ends[k] = v
		}
	}
}

// WithEnds declares per-node named ends where the symbolic names are also the
// destination node IDs. Equivalent to WithEndsMap({name: name}).
func WithEnds(names ...string) Option {
	return func(node *Node) {
		if node.ends == nil {
			node.ends = make(map[string]string)
		}
		for _, n := range names {
			node.ends[n] = n
		}
	}
}

// WithPreNodeCallback sets a callback that will be executed before this specific node.
// This callback is specific to this node and will be executed in addition to any global callbacks.
func WithPreNodeCallback(callback BeforeNodeCallback) Option {
	return func(node *Node) {
		if node.callbacks == nil {
			node.callbacks = NewNodeCallbacks()
		}
		node.callbacks.RegisterBeforeNode(callback)
	}
}

// WithPostNodeCallback sets a callback that will be executed after this specific node.
// This callback is specific to this node and will be executed in addition to any global callbacks.
func WithPostNodeCallback(callback AfterNodeCallback) Option {
	return func(node *Node) {
		if node.callbacks == nil {
			node.callbacks = NewNodeCallbacks()
		}
		node.callbacks.RegisterAfterNode(callback)
	}
}

// WithNodeErrorCallback sets a callback that will be executed when this specific node fails.
// This callback is specific to this node and will be executed in addition to any global callbacks.
func WithNodeErrorCallback(callback OnNodeErrorCallback) Option {
	return func(node *Node) {
		if node.callbacks == nil {
			node.callbacks = NewNodeCallbacks()
		}
		node.callbacks.RegisterOnNodeError(callback)
	}
}

// WithNodeCallbacks sets multiple callbacks for this specific node.
// This allows setting multiple callbacks at once for convenience.
func WithNodeCallbacks(callbacks *NodeCallbacks) Option {
	return func(node *Node) {
		if node.callbacks == nil {
			node.callbacks = NewNodeCallbacks()
		}
		// Merge the provided callbacks with existing ones
		if callbacks != nil {
			node.callbacks.BeforeNode = append(node.callbacks.BeforeNode, callbacks.BeforeNode...)
			node.callbacks.AfterNode = append(node.callbacks.AfterNode, callbacks.AfterNode...)
			node.callbacks.OnNodeError = append(node.callbacks.OnNodeError, callbacks.OnNodeError...)
		}
	}
}

// WithToolCallbacks sets multiple callbacks for this specific node.
// This allows setting tool callbacks directly on the node.
// It's effect just for tool node.
func WithToolCallbacks(callbacks *tool.Callbacks) Option {
	return func(node *Node) {
		node.toolCallbacks = callbacks
	}
}

// WithAgentNodeEventCallback sets a callback that will be executed when an agent event is emitted.
// This callback is specific to this node and will be executed in addition to any global callbacks.
func WithAgentNodeEventCallback(callback AgentEventCallback) Option {
	return func(node *Node) {
		if node.callbacks == nil {
			node.callbacks = NewNodeCallbacks()
		}
		node.callbacks.AgentEvent = append(node.callbacks.AgentEvent, callback)
	}
}

// Subgraph I/O mapping and scope utilities

// SubgraphResult captures a subgraph's outputs exposed to the parent mapper.
// RawStateDelta provides the original serialized final-state snapshot map coming
// from the subgraph's terminal graph.execution event. Callers can decode values
// with custom types if needed. Note that FinalState is reconstructed by JSON
// decoding, which may coerce numbers to float64 and complex structures to
// map[string]any.
type SubgraphResult struct {
	LastResponse  string
	FinalState    State
	RawStateDelta map[string][]byte
}

// SubgraphInputMapper projects parent state into child runtime state.
// The returned state replaces the runtime state passed to the child.
type SubgraphInputMapper func(parent State) State

// SubgraphOutputMapper converts subgraph results into parent state updates.
// Returning nil or an empty State means "no updates" will be applied.
// Note: Prefer returning nil when there are no updates to write back;
// this reads clearer and is equivalent to applying an empty update.
type SubgraphOutputMapper func(parent State, result SubgraphResult) State

// WithSubgraphInputMapper sets a mapper used to build the child runtime state.
func WithSubgraphInputMapper(f SubgraphInputMapper) Option {
	return func(node *Node) {
		node.agentInputMapper = f
	}
}

// WithSubgraphOutputMapper sets a mapper that writes subgraph outputs back to parent state.
func WithSubgraphOutputMapper(f SubgraphOutputMapper) Option {
	return func(node *Node) {
		node.agentOutputMapper = f
	}
}

// WithSubgraphIsolatedMessages toggles seeding of session messages to the child.
// When true, the child GraphAgent runs with include_contents=none.
// Docs note: This effectively sets CfgKeyIncludeContents="none" in the child
// runtime state so the child does not inject session history and only sees the
// projected input from the parent.
func WithSubgraphIsolatedMessages(isolate bool) Option {
	return func(node *Node) {
		node.agentIsolatedMessages = isolate
	}
}

// WithSubgraphInputFromLastResponse maps the parent's last_response to the
// child sub-agent's user_input for this agent node.
//
// Use this option when you want the downstream agent to consume only the
// upstream agent's result as its current-round input, without injecting the
// session history. This keeps agent nodes as black boxes while enabling
// explicit result passing.
//
// Note: For even stricter isolation from session history, combine with
// WithSubgraphIsolatedMessages(true).
func WithSubgraphInputFromLastResponse() Option {
	return func(node *Node) {
		node.agentInputFromLastResponse = true
	}
}

// WithSubgraphEventScope customizes the child invocation's filter scope segment.
// Docs note: Scope may be hierarchical (can include '/'). If empty, it
// defaults to the child agent name. The final filterKey becomes
// parent/scope/<uuid>.
func WithSubgraphEventScope(scope string) Option {
	return func(node *Node) {
		node.agentEventScope = scope
	}
}

// WithModelCallbacks sets the model callbacks for LLM node.
func WithModelCallbacks(callbacks *model.Callbacks) Option {
	return func(node *Node) {
		node.modelCallbacks = callbacks
	}
}

// AddNode adds a node with the given ID and function.
// The name and description of the node can be set with the options.
// This automatically sets up Pregel-style channel configuration.
func (sg *StateGraph) AddNode(id string, function NodeFunc, opts ...Option) *StateGraph {
	node := &Node{
		ID:       id,
		Name:     id,
		Function: function,
		Type:     NodeTypeFunction, // Default to function type
	}
	for _, opt := range opts {
		opt(node)
	}
	sg.graph.addNode(node)

	// Automatically set up Pregel-style configuration
	// Create a trigger channel for this node
	triggerChannel := fmt.Sprintf("trigger:%s", id)
	sg.graph.addChannel(triggerChannel, channel.BehaviorLastValue)
	sg.graph.addNodeTriggerChannel(id, triggerChannel)

	return sg
}

// AddLLMNode adds a node that uses the model package directly.
func (sg *StateGraph) AddLLMNode(
	id string,
	model model.Model,
	instruction string,
	tools map[string]tool.Tool,
	opts ...Option,
) *StateGraph {
	node := &Node{}
	for _, opt := range opts {
		opt(node)
	}
	// Build LLM-specific options from node config
	llmOptsForFunc := []LLMNodeFuncOption{WithLLMNodeID(id), WithLLMToolSets(node.toolSets)}
	if node.llmGenerationConfig != nil {
		llmOptsForFunc = append(llmOptsForFunc, WithLLMGenerationConfig(*node.llmGenerationConfig))
	}
	llmNodeFunc := NewLLMNodeFunc(model, instruction, tools, llmOptsForFunc...)
	// Add LLM node type option
	llmOpts := append([]Option{WithNodeType(NodeTypeLLM)}, opts...)
	sg.AddNode(id, llmNodeFunc, llmOpts...)
	return sg
}

// AddToolsNode adds a node that uses the tools package directly.
func (sg *StateGraph) AddToolsNode(
	id string,
	tools map[string]tool.Tool,
	opts ...Option,
) *StateGraph {
	toolsNodeFunc := NewToolsNodeFunc(tools, opts...)
	// Add tool node type option
	toolOpts := append([]Option{WithNodeType(NodeTypeTool)}, opts...)
	sg.AddNode(id, toolsNodeFunc, toolOpts...)
	return sg
}

// AddAgentNode adds a node that uses a sub-agent by name.
// The agent name should correspond to a sub-agent in the GraphAgent's sub-agent list.
func (sg *StateGraph) AddAgentNode(
	id string,
	opts ...Option,
) *StateGraph {
	agentNodeFunc := NewAgentNodeFunc(id, opts...)
	// Add agent node type option.
	agentOpts := append([]Option{WithNodeType(NodeTypeAgent)}, opts...)
	sg.AddNode(id, agentNodeFunc, agentOpts...)
	return sg
}

// AddSubgraphNode is a sugar alias of AddAgentNode to emphasize subgraph semantics.
func (sg *StateGraph) AddSubgraphNode(id string, opts ...Option) *StateGraph {
	return sg.AddAgentNode(id, opts...)
}

// channelUpdateMarker value for marking channel updates.
const channelUpdateMarker = "update"

// AddEdge adds a normal edge between two nodes.
// This automatically sets up Pregel-style channel configuration.
func (sg *StateGraph) AddEdge(from, to string) *StateGraph {
	edge := &Edge{
		From: from,
		To:   to,
	}
	sg.graph.addEdge(edge)
	// Automatically set up Pregel-style channel for the edge.
	channelName := fmt.Sprintf("branch:to:%s", to)
	sg.graph.addChannel(channelName, channel.BehaviorLastValue)
	// Set up trigger relationship (node subscribes) and trigger mapping.
	sg.graph.addNodeTriggerChannel(to, channelName)
	sg.graph.addNodeTrigger(channelName, to)
	// Add writer to source node.
	writer := channelWriteEntry{
		Channel: channelName,
		Value:   channelUpdateMarker, // Non-nil sentinel to mark update.
	}
	sg.graph.addNodeWriter(from, writer)
	return sg
}

// AddConditionalEdges adds conditional routing from a node.
func (sg *StateGraph) AddConditionalEdges(
	from string,
	condition ConditionalFunc,
	pathMap map[string]string,
) *StateGraph {
	condEdge := &ConditionalEdge{
		From:      from,
		Condition: condition,
		PathMap:   pathMap,
	}
	sg.graph.addConditionalEdge(condEdge)
	return sg
}

// AddMultiConditionalEdges adds multi-conditional routing from a node.
// The condition returns multiple branch keys for parallel routing.
func (sg *StateGraph) AddMultiConditionalEdges(
	from string,
	condition MultiConditionalFunc,
	pathMap map[string]string,
) *StateGraph {
	condEdge := &ConditionalEdge{
		From:           from,
		MultiCondition: condition,
		PathMap:        pathMap,
	}
	sg.graph.addConditionalEdge(condEdge)
	return sg
}

// AddToolsConditionalEdges adds conditional routing from a LLM node to a tools node.
// If the last message has tool calls, route to the tools node.
// Otherwise, route to the fallback node.
func (sg *StateGraph) AddToolsConditionalEdges(
	fromLLMNode string,
	toToolsNode string,
	fallbackNode string,
) *StateGraph {
	condition := func(ctx context.Context, state State) (string, error) {
		if msgs, ok := state[StateKeyMessages].([]model.Message); ok {
			if len(msgs) > 0 {
				if len(msgs[len(msgs)-1].ToolCalls) > 0 {
					return toToolsNode, nil
				}
			}
		}
		return fallbackNode, nil
	}
	condEdge := &ConditionalEdge{
		From:      fromLLMNode,
		Condition: condition,
		PathMap: map[string]string{
			toToolsNode:  toToolsNode,
			fallbackNode: fallbackNode,
		},
	}
	sg.graph.addConditionalEdge(condEdge)
	return sg
}

// SetEntryPoint sets the entry point of the graph.
// This is equivalent to addEdge(Start, nodeId).
func (sg *StateGraph) SetEntryPoint(nodeID string) *StateGraph {
	sg.graph.setEntryPoint(nodeID)
	// Also add an edge from Start to make it explicit
	sg.AddEdge(Start, nodeID)
	return sg
}

// SetFinishPoint adds an edge from the node to End.
// This is equivalent to addEdge(nodeId, End).
func (sg *StateGraph) SetFinishPoint(nodeID string) *StateGraph {
	sg.AddEdge(nodeID, End)
	return sg
}

// Compile compiles the graph and returns it for execution.
func (sg *StateGraph) Compile() (*Graph, error) {
	if err := sg.graph.validate(); err != nil {
		return nil, fmt.Errorf("invalid graph: %w", err)
	}
	return sg.graph, nil
}

// WithNodeCallbacks adds node callbacks to the graph state schema.
// This allows users to register callbacks that will be executed during node execution.
func (sg *StateGraph) WithNodeCallbacks(callbacks *NodeCallbacks) *StateGraph {
	sg.graph.schema.AddField(StateKeyNodeCallbacks, StateField{
		Type:    reflect.TypeOf(&NodeCallbacks{}),
		Reducer: DefaultReducer,
		Default: func() any { return callbacks },
	})
	return sg
}

// WithCache sets the graph-level cache implementation.
func (sg *StateGraph) WithCache(cache Cache) *StateGraph {
	if cache != nil {
		sg.graph.setCache(cache)
	}
	return sg
}

// WithCachePolicy sets the default cache policy for all nodes (can be overridden per-node).
func (sg *StateGraph) WithCachePolicy(policy *CachePolicy) *StateGraph {
	sg.graph.setCachePolicy(policy)
	return sg
}

// WithGraphVersion sets an optional version string used for cache namespacing.
// This helps avoid stale cache collisions across graph code changes or deployments.
func (sg *StateGraph) WithGraphVersion(version string) *StateGraph {
	sg.graph.setGraphVersion(version)
	return sg
}

// ClearCache clears caches for the specified nodes. If nodes is empty, it clears all nodes currently in the graph.
func (sg *StateGraph) ClearCache(nodes ...string) *StateGraph {
	if len(nodes) == 0 {
		// collect all nodes
		var all []string
		sg.graph.mu.RLock()
		for id := range sg.graph.nodes {
			all = append(all, id)
		}
		sg.graph.mu.RUnlock()
		sg.graph.clearCacheForNodes(all)
		return sg
	}
	sg.graph.clearCacheForNodes(nodes)
	return sg
}

// MustCompile compiles the graph or panics if invalid.
func (sg *StateGraph) MustCompile() *Graph {
	graph, err := sg.Compile()
	if err != nil {
		panic(err)
	}
	return graph
}

// LLMNodeFuncOption is a function that configures the LLM node function.
type LLMNodeFuncOption func(*llmRunner)

// WithLLMNodeID sets the node ID for the LLM node function.
func WithLLMNodeID(nodeID string) LLMNodeFuncOption {
	return func(runner *llmRunner) {
		runner.nodeID = nodeID
	}
}

// WithLLMToolSets sets the tool sets for the LLM node function.
func WithLLMToolSets(toolSets []tool.ToolSet) LLMNodeFuncOption {
	return func(runner *llmRunner) {
		if runner.tools == nil {
			runner.tools = make(map[string]tool.Tool)
		}
		for _, toolSet := range toolSets {
			// Create named toolset wrapper to avoid name conflicts
			namedToolSet := itool.NewNamedToolSet(toolSet)
			for _, t := range namedToolSet.Tools(context.Background()) {
				if _, ok := runner.tools[t.Declaration().Name]; ok {
					log.Warnf("tool %s already exists at %s toolset, will be overridden", t.Declaration().Name, toolSet.Name())
				}
				runner.tools[t.Declaration().Name] = t
			}
		}
	}
}

// WithLLMGenerationConfig sets the generation configuration for the LLM runner.
func WithLLMGenerationConfig(cfg model.GenerationConfig) LLMNodeFuncOption {
	return func(runner *llmRunner) {
		runner.generationConfig = cfg
	}
}

// NewLLMNodeFunc creates a NodeFunc that uses the model package directly.
// This implements LLM node functionality using the model package interface.
func NewLLMNodeFunc(
	llmModel model.Model,
	instruction string,
	tools map[string]tool.Tool,
	opts ...LLMNodeFuncOption,
) NodeFunc {
	runner := &llmRunner{
		llmModel:         llmModel,
		instruction:      instruction,
		tools:            tools,
		generationConfig: model.GenerationConfig{Stream: true},
	}
	for _, opt := range opts {
		opt(runner)
	}
	return func(ctx context.Context, state State) (any, error) {

		_, span := trace.Tracer.Start(ctx, itelemetry.NewChatSpanName(llmModel.Info().Name))
		defer span.End()
		result, err := runner.execute(ctx, state, span)
		if err != nil {
			span.SetAttributes(attribute.String("trpc.go.agent.error", err.Error()))
			return nil, fmt.Errorf("failed to run model: %w", err)
		}
		return result, nil
	}
}

// llmRunner encapsulates LLM execution dependencies to avoid long parameter
// lists.
type llmRunner struct {
	llmModel         model.Model
	instruction      string
	tools            map[string]tool.Tool
	nodeID           string
	generationConfig model.GenerationConfig
}

// execute implements the three-stage rule for LLM execution.
func (r *llmRunner) execute(ctx context.Context, state State, span oteltrace.Span) (any, error) {
	if v, ok := state[StateKeyOneShotMessages].([]model.Message); ok && len(v) > 0 {
		return r.executeOneShotStage(ctx, state, v, span)
	}
	if userInput, exists := state[StateKeyUserInput]; exists {
		if input, ok := userInput.(string); ok && input != "" {
			return r.executeUserInputStage(ctx, state, input, span)
		}
	}
	return r.executeHistoryStage(ctx, state, span)
}

func (r *llmRunner) executeOneShotStage(
	ctx context.Context,
	state State,
	oneShotMsgs []model.Message,
	span oteltrace.Span,
) (any, error) {
	instr := r.processInstruction(state)
	used := ensureSystemHead(oneShotMsgs, instr)
	result, err := r.executeModel(ctx, state, used, span, instr)
	if err != nil {
		return nil, err
	}
	var ops []MessageOp
	if len(used) > 0 && used[len(used)-1].Role == model.RoleUser {
		ops = append(ops, ReplaceLastUser{Content: used[len(used)-1].Content})
	}
	asst := extractAssistantMessage(result)
	if asst != nil {
		ops = append(ops, AppendMessages{Items: []model.Message{*asst}})
	}
	return State{
		StateKeyMessages:        ops,
		StateKeyOneShotMessages: []model.Message(nil), // Clear one-shot messages after execution.
		StateKeyLastResponse:    asst.Content,
		StateKeyNodeResponses: map[string]any{
			r.nodeID: asst.Content,
		},
	}, nil
}

func (r *llmRunner) executeUserInputStage(
	ctx context.Context, state State, userInput string, span oteltrace.Span,
) (any, error) {
	var history []model.Message
	if msgData, exists := state[StateKeyMessages]; exists {
		if msgs, ok := msgData.([]model.Message); ok {
			history = msgs
		}
	}
	instr := r.processInstruction(state)
	used := ensureSystemHead(history, instr)
	var ops []MessageOp
	if len(used) > 0 && used[len(used)-1].Role == model.RoleUser {
		if used[len(used)-1].Content != userInput {
			used[len(used)-1] = model.NewUserMessage(userInput)
			ops = append(ops, ReplaceLastUser{Content: userInput})
		}
	} else {
		used = append(used, model.NewUserMessage(userInput))
		ops = append(ops, AppendMessages{Items: []model.Message{model.NewUserMessage(userInput)}})
	}
	result, err := r.executeModel(ctx, state, used, span, instr)
	if err != nil {
		return nil, err
	}
	asst := extractAssistantMessage(result)
	if asst != nil {
		ops = append(ops, AppendMessages{Items: []model.Message{*asst}})
	}
	return State{
		StateKeyMessages:     ops,
		StateKeyUserInput:    "", // Clear user input after execution.
		StateKeyLastResponse: asst.Content,
		StateKeyNodeResponses: map[string]any{
			r.nodeID: asst.Content,
		},
	}, nil
}

func (r *llmRunner) executeHistoryStage(ctx context.Context, state State, span oteltrace.Span) (any, error) {
	var history []model.Message
	if msgData, exists := state[StateKeyMessages]; exists {
		if msgs, ok := msgData.([]model.Message); ok {
			history = msgs
		}
	}
	instr := r.processInstruction(state)
	used := ensureSystemHead(history, instr)
	result, err := r.executeModel(ctx, state, used, span, instr)
	if err != nil {
		return nil, err
	}
	asst := extractAssistantMessage(result)
	if asst != nil {
		return State{
			StateKeyMessages:     AppendMessages{Items: []model.Message{*asst}},
			StateKeyLastResponse: asst.Content,
			StateKeyNodeResponses: map[string]any{
				r.nodeID: asst.Content,
			},
		}, nil
	}
	return nil, nil
}

func (r *llmRunner) executeModel(
	ctx context.Context,
	state State,
	messages []model.Message,
	span oteltrace.Span,
	instructionUsed string,
) (any, error) {
	request := &model.Request{
		Messages:         messages,
		Tools:            r.tools,
		GenerationConfig: r.generationConfig,
	}
	invocationID, sessionID, appName, userID, eventChan := extractExecutionContext(state)
	modelCallbacks, _ := state[StateKeyModelCallbacks].(*model.Callbacks)
	var nodeID string
	if nodeIDData, exists := state[StateKeyCurrentNodeID]; exists {
		if id, ok := nodeIDData.(string); ok {
			nodeID = id
		}
	}
	// Build model input metadata from the original state and instruction
	// so events accurately reflect both instruction and user input.
	modelInput := extractModelInput(state, instructionUsed)
	startTime := time.Now()
	modelName := getModelName(r.llmModel)
	emitModelStartEvent(ctx, eventChan, invocationID, modelName, nodeID, modelInput, startTime)
	result, err := executeModelWithEvents(ctx, modelExecutionConfig{
		ModelCallbacks: modelCallbacks,
		LLMModel:       r.llmModel,
		Request:        request,
		EventChan:      eventChan,
		InvocationID:   invocationID,
		SessionID:      sessionID,
		AppName:        appName,
		UserID:         userID,
		Span:           span,
		NodeID:         nodeID,
	})
	endTime := time.Now()
	var modelOutput string
	if err == nil && result != nil {
		if finalResponse, ok := result.(*model.Response); ok && len(finalResponse.Choices) > 0 {
			modelOutput = finalResponse.Choices[0].Message.Content
		}
	}
	emitModelCompleteEvent(ctx, eventChan, invocationID, modelName, nodeID, modelInput, modelOutput, startTime, endTime, err)
	return result, err
}

// processInstruction resolves placeholder variables in the instruction using
// the session state present in the graph state (if any). It supports keys like
// {user:...}, {app:...}, and optional suffix {?} consistent with llmagent.
func (r *llmRunner) processInstruction(state State) string {
	instr := r.instruction
	if instr == "" {
		return instr
	}
	// Extract session from graph state.
	if sessVal, ok := state[StateKeySession]; ok {
		if sess, ok := sessVal.(*session.Session); ok && sess != nil {
			// Build a minimal invocation carrying only the session for injection.
			inv := agent.NewInvocation(agent.WithInvocationSession(sess))
			if injected, err := stateinject.InjectSessionState(instr, inv); err == nil {
				return injected
			}
		}
	}
	return instr
}

// extractAssistantMessage extracts the assistant message from model result.
func extractAssistantMessage(result any) *model.Message {
	if result == nil {
		return nil
	}
	if response, ok := result.(*model.Response); ok && len(response.Choices) > 0 {
		return &response.Choices[0].Message
	}
	return nil
}

// ensureSystemHead ensures system prompt is at the head if provided.
func ensureSystemHead(in []model.Message, sys string) []model.Message {
	if sys == "" {
		return in
	}
	if len(in) > 0 && in[0].Role == model.RoleSystem {
		return in
	}
	out := make([]model.Message, 0, len(in)+1)
	out = append(out, model.NewSystemMessage(sys))
	out = append(out, in...)
	return out
}

// extractExecutionContext extracts execution context from state.
func extractExecutionContext(state State) (invocationID, sessionID, appName, userID string, eventChan chan<- *event.Event) {
	if execCtx, exists := state[StateKeyExecContext]; exists {
		execContext, ok := execCtx.(*ExecutionContext)
		if ok {
			eventChan = execContext.EventChan
			invocationID = execContext.InvocationID
		}
	}
	if sess, ok := state[StateKeySession]; ok {
		if s, ok := sess.(*session.Session); ok && s != nil {
			sessionID = s.ID
			appName = s.AppName
			userID = s.UserID
		}

	}
	return invocationID, sessionID, appName, userID, eventChan
}

// modelResponseConfig contains configuration for processing model responses.
type modelResponseConfig struct {
	Response       *model.Response
	ModelCallbacks *model.Callbacks
	EventChan      chan<- *event.Event
	InvocationID   string
	SessionID      string
	LLMModel       model.Model
	Request        *model.Request
	Span           oteltrace.Span
	// NodeID, when provided, is used as the event author.
	NodeID string
}

// processModelResponse processes a single model response.
func processModelResponse(ctx context.Context, config modelResponseConfig) (context.Context, *event.Event, error) {
	if config.ModelCallbacks != nil {
<<<<<<< HEAD
		args := &model.AfterModelArgs{
			Request:  config.Request,
			Response: config.Response,
			Error:    nil,
		}
		result, err := config.ModelCallbacks.RunAfterModel(ctx, args)
=======
		// Convert response.Error to Go error for callback.
		var modelErr error
		if config.Response != nil && config.Response.Error != nil {
			modelErr = fmt.Errorf("%s: %s", config.Response.Error.Type, config.Response.Error.Message)
		}

		customResponse, err := config.ModelCallbacks.RunAfterModel(ctx, config.Request, config.Response, modelErr)
>>>>>>> f77bfe1a
		if err != nil {
			config.Span.SetAttributes(attribute.String("trpc.go.agent.error", err.Error()))
			return ctx, nil, fmt.Errorf("callback after model error: %w", err)
		}
		// Use the context from result if provided for subsequent operations.
		if result != nil && result.Context != nil {
			ctx = result.Context
		}
		if result != nil && result.CustomResponse != nil {
			config.Response = result.CustomResponse
		}
	}
	var llmEvent *event.Event
	if config.EventChan != nil && !config.Response.Done {
		author := config.LLMModel.Info().Name
		if config.NodeID != "" {
			author = config.NodeID
		}
		llmEvent = event.NewResponseEvent(config.InvocationID, author, config.Response)
		invocation, ok := agent.InvocationFromContext(ctx)
		if !ok {
			invocation = agent.NewInvocation(
				agent.WithInvocationID(config.InvocationID),
				agent.WithInvocationModel(config.LLMModel),
				agent.WithInvocationSession(&session.Session{ID: config.SessionID}),
			)
		}

		if err := agent.EmitEvent(ctx, invocation, config.EventChan, llmEvent); err != nil {
			return ctx, nil, err
		}
	}
	if config.Response.Error != nil {
		config.Span.SetAttributes(attribute.String("trpc.go.agent.error", config.Response.Error.Message))
		return ctx, nil, fmt.Errorf("model API error: %s", config.Response.Error.Message)
	}
	return ctx, llmEvent, nil
}

func runModel(
	ctx context.Context,
	modelCallbacks *model.Callbacks,
	llmModel model.Model,
	request *model.Request,
) (<-chan *model.Response, error) {
	ctx, span := trace.Tracer.Start(ctx, "run_model")
	defer span.End()

	// Set span attributes for model execution.
	span.SetAttributes(
		attribute.String("trpc.go.agent.model_name", llmModel.Info().Name),
	)

	if modelCallbacks != nil {
		args := &model.BeforeModelArgs{Request: request}
		result, err := modelCallbacks.RunBeforeModel(ctx, args)
		if err != nil {
			span.SetAttributes(attribute.String("trpc.go.agent.error", err.Error()))
			return nil, fmt.Errorf("callback before model error: %w", err)
		}
		// Use the context from result if provided.
		if result != nil && result.Context != nil {
			ctx = result.Context
		}
		if result != nil && result.CustomResponse != nil {
			responseChan := make(chan *model.Response, 1)
			responseChan <- result.CustomResponse
			close(responseChan)
			return responseChan, nil
		}
	}
	// Generate content.
	responseChan, err := llmModel.GenerateContent(ctx, request)
	if err != nil {
		span.SetAttributes(attribute.String("trpc.go.agent.error", err.Error()))
		return nil, fmt.Errorf("failed to generate content: %w", err)
	}
	return responseChan, nil
}

// NewToolsNodeFunc creates a NodeFunc that uses the tools package directly.
// This implements tools node functionality using the tools package interface.
func NewToolsNodeFunc(tools map[string]tool.Tool, opts ...Option) NodeFunc {
	node := &Node{}
	for _, opt := range opts {
		opt(node)
	}
	if tools == nil {
		tools = make(map[string]tool.Tool)
	}
	for _, toolSet := range node.toolSets {
		// Create named toolset wrapper to avoid name conflicts
		namedToolSet := itool.NewNamedToolSet(toolSet)
		for _, t := range namedToolSet.Tools(context.Background()) {
			tools[t.Declaration().Name] = t
		}
	}
	// Capture whether to execute tools in parallel.
	parallel := node.enableParallelTools

	return func(ctx context.Context, state State) (any, error) {
		ctx, span := trace.Tracer.Start(ctx, "execute_tools_node")
		defer span.End()

		// Extract and validate messages from state.
		toolCalls, err := extractToolCallsFromState(state, span)
		if err != nil {
			return nil, err
		}

		// Extract execution context for event emission.
		invocationID, _, _, _, eventChan := extractExecutionContext(state)

		// Process all tool calls and collect results.
		newMessages, err := processToolCalls(ctx, toolCallsConfig{
			ToolCalls:      toolCalls,
			Tools:          tools,
			InvocationID:   invocationID,
			EventChan:      eventChan,
			Span:           span,
			State:          state,
			EnableParallel: parallel,
		})
		if err != nil {
			return nil, err
		}
		return State{
			StateKeyMessages: newMessages,
		}, nil
	}
}

// copyRuntimeStateFiltered creates a shallow copy of the parent state excluding
// internal/ephemeral keys that should not leak into a child sub-agent's
// Invocation.RunOptions.RuntimeState (e.g., exec context, callbacks, session).
//
// Important: This is a shallow copy (only key bindings are copied); complex
// values (map/slice) remain shared references. Avoid concurrent mutation of the
// same complex object from parent/child. If isolation is required, deep copy in
// SubgraphInputMapper.
func copyRuntimeStateFiltered(parent State) State {
	if parent == nil {
		return State{}
	}
	out := make(State, len(parent))
	for k, v := range parent {
		if isInternalStateKey(k) {
			continue
		}
		out[k] = v
	}
	return out
}

// NewAgentNodeFunc creates a NodeFunc that looks up and uses a sub-agent by name.
// The agent name should correspond to a sub-agent in the parent GraphAgent's sub-agent list.
func NewAgentNodeFunc(agentName string, opts ...Option) NodeFunc {
	dummyNode := &Node{}
	for _, opt := range opts {
		opt(dummyNode)
	}
	nodeCallbacks := dummyNode.callbacks
	inputMapper := dummyNode.agentInputMapper
	outputMapper := dummyNode.agentOutputMapper
	isolated := dummyNode.agentIsolatedMessages
	scope := dummyNode.agentEventScope
	inputFromLast := dummyNode.agentInputFromLastResponse
	return func(ctx context.Context, state State) (any, error) {
		ctx, span := trace.Tracer.Start(ctx, "agent_node_execution")
		defer span.End()

		// Extract execution context for event emission.
		invocationID, _, _, _, eventChan := extractExecutionContext(state)

		// Extract current node ID from state.
		var nodeID string
		if nodeIDData, exists := state[StateKeyCurrentNodeID]; exists {
			if id, ok := nodeIDData.(string); ok {
				nodeID = id
			}
		}

		// Extract parent agent from state to find the sub-agent.
		parentAgent, parentExists := state[StateKeyParentAgent]
		if !parentExists {
			return nil, fmt.Errorf("parent agent not found in state for agent node %s", agentName)
		}

		// Look up the target agent by name from the parent's sub-agents.
		targetAgent := findSubAgentByName(parentAgent, agentName)
		if targetAgent == nil {
			return nil, fmt.Errorf("sub-agent '%s' not found in parent agent's sub-agent list", agentName)
		}

		// Build child runtime state via optional mapper; default to a filtered shallow copy
		// of the parent state to avoid leaking internal/ephemeral keys (exec context, callbacks, etc.).
		var childState State
		if inputMapper != nil {
			if s := inputMapper(state); s != nil {
				childState = s
			} else {
				childState = State{}
			}
		} else {
			childState = copyRuntimeStateFiltered(state)
		}
		if isolated {
			// Instruct child GraphAgent to not include session contents in its request.
			if childState == nil {
				childState = State{}
			}
			childState[CfgKeyIncludeContents] = "none"
		}

		// Optionally map parent's last_response to user_input for this agent node.
		parentForInput := state
		if inputFromLast {
			if lr, ok := state[StateKeyLastResponse]; ok {
				if v, ok2 := lr.(string); ok2 && v != "" {
					// Clone a shallow copy to avoid mutating the original state view.
					cloned := state.Clone()
					cloned[StateKeyUserInput] = v
					parentForInput = cloned
				}
			}
		}

		// Build invocation for the target agent with custom runtime state and scope.
		invocation := buildAgentInvocationWithStateAndScope(ctx, parentForInput, childState, targetAgent, scope)

		// Emit agent execution start event.
		startTime := time.Now()
		emitAgentStartEvent(ctx, eventChan, invocationID, nodeID, startTime)

		// Execute the target agent.
		// Important: wrap the context with the sub-invocation so downstream
		// callbacks (model/tool) can access it via agent.InvocationFromContext(ctx).
		subCtx := agent.NewInvocationContext(ctx, invocation)
		agentEventChan, err := targetAgent.Run(subCtx, invocation)
		if err != nil {
			// Emit agent execution error event.
			endTime := time.Now()
			emitAgentErrorEvent(ctx, eventChan, invocationID, nodeID, startTime, endTime, err)
			span.SetAttributes(attribute.String("trpc.go.agent.error", err.Error()))
			return nil, fmt.Errorf("failed to run agent %s: %w", agentName, err)
		}

		// Process agent event stream and capture completion state.
		lastResponse, finalState, rawDelta, err := processAgentEventStream(
			ctx, agentEventChan, nodeCallbacks, nodeID, state, eventChan, agentName,
		)
		if err != nil {
			return nil, fmt.Errorf("failed to process agent event stream: %w", err)
		}
		// Emit agent execution complete event.
		endTime := time.Now()
		emitAgentCompleteEvent(ctx, eventChan, invocationID, nodeID, startTime, endTime)
		// Update state with either custom output mapping or default behavior.
		if outputMapper != nil {
			mapped := outputMapper(state, SubgraphResult{LastResponse: lastResponse, FinalState: finalState, RawStateDelta: rawDelta})
			if mapped != nil {
				return mapped, nil
			}
			return State{}, nil
		}
		upd := State{}
		upd[StateKeyLastResponse] = lastResponse
		upd[StateKeyNodeResponses] = map[string]any{nodeID: lastResponse}
		upd[StateKeyUserInput] = ""
		return upd, nil
	}
}

// processAgentEventStream processes the event stream from the target agent.
// This function handles forwarding events and capturing completion state.
func processAgentEventStream(
	ctx context.Context,
	agentEventChan <-chan *event.Event,
	nodeCallbacks *NodeCallbacks,
	nodeID string,
	state State,
	eventChan chan<- *event.Event,
	agentName string,
) (string, State, map[string][]byte, error) {
	var lastResponse string
	var finalState State
	var rawDelta map[string][]byte

	for agentEvent := range agentEventChan {
		// Run node callbacks for this event.
		if nodeCallbacks != nil {
			for _, callback := range nodeCallbacks.AgentEvent {
				callback(ctx, &NodeCallbackContext{
					NodeID:   nodeID,
					NodeName: agentName,
				}, state, agentEvent)
			}
		}

		// Forward the event to the parent event channel.
		if err := event.EmitEvent(ctx, eventChan, agentEvent); err != nil {
			return "", nil, nil, err
		}

		// Track the last response for state update.
		if agentEvent.Response != nil && len(agentEvent.Response.Choices) > 0 &&
			agentEvent.Response.Choices[0].Message.Content != "" {
			lastResponse = agentEvent.Response.Choices[0].Message.Content
		}

		// Capture subgraph completion state from its final graph.execution event.
		if agentEvent.Done && agentEvent.Response != nil &&
			agentEvent.Response.Object == ObjectTypeGraphExecution && agentEvent.StateDelta != nil {
			// Convert StateDelta (JSON bytes) back into a State map.
			tmp := make(State)
			for k, b := range agentEvent.StateDelta {
				var v any
				if err := json.Unmarshal(b, &v); err == nil {
					tmp[k] = v
				} else {
					// Debug-only: record keys that failed to unmarshal to
					// help diagnose type drift. RawStateDelta still
					// carries the original JSON.
					log.Debugf("subgraph: failed to unmarshal final state key=%s: %v", k, err)
				}
			}
			finalState = tmp
			rawDelta = agentEvent.StateDelta
		}
	}

	return lastResponse, finalState, rawDelta, nil
}

// buildAgentInvocationWithStateAndScope builds an invocation for the target agent
// using a custom runtime state and an optional event filter scope segment.
func buildAgentInvocationWithStateAndScope(
	ctx context.Context,
	parentState State,
	runtime State,
	targetAgent agent.Agent,
	scope string,
) *agent.Invocation {
	// Extract user input from parent state.
	var userInput string
	if input, exists := parentState[StateKeyUserInput]; exists {
		if inputStr, ok := input.(string); ok {
			userInput = inputStr
		}
	}
	// Extract session from parent state.
	var sessionData *session.Session
	if sess, exists := parentState[StateKeySession]; exists {
		if sessData, ok := sess.(*session.Session); ok {
			sessionData = sessData
		}
	}

	// Clone from parent invocation if available to preserve linkage and filtering.
	if parentInvocation, ok := agent.InvocationFromContext(ctx); ok && parentInvocation != nil {
		base := scope
		if base == "" {
			base = targetAgent.Info().Name
		}
		filterKey := parentInvocation.GetEventFilterKey() + agent.EventFilterKeyDelimiter + base + uuid.NewString()
		inv := parentInvocation.Clone(
			agent.WithInvocationAgent(targetAgent),
			agent.WithInvocationMessage(model.NewUserMessage(userInput)),
			agent.WithInvocationRunOptions(agent.RunOptions{RuntimeState: runtime}),
			agent.WithInvocationEventFilterKey(filterKey),
		)
		return inv
	}
	// Create standalone invocation.
	inv := agent.NewInvocation(
		agent.WithInvocationAgent(targetAgent),
		agent.WithInvocationRunOptions(agent.RunOptions{RuntimeState: runtime}),
		agent.WithInvocationMessage(model.NewUserMessage(userInput)),
		agent.WithInvocationSession(sessionData),
		// Unify format with clone branch: <agentName>/<uuid>
		agent.WithInvocationEventFilterKey(targetAgent.Info().Name+agent.EventFilterKeyDelimiter+uuid.NewString()),
	)
	return inv
}

// runTool executes a tool with before/after callbacks and returns the result.
// Parameters:
//   - ctx: context for cancellation and tracing
//   - toolCall: the tool call to execute, including function name and arguments
//   - toolCallbacks: callbacks to execute before and after tool execution
//   - t: the tool implementation to execute
//
// Returns:
//   - any: the result from tool execution or custom callback result
//   - []byte: the modified arguments after before-tool callbacks (for telemetry)
//   - error: any error that occurred during execution
func runTool(
	ctx context.Context,
	toolCall model.ToolCall,
	toolCallbacks *tool.Callbacks,
	t tool.Tool,
) (any, []byte, error) {
	if toolCallbacks != nil {
		args := &tool.BeforeToolArgs{
			ToolName:    toolCall.Function.Name,
			Declaration: t.Declaration(),
			Arguments:   toolCall.Function.Arguments,
		}
		result, err := toolCallbacks.RunBeforeTool(ctx, args)
		if err != nil {
			return nil, toolCall.Function.Arguments, fmt.Errorf("callback before tool error: %w", err)
		}
		if result != nil && result.CustomResult != nil {
			return result.CustomResult, toolCall.Function.Arguments, nil
		}
		if result != nil && result.ModifiedArguments != nil {
			toolCall.Function.Arguments = result.ModifiedArguments
		}
	}
	if callableTool, ok := t.(tool.CallableTool); ok {
		result, err := callableTool.Call(ctx, toolCall.Function.Arguments)
		if err != nil {
			return nil, toolCall.Function.Arguments, fmt.Errorf("tool %s call failed: %w", toolCall.Function.Name, err)
		}
		if toolCallbacks != nil {
			args := &tool.AfterToolArgs{
				ToolName:    toolCall.Function.Name,
				Declaration: t.Declaration(),
				Arguments:   toolCall.Function.Arguments,
				Result:      result,
				Error:       err,
			}
			afterResult, afterErr := toolCallbacks.RunAfterTool(ctx, args)
			if afterErr != nil {
				return nil, toolCall.Function.Arguments, fmt.Errorf("callback after tool error: %w", afterErr)
			}
			if afterResult != nil && afterResult.CustomResult != nil {
				return afterResult.CustomResult, toolCall.Function.Arguments, nil
			}
		}
		return result, toolCall.Function.Arguments, nil
	}
	return nil, toolCall.Function.Arguments, fmt.Errorf("tool %s is not callable", toolCall.Function.Name)
}

// extractModelInput extracts the model input from state and instruction.
func extractModelInput(state State, instruction string) string {
	var input string
	// Get user input if available.
	if userInput, exists := state[StateKeyUserInput]; exists {
		if inputStr, ok := userInput.(string); ok && inputStr != "" {
			input = inputStr
		}
	}
	// Add instruction if provided.
	if instruction != "" {
		if input != "" {
			input = instruction + "\n\n" + input
		} else {
			input = instruction
		}
	}
	return input
}

// getModelName extracts the model name from the model instance.
func getModelName(llmModel model.Model) string {
	return llmModel.Info().Name
}

// emitModelStartEvent emits a model execution start event.
func emitModelStartEvent(
	ctx context.Context,
	eventChan chan<- *event.Event,
	invocationID, modelName, nodeID, modelInput string,
	startTime time.Time,
) {
	if eventChan == nil {
		return
	}

	modelStartEvent := NewModelExecutionEvent(
		WithModelEventInvocationID(invocationID),
		WithModelEventModelName(modelName),
		WithModelEventNodeID(nodeID),
		WithModelEventPhase(ModelExecutionPhaseStart),
		WithModelEventStartTime(startTime),
		WithModelEventInput(modelInput),
	)
	invocation, _ := agent.InvocationFromContext(ctx)
	agent.EmitEvent(ctx, invocation, eventChan, modelStartEvent)
}

// emitModelCompleteEvent emits a model execution complete event.
func emitModelCompleteEvent(
	ctx context.Context,
	eventChan chan<- *event.Event,
	invocationID, modelName, nodeID, modelInput, modelOutput string,
	startTime, endTime time.Time,
	err error,
) {
	if eventChan == nil {
		return
	}

	modelCompleteEvent := NewModelExecutionEvent(
		WithModelEventInvocationID(invocationID),
		WithModelEventModelName(modelName),
		WithModelEventNodeID(nodeID),
		WithModelEventPhase(ModelExecutionPhaseComplete),
		WithModelEventStartTime(startTime),
		WithModelEventEndTime(endTime),
		WithModelEventInput(modelInput),
		WithModelEventOutput(modelOutput),
		WithModelEventError(err),
	)

	invocation, _ := agent.InvocationFromContext(ctx)
	agent.EmitEvent(ctx, invocation, eventChan, modelCompleteEvent)
}

// modelExecutionConfig contains configuration for model execution with events.
type modelExecutionConfig struct {
	ModelCallbacks *model.Callbacks
	LLMModel       model.Model
	Request        *model.Request
	EventChan      chan<- *event.Event
	InvocationID   string
	SessionID      string
	AppName        string
	UserID         string
	NodeID         string // Add NodeID for parallel execution support
	NodeResultKey  string // Add NodeResultKey for configurable result key pattern
	Span           oteltrace.Span
}

// executeModelWithEvents executes the model with event processing.
func executeModelWithEvents(ctx context.Context, config modelExecutionConfig) (any, error) {
	responseChan, err := runModel(ctx, config.ModelCallbacks, config.LLMModel, config.Request)
	if err != nil {
		config.Span.SetAttributes(attribute.String("trpc.go.agent.error", err.Error()))
		return nil, fmt.Errorf("failed to run model: %w", err)
	}
	invocation, ok := agent.InvocationFromContext(ctx)
	if !ok {
		invocation = agent.NewInvocation(
			agent.WithInvocationID(config.InvocationID),
			agent.WithInvocationModel(config.LLMModel),
			agent.WithInvocationSession(&session.Session{ID: config.SessionID}),
		)
	}

	var lastEvent *event.Event
	// Create telemetry tracker and defer metrics recording
	tracker := itelemetry.NewChatMetricsTracker(ctx, invocation, config.Request, &err)
	defer tracker.RecordMetrics()()

	// Process response.
	var finalResponse *model.Response
	var toolCalls []model.ToolCall
	for response := range responseChan {
		// Track response for telemetry
		tracker.TrackResponse(response)
		ctx, lastEvent, err = processModelResponse(ctx, modelResponseConfig{
			Response:       response,
			ModelCallbacks: config.ModelCallbacks,
			EventChan:      config.EventChan,
			InvocationID:   config.InvocationID,
			SessionID:      config.SessionID,
			LLMModel:       config.LLMModel,
			Request:        config.Request,
			Span:           config.Span,
			NodeID:         config.NodeID,
		})
		if err != nil {
			return nil, err
		}
		if lastEvent != nil {
			tracker.SetLastEvent(lastEvent)
			itelemetry.TraceChat(config.Span, invocation, config.Request, response, lastEvent.ID, tracker.FirstTokenTimeDuration())
		}

		if len(response.Choices) > 0 && len(response.Choices[0].Message.ToolCalls) > 0 {
			toolCalls = append(toolCalls, response.Choices[0].Message.ToolCalls...)
		}
		finalResponse = response
	}
	if finalResponse == nil {
		config.Span.SetAttributes(attribute.String("trpc.go.agent.error", "no response received from model"))
		return nil, errors.New("no response received from model")
	}
	if len(finalResponse.Choices[0].Message.ToolCalls) < len(toolCalls) {
		finalResponse.Choices[0].Message.ToolCalls = toolCalls
	}
	return finalResponse, nil
}

// extractToolCallsFromState extracts and validates tool calls from the state.
// It scans backwards from the end to find the most recent assistant message with tool calls,
// stopping when it encounters a user message.
func extractToolCallsFromState(state State, span oteltrace.Span) ([]model.ToolCall, error) {
	var messages []model.Message
	if msgData, exists := state[StateKeyMessages]; exists {
		if msgs, ok := msgData.([]model.Message); ok {
			messages = msgs
		}
	}

	if len(messages) == 0 {
		span.SetAttributes(attribute.String("trpc.go.agent.error", "no messages in state"))
		return nil, errors.New("no messages in state")
	}

	// Scan backwards to find the most recent assistant message with tool calls.
	// Stop when encountering a user message to ensure proper tool call pairing.
	for i := len(messages) - 1; i >= 0; i-- {
		m := messages[i]
		switch m.Role {
		case model.RoleAssistant:
			if len(m.ToolCalls) > 0 {
				return m.ToolCalls, nil
			}
		case model.RoleUser:
			// Stop scanning when we encounter a user message.
			// This ensures we don't process tool calls from previous conversation turns.
			span.SetAttributes(attribute.String("trpc.go.agent.error", "no assistant message with tool calls found before user message"))
			return nil, errors.New("no assistant message with tool calls found before user message")
		default:
			// Skip system, tool, and other message types.
			continue
		}
	}

	span.SetAttributes(attribute.String("trpc.go.agent.error", "no assistant message with tool calls found"))
	return nil, errors.New("no assistant message with tool calls found")
}

// toolCallsConfig contains configuration for processing tool calls.
type toolCallsConfig struct {
	ToolCalls    []model.ToolCall
	Tools        map[string]tool.Tool
	InvocationID string
	EventChan    chan<- *event.Event
	Span         oteltrace.Span
	State        State
	// EnableParallel controls whether multiple tool calls are executed concurrently.
	// When false or when there is only one tool call, execution is serial.
	EnableParallel bool
}

// processToolCalls executes all tool calls and returns the resulting messages.
func processToolCalls(ctx context.Context, config toolCallsConfig) ([]model.Message, error) {
	toolCallbacks, _ := extractToolCallbacks(config.State)
	// Serial path or single tool call.
	if !config.EnableParallel || len(config.ToolCalls) <= 1 {
		newMessages := make([]model.Message, 0, len(config.ToolCalls))
		for _, toolCall := range config.ToolCalls {
			toolMessage, err := executeSingleToolCall(ctx, singleToolCallConfig{
				ToolCall:      toolCall,
				Tools:         config.Tools,
				InvocationID:  config.InvocationID,
				EventChan:     config.EventChan,
				Span:          config.Span,
				ToolCallbacks: toolCallbacks,
				State:         config.State,
			})
			if err != nil {
				return nil, err
			}
			newMessages = append(newMessages, toolMessage)
		}
		return newMessages, nil
	}

	// Parallel path: execute each tool call in its own goroutine while
	// preserving the original order in the resulting messages slice.
	type result struct {
		idx int
		msg model.Message
		err error
	}

	ctx, cancel := context.WithCancel(ctx)
	defer cancel()

	results := make(chan result, len(config.ToolCalls))
	var wg sync.WaitGroup
	wg.Add(len(config.ToolCalls))

	for i, tc := range config.ToolCalls {
		i, tc := i, tc
		go func() {
			defer wg.Done()
			msg, err := executeSingleToolCall(ctx, singleToolCallConfig{
				ToolCall:      tc,
				Tools:         config.Tools,
				InvocationID:  config.InvocationID,
				EventChan:     config.EventChan,
				Span:          config.Span,
				ToolCallbacks: toolCallbacks,
				State:         config.State,
			})
			// On error, cancel siblings but still report result so collector can exit cleanly.
			if err != nil {
				cancel()
				results <- result{idx: i, err: err}
				return
			}
			results <- result{idx: i, msg: msg}
		}()
	}

	go func() {
		wg.Wait()
		close(results)
	}()

	// Aggregate while preserving order.
	out := make([]model.Message, len(config.ToolCalls))
	var firstErr error
	received := 0
	for r := range results {
		received++
		if r.err != nil && firstErr == nil {
			firstErr = r.err
		}
		// Only set when message exists; zero value is fine otherwise.
		if r.err == nil {
			out[r.idx] = r.msg
		}
		if received == len(config.ToolCalls) {
			break
		}
	}
	if firstErr != nil {
		return nil, firstErr
	}
	return out, nil
}

// singleToolCallConfig contains configuration for executing a single tool call.
type singleToolCallConfig struct {
	ToolCall      model.ToolCall
	Tools         map[string]tool.Tool
	InvocationID  string
	EventChan     chan<- *event.Event
	Span          oteltrace.Span
	ToolCallbacks *tool.Callbacks
	State         State
}

// executeSingleToolCall executes a single tool call with event emission.
func executeSingleToolCall(ctx context.Context, config singleToolCallConfig) (model.Message, error) {
	id, name := config.ToolCall.ID, config.ToolCall.Function.Name
	t := config.Tools[name]
	if t == nil {
		config.Span.SetAttributes(attribute.String("trpc.go.agent.error", fmt.Sprintf("tool %s not found", name)))
		return model.Message{}, fmt.Errorf("tool %s not found", name)
	}

	startTime := time.Now()

	// Extract current node ID from state for event authoring.
	var nodeID string
	sessInfo := &session.Session{}
	if state := config.State; state != nil {
		if nodeIDData, exists := state[StateKeyCurrentNodeID]; exists {
			if id, ok := nodeIDData.(string); ok {
				nodeID = id
			}
		}
		if sess, ok := state[StateKeySession]; ok {
			if s, ok := sess.(*session.Session); ok && s != nil {
				sessInfo.ID = s.ID
				sessInfo.AppName = s.AppName
				sessInfo.UserID = s.UserID
			}
		}
	}

	// Execute the tool with callbacks and get modified arguments.
	_, span := trace.Tracer.Start(ctx, itelemetry.NewExecuteToolSpanName(config.ToolCall.Function.Name))
	result, modifiedArgs, err := runTool(ctx, config.ToolCall, config.ToolCallbacks, t)

	// Emit tool execution start event with modified arguments.
	emitToolStartEvent(
		ctx, config.EventChan, config.InvocationID, name, id, nodeID,
		startTime, modifiedArgs,
	)

	var interruptErr *InterruptError
	eventErr := err
	if err != nil {
		if errors.As(err, &interruptErr) {
			// Do not emit error payload for interrupt so clients treat it as pause.
			eventErr = nil
		}
	}
	// Emit tool execution complete event.
	event := emitToolCompleteEvent(ctx, toolCompleteEventConfig{
		EventChan:    config.EventChan,
		InvocationID: config.InvocationID,
		ToolName:     name,
		ToolID:       id,
		NodeID:       nodeID,
		StartTime:    startTime,
		Result:       result,
		Error:        eventErr,
		Arguments:    modifiedArgs,
	})
	itelemetry.TraceToolCall(span, sessInfo, t.Declaration(), modifiedArgs, event, err)
	itelemetry.ReportExecuteToolMetrics(ctx, itelemetry.ExecuteToolAttributes{
		RequestModelName: "trpc-agent-go-graph",
		ToolName:         name,
		AgentName:        fmt.Sprintf("trpc-agent-go-graph-node-id: %s", nodeID),
		AppName:          sessInfo.AppName,
		UserID:           sessInfo.UserID,
		SessionID:        sessInfo.ID,
		Error:            err,
	}, time.Since(startTime))
	span.End()

	if err != nil {
		if interruptErr != nil {
			return model.Message{}, interruptErr
		}
		config.Span.SetAttributes(attribute.String("trpc.go.agent.error", err.Error()))
		return model.Message{}, fmt.Errorf("tool %s call failed: %w", name, err)
	}

	// Marshal result to JSON.
	content, err := json.Marshal(result)
	if err != nil {
		config.Span.SetAttributes(attribute.String("trpc.go.agent.error", err.Error()))
		return model.Message{}, fmt.Errorf("failed to marshal tool result: %w", err)
	}

	return model.NewToolMessage(id, name, string(content)), nil
}

// emitToolStartEvent emits a tool execution start event.
func emitToolStartEvent(
	ctx context.Context,
	eventChan chan<- *event.Event,
	invocationID, toolName, toolID, nodeID string,
	startTime time.Time,
	arguments []byte,
) {
	if eventChan == nil {
		return
	}

	toolStartEvent := NewToolExecutionEvent(
		WithToolEventInvocationID(invocationID),
		WithToolEventToolName(toolName),
		WithToolEventToolID(toolID),
		WithToolEventNodeID(nodeID),
		WithToolEventPhase(ToolExecutionPhaseStart),
		WithToolEventStartTime(startTime),
		WithToolEventInput(string(arguments)),
	)

	invocation, _ := agent.InvocationFromContext(ctx)
	agent.EmitEvent(ctx, invocation, eventChan, toolStartEvent)
}

// toolCompleteEventConfig contains configuration for tool complete events.
type toolCompleteEventConfig struct {
	EventChan    chan<- *event.Event
	InvocationID string
	ToolName     string
	ToolID       string
	NodeID       string
	StartTime    time.Time
	Result       any
	Error        error
	Arguments    []byte
}

// emitToolCompleteEvent emits a tool execution complete event.
func emitToolCompleteEvent(ctx context.Context, config toolCompleteEventConfig) *event.Event {
	if config.EventChan == nil {
		return nil
	}

	endTime := time.Now()
	var outputStr string
	if config.Error == nil && config.Result != nil {
		if outputBytes, marshalErr := json.Marshal(config.Result); marshalErr == nil {
			outputStr = string(outputBytes)
		}
	}

	toolCompleteEvent := NewToolExecutionEvent(
		WithToolEventInvocationID(config.InvocationID),
		WithToolEventToolName(config.ToolName),
		WithToolEventToolID(config.ToolID),
		WithToolEventNodeID(config.NodeID),
		WithToolEventPhase(ToolExecutionPhaseComplete),
		WithToolEventStartTime(config.StartTime),
		WithToolEventEndTime(endTime),
		WithToolEventInput(string(config.Arguments)),
		WithToolEventOutput(outputStr),
		WithToolEventError(config.Error),
		WithToolEventIncludeResponse(true),
	)
	invocation, _ := agent.InvocationFromContext(ctx)
	agent.EmitEvent(ctx, invocation, config.EventChan, toolCompleteEvent)
	return toolCompleteEvent
}

// extractToolCallbacks extracts tool callbacks from the state.
func extractToolCallbacks(state State) (*tool.Callbacks, bool) {
	if toolCallbacks, exists := state[StateKeyToolCallbacks]; exists {
		if callbacks, ok := toolCallbacks.(*tool.Callbacks); ok {
			return callbacks, true
		}
	}
	return nil, false
}

// MessagesStateSchema creates a state schema optimized for message-based workflows.
func MessagesStateSchema() *StateSchema {
	schema := NewStateSchema()
	schema.AddField(StateKeyMessages, StateField{
		Type:    reflect.TypeOf([]model.Message{}),
		Reducer: MessageReducer,
		Default: func() any { return []model.Message{} },
	})
	schema.AddField(StateKeyUserInput, StateField{
		Type:    reflect.TypeOf(""),
		Reducer: DefaultReducer,
	})
	schema.AddField(StateKeyLastResponse, StateField{
		Type:    reflect.TypeOf(""),
		Reducer: DefaultReducer,
	})
	schema.AddField(StateKeyNodeResponses, StateField{
		Type:    reflect.TypeOf(map[string]any{}),
		Reducer: MergeReducer,
		Default: func() any { return map[string]any{} },
	})
	schema.AddField(StateKeyMetadata, StateField{
		Type:    reflect.TypeOf(map[string]any{}),
		Reducer: MergeReducer,
		Default: func() any { return make(map[string]any) },
	})
	return schema
}

// buildAgentInvocation builds an invocation for the target agent.
func buildAgentInvocation(ctx context.Context, state State, targetAgent agent.Agent) *agent.Invocation {
	// Delegate to the unified builder with default runtime state and empty scope.
	return buildAgentInvocationWithStateAndScope(ctx, state, state, targetAgent, "")
}

// emitAgentStartEvent emits an agent execution start event.
func emitAgentStartEvent(
	ctx context.Context,
	eventChan chan<- *event.Event,
	invocationID, nodeID string,
	startTime time.Time,
) {
	if eventChan == nil {
		return
	}

	agentStartEvent := NewNodeStartEvent(
		WithNodeEventInvocationID(invocationID),
		WithNodeEventNodeID(nodeID),
		WithNodeEventNodeType(NodeTypeAgent),
		WithNodeEventStartTime(startTime),
	)
	invocation, _ := agent.InvocationFromContext(ctx)
	agent.EmitEvent(ctx, invocation, eventChan, agentStartEvent)
}

// emitAgentCompleteEvent emits an agent execution complete event.
func emitAgentCompleteEvent(
	ctx context.Context,
	eventChan chan<- *event.Event,
	invocationID, nodeID string,
	startTime, endTime time.Time,
) {
	if eventChan == nil {
		return
	}

	agentCompleteEvent := NewNodeCompleteEvent(
		WithNodeEventInvocationID(invocationID),
		WithNodeEventNodeID(nodeID),
		WithNodeEventNodeType(NodeTypeAgent),
		WithNodeEventStartTime(startTime),
		WithNodeEventEndTime(endTime),
	)

	invocation, _ := agent.InvocationFromContext(ctx)
	agent.EmitEvent(ctx, invocation, eventChan, agentCompleteEvent)
}

// emitAgentErrorEvent emits an agent execution error event.
func emitAgentErrorEvent(
	ctx context.Context,
	eventChan chan<- *event.Event,
	invocationID, nodeID string,
	startTime, endTime time.Time,
	err error,
) {
	if eventChan == nil {
		return
	}

	agentErrorEvent := NewNodeErrorEvent(
		WithNodeEventInvocationID(invocationID),
		WithNodeEventNodeID(nodeID),
		WithNodeEventNodeType(NodeTypeAgent),
		WithNodeEventStartTime(startTime),
		WithNodeEventEndTime(endTime),
		WithNodeEventError(err.Error()),
	)

	invocation, _ := agent.InvocationFromContext(ctx)
	agent.EmitEvent(ctx, invocation, eventChan, agentErrorEvent)
}

// findSubAgentByName looks up a sub-agent by name from the parent agent.
func findSubAgentByName(parentAgent any, agentName string) agent.Agent {
	// Try to cast to an interface that has SubAgents method.
	type SubAgentProvider interface {
		FindSubAgent(name string) agent.Agent
	}
	if provider, ok := parentAgent.(SubAgentProvider); ok {
		return provider.FindSubAgent(agentName)
	}
	return nil
}<|MERGE_RESOLUTION|>--- conflicted
+++ resolved
@@ -924,22 +924,18 @@
 // processModelResponse processes a single model response.
 func processModelResponse(ctx context.Context, config modelResponseConfig) (context.Context, *event.Event, error) {
 	if config.ModelCallbacks != nil {
-<<<<<<< HEAD
-		args := &model.AfterModelArgs{
-			Request:  config.Request,
-			Response: config.Response,
-			Error:    nil,
-		}
-		result, err := config.ModelCallbacks.RunAfterModel(ctx, args)
-=======
 		// Convert response.Error to Go error for callback.
 		var modelErr error
 		if config.Response != nil && config.Response.Error != nil {
 			modelErr = fmt.Errorf("%s: %s", config.Response.Error.Type, config.Response.Error.Message)
 		}
 
-		customResponse, err := config.ModelCallbacks.RunAfterModel(ctx, config.Request, config.Response, modelErr)
->>>>>>> f77bfe1a
+		args := &model.AfterModelArgs{
+			Request:  config.Request,
+			Response: config.Response,
+			Error:    modelErr,
+		}
+		result, err := config.ModelCallbacks.RunAfterModel(ctx, args)
 		if err != nil {
 			config.Span.SetAttributes(attribute.String("trpc.go.agent.error", err.Error()))
 			return ctx, nil, fmt.Errorf("callback after model error: %w", err)
@@ -1361,9 +1357,8 @@
 	}
 	if callableTool, ok := t.(tool.CallableTool); ok {
 		result, err := callableTool.Call(ctx, toolCall.Function.Arguments)
-		if err != nil {
-			return nil, toolCall.Function.Arguments, fmt.Errorf("tool %s call failed: %w", toolCall.Function.Name, err)
-		}
+		// Run after tool callbacks if they exist.
+		// If the tool returns an error, the callback function will still execute to allow the user to handle the error.
 		if toolCallbacks != nil {
 			args := &tool.AfterToolArgs{
 				ToolName:    toolCall.Function.Name,
@@ -1379,6 +1374,9 @@
 			if afterResult != nil && afterResult.CustomResult != nil {
 				return afterResult.CustomResult, toolCall.Function.Arguments, nil
 			}
+		}
+		if err != nil {
+			return nil, toolCall.Function.Arguments, fmt.Errorf("tool %s call failed: %w", toolCall.Function.Name, err)
 		}
 		return result, toolCall.Function.Arguments, nil
 	}
