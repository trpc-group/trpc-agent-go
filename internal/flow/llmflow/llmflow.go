--- conflicted
+++ resolved
@@ -340,30 +340,15 @@
 
 	var toolCallResponsesEvents []*event.Event
 	// Execute each tool call.
-<<<<<<< HEAD
 	toolCalls := functionCallEvent.Response.Choices[0].Message.ToolCalls
 	for i, toolCall := range toolCalls {
 		func(index int, toolCall model.ToolCall) {
 			ctxWithInvocation := agent.NewContextWithInvocation(ctx, invocation)
-			ctxWithInvocation, span := telemetry.Tracer.Start(ctx, fmt.Sprintf("execute_tool %s", toolCall.Function.Name))
+			ctxWithInvocation, span := trace.Tracer.Start(ctx, fmt.Sprintf("execute_tool %s", toolCall.Function.Name))
 			defer span.End()
 			choice := f.executeToolCall(ctxWithInvocation, invocation, toolCall, tools, i)
 			if choice == nil {
 				return
-=======
-	for i, toolCall := range functionCallEvent.Response.Choices[0].Message.ToolCalls {
-		ctxWithInvocation := agent.NewContextWithInvocation(ctx, invocation)
-		ctxWithInvocation, span := trace.Tracer.Start(ctx, fmt.Sprintf("execute_tool %s", toolCall.Function.Name))
-		choice := f.executeToolCall(ctxWithInvocation, invocation, toolCall, tools, i)
-		toolCallResponseEvent := newToolCallResponseEvent(invocation, functionCallEvent, []model.Choice{choice})
-		toolCallResponsesEvents = append(toolCallResponsesEvents, toolCallResponseEvent)
-		tl, ok := tools[toolCall.Function.Name]
-		var declaration *tool.Declaration
-		if !ok {
-			declaration = &tool.Declaration{
-				Name:        "<not found>",
-				Description: "<not found>",
->>>>>>> 058af6a7
 			}
 			toolCallResponseEvent := newToolCallResponseEvent(invocation, functionCallEvent, []model.Choice{*choice})
 			toolCallResponsesEvents = append(toolCallResponsesEvents, toolCallResponseEvent)
