--- conflicted
+++ resolved
@@ -321,12 +321,8 @@
 
 	// Execute each tool call.
 	for i, toolCall := range functionCallEvent.Response.Choices[0].Message.ToolCalls {
-<<<<<<< HEAD
-		choice := f.executeToolCall(ctx, invocation, toolCall, tools, i)
-=======
 		ctxWithInvocation := agent.NewContextWithInvocation(ctx, invocation)
-		choice := f.executeToolCall(ctxWithInvocation, toolCall, tools, i)
->>>>>>> 4f3bdfb3
+		choice := f.executeToolCall(ctxWithInvocation, invocation, toolCall, tools, i)
 		functionResponses = append(functionResponses, choice)
 	}
 
