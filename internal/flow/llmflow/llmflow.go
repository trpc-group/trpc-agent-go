--- conflicted
+++ resolved
@@ -7,11 +7,6 @@
 	"errors"
 	"io"
 	"time"
-<<<<<<< HEAD
-=======
-
-	itool "trpc.group/trpc-go/trpc-agent-go/internal/tool"
->>>>>>> 8fe176c3
 
 	"github.com/google/uuid"
 
