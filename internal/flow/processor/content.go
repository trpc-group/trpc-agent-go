--- conflicted
+++ resolved
@@ -35,7 +35,7 @@
 // ContentRequestProcessor implements content processing logic for agent requests.
 type ContentRequestProcessor struct {
 	// IncludeContents determines how to include content from session events.
-	// Options: "none", "all", "filtered" (default: "all").
+	// Options: "none", "all", "filtered" (default: "filtered").
 	IncludeContents string
 	// AddContextPrefix controls whether to add "For context:" prefix when converting foreign events.
 	// When false, foreign agent events are passed directly without the prefix.
@@ -85,15 +85,8 @@
 // NewContentRequestProcessor creates a new content request processor.
 func NewContentRequestProcessor(opts ...ContentOption) *ContentRequestProcessor {
 	processor := &ContentRequestProcessor{
-<<<<<<< HEAD
-		IncludeContents:  IncludeContentsAll, // Default to include all contents.
-		AddContextPrefix: true,               // Default to add context prefix.
-		// AddSessionSummary defaults to false.
-		// MaxHistoryRuns defaults to 0 (unlimited).
-=======
 		IncludeContents:  IncludeContentsFiltered, // Default only to include filtered contents.
 		AddContextPrefix: true,                    // Default to add context prefix.
->>>>>>> 184a6d30
 	}
 
 	// Apply options.
@@ -121,7 +114,6 @@
 		return
 	}
 
-<<<<<<< HEAD
 	// 0) If caller supplied explicit messages via RunOptions, prefer them
 	// and skip deriving from session or the single invocation message to
 	// avoid duplication. This supports use cases where the upstream
@@ -145,9 +137,6 @@
 	}
 
 	// 2) Append branch-incremental messages from session events when allowed.
-=======
-	// Process session events if available and includeContents is not "none".
->>>>>>> 184a6d30
 	if p.IncludeContents != IncludeContentsNone && invocation.Session != nil {
 		messages := p.getBranchIncrementalMessages(invocation)
 		req.Messages = append(req.Messages, messages...)
@@ -197,7 +186,6 @@
 	return &model.Message{Role: model.RoleSystem, Content: sum.Summary}
 }
 
-<<<<<<< HEAD
 // getBranchIncrementalMessages converts branch-incremental events into messages
 // and applies MaxHistoryRuns truncation.
 func (p *ContentRequestProcessor) getBranchIncrementalMessages(inv *agent.Invocation) []model.Message {
@@ -211,12 +199,6 @@
 			evs = p.eventsSince(inv.Session.Events, sum.UpdatedAt, branch)
 		} else {
 			evs = p.eventsInBranch(inv.Session.Events, branch)
-=======
-		// Skip events without content, or generated neither by user nor by model
-		// or has empty text. E.g. events purely for mutating session states.
-		if evt.Response == nil || evt.IsPartial || !evt.IsValidContent() {
-			continue
->>>>>>> 184a6d30
 		}
 	}
 	msgs := p.convertEventsToMessages(evs, inv.AgentName)
@@ -226,7 +208,6 @@
 	return msgs
 }
 
-<<<<<<< HEAD
 // eventsSince returns events after the given time and matching the branch filter.
 func (p *ContentRequestProcessor) eventsSince(
 	events []event.Event,
@@ -237,11 +218,6 @@
 	for _, evt := range events {
 		if evt.Timestamp.After(since) && evt.Filter(branch) && evt.IsValidContent() {
 			result = append(result, evt)
-=======
-		// Skip events not belong to current branch.
-		if p.IncludeContents == IncludeContentsFiltered && !evt.Filter(filterKey) {
-			continue
->>>>>>> 184a6d30
 		}
 	}
 	return result
@@ -443,6 +419,8 @@
 	// Map function response IDs to event indices.
 	for i, evt := range events {
 		// Create a local copy to avoid implicit memory aliasing.
+		// This bug is fixed in go 1.22.
+		// See: https://tip.golang.org/doc/go1.22#language
 		evt := evt
 
 		if evt.IsToolResultResponse() {
@@ -456,6 +434,8 @@
 	var resultEvents []event.Event
 	for _, evt := range events {
 		// Create a local copy to avoid implicit memory aliasing.
+		// This bug is fixed in go 1.22.
+		// See: https://tip.golang.org/doc/go1.22#language
 		evt := evt
 
 		if evt.IsToolResultResponse() {
