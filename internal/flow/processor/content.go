--- conflicted
+++ resolved
@@ -114,8 +114,7 @@
 		return
 	}
 
-<<<<<<< HEAD
-	// Prepend session summary as a system message if enabled and available.
+	// 1) Prepend session summary as a system message if enabled and available.
 	if p.AddSessionSummary && invocation.Session != nil {
 		if msg := p.getSessionSummaryMessage(invocation); msg != nil {
 			// Prepend to the front of messages.
@@ -123,36 +122,22 @@
 		}
 	}
 
-	// Append branch-incremental messages from session events when allowed.
+	// 2) Append branch-incremental messages from session events when allowed.
+	var addedFromSession int
 	if p.IncludeContents != IncludeContentsNone && invocation.Session != nil {
 		messages := p.getBranchIncrementalMessages(invocation)
 		req.Messages = append(req.Messages, messages...)
-=======
-	// Process session events if available and includeContents is not "none".
-	var addedFromSession int
-	if p.IncludeContents != IncludeContentsNone && invocation.Session != nil {
-		sessionMessages := p.getContents(
-			invocation.GetEventFilterKey(), // Current branch for filtering
-			invocation.Session.Events,
-			invocation.AgentName, // Current agent name for filtering
-		)
-		req.Messages = append(req.Messages, sessionMessages...)
-		addedFromSession = len(sessionMessages)
->>>>>>> b0b39e14
-	}
-
-	// Include the current invocation message if:
+		addedFromSession = len(messages)
+	}
+
+	// 3) Include the current invocation message if:
 	// 1. It has content, AND
 	// 2. There's no session OR the session has no events
 	// This prevents duplication when using Runner (which adds user message to session)
-<<<<<<< HEAD
-	// while ensuring standalone usage works (where invocation.Message is the source).
-=======
 	// while ensuring standalone usage works (where invocation.Message is the source)
 	// Additionally, when the session exists but has no messages for the
 	// current branch (e.g. sub agent first turn), include the invocation
 	// message so the sub agent receives the tool arguments as a user input.
->>>>>>> b0b39e14
 	if invocation.Message.Content != "" &&
 		(invocation.Session == nil || len(invocation.Session.Events) == 0 || addedFromSession == 0) {
 		req.Messages = append(req.Messages, invocation.Message)
@@ -160,7 +145,7 @@
 			invocation.Message.Role)
 	}
 
-	// Safety fallback: if messages are still empty, include the current.
+	// 4) Safety fallback: if messages are still empty, include the current
 	// invocation message when non-empty to avoid empty model input.
 	if len(req.Messages) == 0 && invocation.Message.Content != "" {
 		req.Messages = append(req.Messages, invocation.Message)
@@ -182,9 +167,6 @@
 		return nil
 	}
 	branch := inv.GetEventFilterKey()
-	if branch == "" {
-		branch = inv.AgentName
-	}
 	sum := inv.Session.Summaries[branch]
 	if sum == nil || sum.Summary == "" {
 		return nil
@@ -196,9 +178,6 @@
 // and applies MaxHistoryRuns truncation.
 func (p *ContentRequestProcessor) getBranchIncrementalMessages(inv *agent.Invocation) []model.Message {
 	branch := inv.GetEventFilterKey()
-	if branch == "" {
-		branch = inv.AgentName
-	}
 	var evs []event.Event
 	if inv.Session != nil {
 		if inv.Session.Summaries != nil {
@@ -208,6 +187,7 @@
 				evs = p.eventsInBranch(inv.Session.Events, branch)
 			}
 		} else {
+			// No summaries yet; include all events in branch.
 			evs = p.eventsInBranch(inv.Session.Events, branch)
 		}
 	}
