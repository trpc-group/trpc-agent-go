//
// Tencent is pleased to support the open source community by making trpc-agent-go available.
//
// Copyright (C) 2025 Tencent.  All rights reserved.
//
// trpc-agent-go is licensed under the Apache License Version 2.0.
//
//

// Package processor provides content processing logic for agent requests.
// It includes utilities for including, filtering, and rearranging session
// events for LLM requests, as well as helpers for function call/response
// event handling.
package processor

import (
	"context"
	"fmt"
	"strings"
	"time"

	"trpc.group/trpc-go/trpc-agent-go/agent"
	"trpc.group/trpc-go/trpc-agent-go/event"
	"trpc.group/trpc-go/trpc-agent-go/graph"
	"trpc.group/trpc-go/trpc-agent-go/log"
	"trpc.group/trpc-go/trpc-agent-go/model"
)

// Content inclusion options.
const (
	// BranchFilterModePrefix Prefix matching pattern
	BranchFilterModePrefix = "prefix"
	// BranchFilterModeAll include all
	BranchFilterModeAll = "all"
	// BranchFilterModeExact exact match
	BranchFilterModeExact = "exact"

	// TimelineFilterAll includes all historical message records
	// Suitable for scenarios requiring full conversation context
	TimelineFilterAll = "all"
	// TimelineFilterCurrentRequest only includes messages within the current request cycle
	// Filters out previous historical records, keeping only messages related to this request
	TimelineFilterCurrentRequest = "request"
	// TimelineFilterCurrentInvocation only includes messages within the current invocation session
	// Suitable for scenarios requiring isolation between different invocation cycles in long-running sessions
	TimelineFilterCurrentInvocation = "invocation"
)

// ContentRequestProcessor implements content processing logic for agent requests.
type ContentRequestProcessor struct {
	// BranchFilterMode determines how to include content from session events.
	// Options: "prefix", "all", "exact" (default: "prefix").
	BranchFilterMode string
	// AddContextPrefix controls whether to add "For context:" prefix when converting foreign events.
	// When false, foreign agent events are passed directly without the prefix.
	AddContextPrefix bool
	// AddSessionSummary controls whether to prepend the current branch summary
	// as a system message to the request if available.
	AddSessionSummary bool
	// MaxHistoryRuns sets the maximum number of history messages when AddSessionSummary is false.
	// When 0 (default), no limit is applied.
	MaxHistoryRuns int
	// PreserveSameBranch keeps events authored within the same invocation branch in
	// their original roles instead of re-labeling them as user context. This
	// allows graph executions to retain authentic assistant/tool transcripts
	// while still enabling cross-agent contextualization when branches differ.
	PreserveSameBranch bool
	// TimelineFilterMode controls whether to append history messages to the request.
	TimelineFilterMode string
}

// ContentOption is a functional option for configuring the ContentRequestProcessor.
type ContentOption func(*ContentRequestProcessor)

// WithBranchFilterMode sets how to include content from session events.
func WithBranchFilterMode(mode string) ContentOption {
	return func(p *ContentRequestProcessor) {
		if mode != BranchFilterModeAll && mode != BranchFilterModeExact {
			mode = BranchFilterModePrefix
		}
		p.BranchFilterMode = mode
	}
}

// WithTimelineFilterMode sets whether to append history messages to the request.
func WithTimelineFilterMode(mode string) ContentOption {
	return func(p *ContentRequestProcessor) {
		if mode != TimelineFilterCurrentRequest && mode != TimelineFilterCurrentInvocation {
			mode = TimelineFilterAll
		}
		p.TimelineFilterMode = mode
	}
}

// WithAddContextPrefix controls whether to add "For context:" prefix when converting foreign events.
func WithAddContextPrefix(addPrefix bool) ContentOption {
	return func(p *ContentRequestProcessor) {
		p.AddContextPrefix = addPrefix
	}
}

// WithAddSessionSummary controls whether to prepend the current branch summary
// as a system message when available.
func WithAddSessionSummary(add bool) ContentOption {
	return func(p *ContentRequestProcessor) {
		p.AddSessionSummary = add
	}
}

// WithMaxHistoryRuns sets the maximum number of history messages when AddSessionSummary is false.
// When 0 (default), no limit is applied.
func WithMaxHistoryRuns(maxRuns int) ContentOption {
	return func(p *ContentRequestProcessor) {
		p.MaxHistoryRuns = maxRuns
	}
}

// WithPreserveSameBranch toggles preserving original roles for events emitted
// from the same invocation branch. When enabled, messages that originate from
// nodes in the current agent/graph execution keep their assistant/tool roles
// instead of being rewritten as user context.
func WithPreserveSameBranch(preserve bool) ContentOption {
	return func(p *ContentRequestProcessor) {
		p.PreserveSameBranch = preserve
	}
}

const (
	mergedUserSeparator = "\n\n"
	contextPrefix       = "For context:"
)

// NewContentRequestProcessor creates a new content request processor.
func NewContentRequestProcessor(opts ...ContentOption) *ContentRequestProcessor {
	processor := &ContentRequestProcessor{
		BranchFilterMode: BranchFilterModePrefix, // Default only to include
		// filtered contents.
		AddContextPrefix: true, // Default to add context prefix.
		// Default to rewriting same-branch lineage events to user context so
		// that downstream subagents see a single consolidated user message
		// stream unless explicitly opted back into preserving roles.
		PreserveSameBranch: false,
		// Default to append history message.
		TimelineFilterMode: TimelineFilterAll,
	}

	// Apply options.
	for _, opt := range opts {
		opt(processor)
	}

	return processor
}

// ProcessRequest implements the flow.RequestProcessor interface.
// It handles adding messages from the session events to the request.
func (p *ContentRequestProcessor) ProcessRequest(
	ctx context.Context,
	invocation *agent.Invocation,
	req *model.Request,
	ch chan<- *event.Event,
) {
	if req == nil {
		log.Errorf("Content request processor: request is nil")
		return
	}

	if invocation == nil {
		return
	}

	// Honor per-invocation include_contents flag from runtime state when
	// present. This allows callers (including GraphAgent subgraphs) to
	// disable seeding session history for specific runs without changing
	// the processor configuration.
	includeMode := ""
	if invocation.RunOptions.RuntimeState != nil {
		if v, ok := invocation.RunOptions.RuntimeState[graph.CfgKeyIncludeContents]; ok {
			if s, ok2 := v.(string); ok2 {
				includeMode = strings.ToLower(s)
			}
		}
	}
	skipHistory := includeMode == "none"

	// Append per-filter messages from session events when allowed.
	needToAddInvocationMessage := true
	if !skipHistory && invocation.Session != nil {
		var messages []model.Message
		var summaryUpdatedAt time.Time
		if p.AddSessionSummary && p.TimelineFilterMode == TimelineFilterAll {
			// Add session summary as a system message if enabled and available.
			// Also get the summary's UpdatedAt to ensure consistency with incremental messages.
			if msg, updatedAt := p.getSessionSummaryMessage(invocation); msg != nil {
				// Merge existing system messages first, then merge summary into the single system message.
				systemMsgIndex := findSystemMessageIndex(req.Messages)
				if systemMsgIndex >= 0 {
					// Merge summary into the existing system message.
					req.Messages[systemMsgIndex].Content += "\n\n" + msg.Content
				} else {
					// No system message exists, prepend new system message.
					req.Messages = append([]model.Message{*msg}, req.Messages...)
				}
				summaryUpdatedAt = updatedAt
			}
		}
		messages = p.getIncrementMessages(invocation, summaryUpdatedAt)
		req.Messages = append(req.Messages, messages...)
		needToAddInvocationMessage = len(messages) == 0
	}

	if invocation.Message.Content != "" && needToAddInvocationMessage {
		req.Messages = append(req.Messages, invocation.Message)
		log.Debugf("Content request processor: added invocation message with role %s (no session or empty session)",
			invocation.Message.Role)
	}

	// Send a preprocessing event.
	agent.EmitEvent(ctx, invocation, ch, event.New(
		invocation.InvocationID,
		invocation.AgentName,
		event.WithObject(model.ObjectTypePreprocessingContent),
	))
}

// getSessionSummaryMessage returns the current-branch session summary as a
// system message if available and non-empty, along with its UpdatedAt timestamp.
func (p *ContentRequestProcessor) getSessionSummaryMessage(inv *agent.Invocation) (*model.Message, time.Time) {
	if inv.Session == nil {
		return nil, time.Time{}
	}

	// Acquire read lock to protect Summaries access.
	inv.Session.SummariesMu.RLock()
	defer inv.Session.SummariesMu.RUnlock()

	if inv.Session.Summaries == nil {
		return nil, time.Time{}
	}
	filter := inv.GetEventFilterKey()
	// For IncludeContentsAll, prefer the full-session summary under empty filter key.
	if p.BranchFilterMode == BranchFilterModeAll {
		filter = ""
	}
	sum := inv.Session.Summaries[filter]
	if sum == nil || sum.Summary == "" {
		return nil, time.Time{}
	}
	return &model.Message{Role: model.RoleSystem, Content: sum.Summary}, sum.UpdatedAt
}

// getHistoryMessages gets history messages for the current filter, potentially truncated by MaxHistoryRuns.
// This method is used when AddSessionSummary is false to get recent history messages.
func (p *ContentRequestProcessor) getIncrementMessages(inv *agent.Invocation, since time.Time) []model.Message {
	if inv.Session == nil {
		return nil
	}
	isZeroTime := since.IsZero()
	filter := inv.GetEventFilterKey()
	var includedInvocationMessage bool

	var events []event.Event
	inv.Session.EventMu.RLock()
	for _, evt := range inv.Session.Events {
		shouldInclude, isInvocationMessage := p.shouldIncludeEvent(evt, inv, filter, isZeroTime, since)
		if !shouldInclude {
			continue
		}
		if isInvocationMessage {
			includedInvocationMessage = true
		}
		events = append(events, evt)
	}
	inv.Session.EventMu.RUnlock()

	// insert invocation message
	if !includedInvocationMessage && inv.Message.Content != "" {
		events = p.insertInvocationMessage(events, inv)
	}

	resultEvents := p.rearrangeLatestFuncResp(events)
	resultEvents = p.rearrangeAsyncFuncRespHist(resultEvents)
	// Convert events to messages.
	var messages []model.Message
	for _, evt := range resultEvents {
		// Convert foreign events or keep as-is.
		ev := evt
		if p.isOtherAgentReply(inv.AgentName, inv.Branch, &ev) {
			ev = p.convertForeignEvent(&ev)
		}
		if len(ev.Choices) > 0 {
			for _, choice := range ev.Choices {
				messages = append(messages, choice.Message)
			}
		}
	}

	messages = p.mergeUserMessages(messages)

	// Apply MaxHistoryRuns limit if set MaxHistoryRuns and
	// AddSessionSummary is false.
	if !p.AddSessionSummary && p.MaxHistoryRuns > 0 &&
		len(messages) > p.MaxHistoryRuns {
		startIdx := len(messages) - p.MaxHistoryRuns
		messages = messages[startIdx:]
	}
	return messages
}

func (p *ContentRequestProcessor) insertInvocationMessage(
	events []event.Event, inv *agent.Invocation) []event.Event {
	if inv.Message.Content == "" {
		return events
	}
	userMsgEvent := event.NewResponseEvent(inv.InvocationID, "user", &model.Response{
		Choices: []model.Choice{
			{Message: inv.Message},
		},
	})
	userMsgEvent.RequestID = inv.RunOptions.RequestID
	if len(events) == 0 {
		return []event.Event{*userMsgEvent}
	}
	insertIndex := -1
	for index, evt := range events {
		if evt.RequestID == inv.RunOptions.RequestID && evt.InvocationID == inv.InvocationID {
			insertIndex = index
			break
		}
	}
	if insertIndex == -1 {
		return append(events, *userMsgEvent)
	}
	events = append(events, event.Event{})
	copy(events[insertIndex+1:], events[insertIndex:])
	events[insertIndex] = *userMsgEvent
	return events
}

func (p *ContentRequestProcessor) mergeUserMessages(
	messages []model.Message,
) []model.Message {
	if len(messages) <= 1 {
		return messages
	}
	if !p.AddContextPrefix {
		return messages
	}
	var merged []model.Message
	var current *model.Message
	appendCurrent := func() {
		if current == nil {
			return
		}
		merged = append(merged, *current)
		current = nil
	}
	for i := range messages {
		msg := messages[i]
		if msg.Role != model.RoleUser ||
			!strings.HasPrefix(msg.Content, contextPrefix) {
			appendCurrent()
			merged = append(merged, msg)
			continue
		}
		if current == nil {
			cloned := msg
			current = &cloned
			continue
		}
		if msg.Content != "" {
			if current.Content == "" {
				current.Content = msg.Content
			} else {
				current.Content = current.Content + mergedUserSeparator +
					msg.Content
			}
		}
		if len(msg.ContentParts) > 0 {
			current.ContentParts = append(
				current.ContentParts,
				msg.ContentParts...,
			)
		}
	}
	appendCurrent()
	if len(merged) == 0 {
		return messages
	}
	return merged
}

func (p *ContentRequestProcessor) shouldIncludeEvent(evt event.Event, inv *agent.Invocation, filter string,
	isZeroTime bool, since time.Time) (bool, bool) {
	if evt.Response == nil || evt.IsPartial || !evt.IsValidContent() {
		return false, false
	}

	// check is invocation message
	if inv.RunOptions.RequestID == evt.RequestID && evt.IsUserMessage() && evt.Choices[0].Message.Content == inv.Message.Content {
		return true, true
	}

<<<<<<< HEAD
	// Use strict After so events stamped exactly at summary UpdatedAt are
	// treated as already summarized and not re-sent.
	if !isZeroTime && !evt.Timestamp.After(since) {
		return false
=======
	if !isZeroTime && evt.Timestamp.Before(since) {
		return false, false
>>>>>>> ebffcb0d
	}

	// Check timeline filter
	switch p.TimelineFilterMode {
	case TimelineFilterCurrentRequest:
		if inv.RunOptions.RequestID != evt.RequestID {
			return false, false
		}
	case TimelineFilterCurrentInvocation:
		if evt.InvocationID != inv.InvocationID {
			return false, false
		}
	default:
	}

	// Check branch filter
	switch p.BranchFilterMode {
	case BranchFilterModeExact:
		if evt.FilterKey != filter {
			return false, false
		}
	case BranchFilterModePrefix:
		if !evt.Filter(filter) {
			return false, false
		}
	default:
	}

	return true, false
}

// isOtherAgentReply checks whether the event is a reply from another agent.
func (p *ContentRequestProcessor) isOtherAgentReply(
	currentAgentName string,
	currentBranch string,
	evt *event.Event,
) bool {
	if evt == nil || currentAgentName == "" {
		return false
	}
	if evt.Author == "" || evt.Author == "user" || evt.Author == currentAgentName {
		return false
	}
	if p.PreserveSameBranch && currentBranch != "" && evt.Branch != "" {
		// Treat events within the same branch lineage as non-foreign to
		// preserve original roles. This includes both descendants and
		// ancestors of the current branch.
		if evt.Branch == currentBranch ||
			strings.HasPrefix(evt.Branch, currentBranch+agent.BranchDelimiter) ||
			strings.HasPrefix(currentBranch, evt.Branch+agent.BranchDelimiter) {
			return false
		}
	}
	return true
}

// convertForeignEvent converts an event authored by another agent as a user-content event.
func (p *ContentRequestProcessor) convertForeignEvent(evt *event.Event) event.Event {
	if len(evt.Choices) == 0 {
		return *evt
	}
	// Create a new event with user context.
	convertedEvent := evt.Clone()
	convertedEvent.Author = "user"

	// Build content parts for context.
	var contentParts []string
	if p.AddContextPrefix {
		contentParts = append(contentParts, contextPrefix)
	}

	for _, choice := range evt.Choices {
		if choice.Message.Content != "" {
			if p.AddContextPrefix {
				contentParts = append(contentParts,
					fmt.Sprintf("[%s] said: %s", evt.Author, choice.Message.Content))
			} else {
				// When prefix is disabled, pass the content directly.
				contentParts = append(contentParts, choice.Message.Content)
			}
		} else if len(choice.Message.ToolCalls) > 0 {
			for _, toolCall := range choice.Message.ToolCalls {
				if p.AddContextPrefix {
					contentParts = append(contentParts,
						fmt.Sprintf("[%s] called tool `%s` with parameters: %s",
							evt.Author, toolCall.Function.Name, string(toolCall.Function.Arguments)))
				} else {
					// When prefix is disabled, pass tool call info directly.
					contentParts = append(contentParts,
						fmt.Sprintf("Tool `%s` called with parameters: %s",
							toolCall.Function.Name, string(toolCall.Function.Arguments)))
				}
			}
		} else if choice.Message.ToolID != "" {
			if p.AddContextPrefix {
				contentParts = append(contentParts,
					fmt.Sprintf("[%s] `%s` tool returned result: %s",
						evt.Author, choice.Message.ToolID, choice.Message.Content))
			} else {
				// When prefix is disabled, pass tool result directly.
				contentParts = append(contentParts, choice.Message.Content)
			}
		}
	}

	// Set the converted message.
	if len(contentParts) > 0 {
		convertedEvent.Response.Choices = []model.Choice{
			{
				Index: 0,
				Message: model.Message{
					Role:    model.RoleUser,
					Content: strings.Join(contentParts, " "),
				},
			},
		}
	}
	return *convertedEvent
}

// rearrangeEventsForLatestFunctionResponse rearranges the events for the latest function_response.
func (p *ContentRequestProcessor) rearrangeLatestFuncResp(
	events []event.Event,
) []event.Event {
	if len(events) == 0 {
		return events
	}

	// Check if latest event is a function response.
	lastEvent := events[len(events)-1]
	if !lastEvent.IsToolResultResponse() {
		return events
	}

	functionResponseIDs := lastEvent.GetToolResultIDs()
	if len(functionResponseIDs) == 0 {
		return events
	}

	// Look for corresponding function call event.
	functionCallEventIdx := -1
	for i := len(events) - 2; i >= 0; i-- {
		evt := &events[i]
		if evt.IsToolCallResponse() {
			functionCallIDs := toMap(evt.GetToolCallIDs())
			for _, responseID := range functionResponseIDs {
				if functionCallIDs[responseID] {
					functionCallEventIdx = i
					break
				}
			}
			if functionCallEventIdx != -1 {
				break
			}
		}
	}

	if functionCallEventIdx == -1 {
		return events
	}

	// Collect function response events between call and latest response.
	var functionResponseEvents []event.Event
	for i := functionCallEventIdx + 1; i < len(events); i++ {
		evt := &events[i]
		if evt.IsToolResultResponse() {
			responseIDs := toMap(evt.GetToolResultIDs())
			for _, responseID := range functionResponseIDs {
				if responseIDs[responseID] {
					functionResponseEvents = append(functionResponseEvents, *evt)
					break
				}
			}
		}
	}

	// Build result with rearranged events.
	resultEvents := make([]event.Event, functionCallEventIdx+1)
	copy(resultEvents, events[:functionCallEventIdx+1])

	if len(functionResponseEvents) > 0 {
		mergedEvent := p.mergeFunctionResponseEvents(functionResponseEvents)
		resultEvents = append(resultEvents, mergedEvent)
	}

	return resultEvents
}

// rearrangeEventsForAsyncFunctionResponsesInHistory rearranges the async function_response events in the history.
func (p *ContentRequestProcessor) rearrangeAsyncFuncRespHist(
	events []event.Event,
) []event.Event {
	functionCallIDToResponseEventIndex := make(map[string]int)

	// Map function response IDs to event indices.
	for i, evt := range events {
		// Create a local copy to avoid implicit memory aliasing.
		// This bug is fixed in go 1.22.
		// See: https://tip.golang.org/doc/go1.22#language
		evt := evt

		if evt.IsToolResultResponse() {
			responseIDs := evt.GetToolResultIDs()
			for _, responseID := range responseIDs {
				functionCallIDToResponseEventIndex[responseID] = i
			}
		}
	}

	var resultEvents []event.Event
	for _, evt := range events {
		// Create a local copy to avoid implicit memory aliasing.
		// This bug is fixed in go 1.22.
		// See: https://tip.golang.org/doc/go1.22#language
		evt := evt

		if evt.IsToolResultResponse() {
			// Function response should be handled with function call below.
			continue
		} else if evt.IsToolCallResponse() {
			functionCallIDs := evt.GetToolCallIDs()
			var responseEventIndices []int
			for _, callID := range functionCallIDs {
				if idx, exists := functionCallIDToResponseEventIndex[callID]; exists {
					responseEventIndices = append(responseEventIndices, idx)
				}
			}
			// When tools run in parallel they commonly return all results inside one response event.
			// If we pushed the same event once per tool ID, the LLM would see duplicated tool
			// messages and reject the request. Keep only the first occurrence of each event index
			// while preserving their original order.
			seenIdx := make(map[int]struct{}, len(functionCallIDs))
			uniqueIndices := responseEventIndices[:0]
			// Reuse the existing slice to deduplicate in place and maintain the original order.
			for _, idx := range responseEventIndices {
				if _, seen := seenIdx[idx]; seen {
					continue
				}
				seenIdx[idx] = struct{}{}
				uniqueIndices = append(uniqueIndices, idx)
			}
			responseEventIndices = uniqueIndices

			resultEvents = append(resultEvents, evt)

			if len(responseEventIndices) == 0 {
				continue
			} else if len(responseEventIndices) == 1 {
				resultEvents = append(resultEvents, events[responseEventIndices[0]])
			} else {
				// Merge multiple async function responses.
				var responseEvents []event.Event
				for _, idx := range responseEventIndices {
					responseEvents = append(responseEvents, events[idx])
				}
				mergedEvent := p.mergeFunctionResponseEvents(responseEvents)
				resultEvents = append(resultEvents, mergedEvent)
			}
		} else {
			resultEvents = append(resultEvents, evt)
		}
	}

	return resultEvents
}

// mergeFunctionResponseEvents merges a list of function_response events into one event.
func (p *ContentRequestProcessor) mergeFunctionResponseEvents(
	functionResponseEvents []event.Event,
) event.Event {
	if len(functionResponseEvents) == 0 {
		return event.Event{}
	}

	// Start with the first event as base.
	mergedEvent := functionResponseEvents[0]

	// Collect all tool response messages, preserving each individual ToolID.
	var allChoices []model.Choice
	for _, evt := range functionResponseEvents {
		for _, choice := range evt.Choices {
			if choice.Message.Content != "" && choice.Message.ToolID != "" {
				allChoices = append(allChoices, choice)
			}
		}
	}

	if len(allChoices) > 0 {
		mergedEvent.Response.Choices = allChoices
	}

	return mergedEvent
}

func toMap(ids []string) map[string]bool {
	m := make(map[string]bool)
	for _, id := range ids {
		m[id] = true
	}
	return m
}<|MERGE_RESOLUTION|>--- conflicted
+++ resolved
@@ -401,15 +401,10 @@
 		return true, true
 	}
 
-<<<<<<< HEAD
 	// Use strict After so events stamped exactly at summary UpdatedAt are
 	// treated as already summarized and not re-sent.
 	if !isZeroTime && !evt.Timestamp.After(since) {
-		return false
-=======
-	if !isZeroTime && evt.Timestamp.Before(since) {
 		return false, false
->>>>>>> ebffcb0d
 	}
 
 	// Check timeline filter
