--- conflicted
+++ resolved
@@ -174,24 +174,19 @@
 		targetAgent.Info().Name,
 	)
 	targetCtx := agent.NewInvocationContext(ctx, targetInvocation)
-<<<<<<< HEAD
-	var runCtx context.Context = targetCtx
+
+	runCtx := targetCtx
 	if nodeTimeout > 0 {
 		var cancel context.CancelFunc
-		runCtx, cancel = context.WithTimeout(
-			runCtx,
-			nodeTimeout,
-		)
+		runCtx, cancel = context.WithTimeout(runCtx, nodeTimeout)
 		defer cancel()
 	}
-	targetEventChan, err := targetAgent.Run(runCtx, targetInvocation)
-=======
+
 	targetEventChan, err := agent.RunWithPlugins(
-		targetCtx,
+		runCtx,
 		targetInvocation,
 		targetAgent,
 	)
->>>>>>> f2b90849
 	if err != nil {
 		log.ErrorfContext(
 			ctx,
