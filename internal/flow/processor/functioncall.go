--- conflicted
+++ resolved
@@ -660,36 +660,42 @@
 			fmt.Errorf("%s: %w", ErrorMarshalResult, err)
 	}
 
-<<<<<<< HEAD
+	defaultMsg := model.Message{
+		Role:    model.RoleTool,
+		Content: string(resultBytes),
+		ToolID:  toolCall.ID,
+	}
+
+	choices := []model.Choice{
+		{Index: index, Message: defaultMsg},
+	}
+
+	if p.toolCallbacks != nil &&
+		p.toolCallbacks.ToolResultMessages != nil {
+		customChoices, overridden, cbErr :=
+			p.applyToolResultMessagesCallback(
+				ctx,
+				toolCall,
+				tl,
+				result,
+				modifiedArgs,
+				index,
+				defaultMsg,
+			)
+		if cbErr != nil {
+			return ctx, nil, modifiedArgs, true, cbErr
+		}
+		if overridden {
+			choices = customChoices
+		}
+	}
+
 	log.DebugfContext(
 		ctx,
 		"CallableTool %s executed successfully, result: %s",
 		toolCall.Function.Name,
 		string(resultBytes),
 	)
-=======
-	defaultMsg := model.Message{
-		Role:    model.RoleTool,
-		Content: string(resultBytes),
-		ToolID:  toolCall.ID,
-	}
-
-	choices := []model.Choice{{Index: index, Message: defaultMsg}}
-
-	if p.toolCallbacks != nil && p.toolCallbacks.ToolResultMessages != nil {
-		customChoices, overridden, cbErr := p.applyToolResultMessagesCallback(
-			ctx, toolCall, tl, result, modifiedArgs, index, defaultMsg,
-		)
-		if cbErr != nil {
-			return ctx, nil, modifiedArgs, true, cbErr
-		}
-		if overridden {
-			choices = customChoices
-		}
-	}
-
-	log.Debugf("CallableTool %s executed successfully, result: %s", toolCall.Function.Name, string(resultBytes))
->>>>>>> 61dac375
 
 	return ctx, choices, modifiedArgs, true, nil
 }
