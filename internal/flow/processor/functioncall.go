//
// Tencent is pleased to support the open source community by making trpc-agent-go available.
//
// Copyright (C) 2025 Tencent.  All rights reserved.
//
// trpc-agent-go is licensed under the Apache License Version 2.0.
//
//

package processor

import (
	"context"
	"encoding/json"
	"fmt"
	"io"
	"sync"
	"time"

	"github.com/google/uuid"
	"trpc.group/trpc-go/trpc-agent-go/agent"
	"trpc.group/trpc-go/trpc-agent-go/event"
	itelemetry "trpc.group/trpc-go/trpc-agent-go/internal/telemetry"
	itool "trpc.group/trpc-go/trpc-agent-go/internal/tool"
	"trpc.group/trpc-go/trpc-agent-go/log"
	"trpc.group/trpc-go/trpc-agent-go/model"
	"trpc.group/trpc-go/trpc-agent-go/session"
	"trpc.group/trpc-go/trpc-agent-go/telemetry/trace"
	"trpc.group/trpc-go/trpc-agent-go/tool"
	"trpc.group/trpc-go/trpc-agent-go/tool/function"
	"trpc.group/trpc-go/trpc-agent-go/tool/transfer"
)

const (
	// ErrorToolNotFound is the error message for tool not found.
	ErrorToolNotFound = "Error: tool not found"
	// ErrorCallableToolExecution is the error message for callable tool execution failed.
	ErrorCallableToolExecution = "Error: callable tool execution failed"
	// ErrorStreamableToolExecution is the error message for streamable tool execution failed.
	ErrorStreamableToolExecution = "Error: streamable tool execution failed"
	// ErrorMarshalResult is the error message for failed to marshal result.
	ErrorMarshalResult = "Error: failed to marshal result"
)

// summarizationSkipper is implemented by tools that can indicate whether
// the flow should skip a post-tool summarization step. This allows tools
// like AgentTool to mark their tool.response as final for the turn.
type summarizationSkipper interface {
	SkipSummarization() bool
}

// streamInnerPreference is implemented by tools that want to control whether
// the flow should treat them as streamable (forwarding inner deltas) or fall
// back to the callable path. When this returns false, the flow will not use
// the StreamableTool path even if the tool implements it.
type streamInnerPreference interface {
	StreamInner() bool
}

// toolResult holds the result of a single tool execution.
type toolResult struct {
	index int
	event *event.Event
	err   error
}

// Default message used when transferring to a sub-agent without an explicit message.
// Users can override or disable it via SetDefaultTransferMessage.
var defaultTransferMessage = "Task delegated from coordinator"

// SetDefaultTransferMessage configures the message to inject when a sub-agent is
// called without an explicit message (model directly calls the sub-agent name).
func SetDefaultTransferMessage(message string) {
	defaultTransferMessage = message
}

// subAgentCall defines the input format for direct sub-agent tool calls.
// This handles cases where models call sub-agent names directly instead of using transfer_to_agent.
type subAgentCall struct {
	Message string `json:"message,omitempty"`
}

// FunctionCallResponseProcessor handles agent transfer operations after LLM responses.
type FunctionCallResponseProcessor struct {
	enableParallelTools bool
	toolCallbacks       *tool.Callbacks
}

// NewFunctionCallResponseProcessor creates a new transfer response processor.
func NewFunctionCallResponseProcessor(enableParallelTools bool, toolCallbacks *tool.Callbacks) *FunctionCallResponseProcessor {
	return &FunctionCallResponseProcessor{
		enableParallelTools: enableParallelTools,
		toolCallbacks:       toolCallbacks,
	}
}

// ProcessResponse implements the flow.ResponseProcessor interface.
// It checks for transfer requests and handles agent handoffs by actually calling
// the target agent's Run method.
func (p *FunctionCallResponseProcessor) ProcessResponse(
	ctx context.Context,
	invocation *agent.Invocation,
	req *model.Request,
	rsp *model.Response,
	ch chan<- *event.Event,
) {
	if invocation == nil || rsp == nil || rsp.IsPartial || !rsp.IsToolCallResponse() {
		return
	}

	functioncallResponseEvent, err := p.handleFunctionCallsAndSendEvent(ctx, invocation, rsp, req.Tools, ch)

	// Option one: set invocation.EndInvocation is true, and stop next step.
	// Option two: emit error event, maybe the LLM can correct this error and also need to wait for notice completion.
	// maybe the Option two is better.
	// Allow users to intervene in error handling through callbacks.
	if _, ok := agent.AsStopError(err); ok {
		invocation.EndInvocation = true
		return
	}

	if err != nil || functioncallResponseEvent == nil {
		return
	}

	// If the tool indicates skipping outer summarization, mark the invocation to end
	// after this tool response so the flow does not perform an extra LLM call.
	if functioncallResponseEvent.Actions != nil && functioncallResponseEvent.Actions.SkipSummarization {
		invocation.EndInvocation = true
		return
	}
}

func (p *FunctionCallResponseProcessor) handleFunctionCallsAndSendEvent(
	ctx context.Context,
	invocation *agent.Invocation,
	llmResponse *model.Response,
	tools map[string]tool.Tool,
	eventChan chan<- *event.Event,
) (*event.Event, error) {
	functionResponseEvent, err := p.handleFunctionCalls(
		ctx,
		invocation,
		llmResponse,
		tools,
		eventChan,
	)
	if err != nil {
		log.Errorf("Function call handling failed for agent %s: %v", invocation.AgentName, err)
		agent.EmitEvent(ctx, invocation, eventChan, event.NewErrorEvent(
			invocation.InvocationID,
			invocation.AgentName,
			model.ErrorTypeFlowError,
			err.Error(),
		))
		return nil, err
	}
	agent.EmitEvent(ctx, invocation, eventChan, functionResponseEvent)
	return functionResponseEvent, nil
}

// handleFunctionCalls executes tool calls and returns a merged response event.
func (p *FunctionCallResponseProcessor) handleFunctionCalls(
	ctx context.Context,
	invocation *agent.Invocation,
	llmResponse *model.Response,
	tools map[string]tool.Tool,
	eventChan chan<- *event.Event,
) (*event.Event, error) {
	toolCalls := llmResponse.Choices[0].Message.ToolCalls

	// If parallel tools are enabled AND multiple tool calls, execute concurrently
	if p.enableParallelTools && len(toolCalls) > 1 {
		return p.executeToolCallsInParallel(ctx, invocation, llmResponse, toolCalls, tools, eventChan)
	}

	var toolCallResponsesEvents []*event.Event
	for i, tc := range toolCalls {
		toolEvent, err := p.executeSingleToolCallSequential(
			ctx, invocation, llmResponse, tools, eventChan, i, tc,
		)
		if err != nil {
			return nil, err
		}
		if toolEvent != nil {
			toolCallResponsesEvents = append(toolCallResponsesEvents, toolEvent)
		}
	}

	mergedEvent := p.buildMergedParallelEvent(
		ctx, invocation, llmResponse, tools, toolCalls, toolCallResponsesEvents,
	)
	return mergedEvent, nil
}

// executeSingleToolCallSequential runs one tool call and returns its event.
func (p *FunctionCallResponseProcessor) executeSingleToolCallSequential(
	ctx context.Context,
	invocation *agent.Invocation,
	llmResponse *model.Response,
	tools map[string]tool.Tool,
	eventChan chan<- *event.Event,
	index int,
	toolCall model.ToolCall,
) (*event.Event, error) {
	_, span := trace.Tracer.Start(ctx, itelemetry.NewExecuteToolSpanName(toolCall.Function.Name))
	defer span.End()
	startTime := time.Now()
	choice, modifiedArgs, shouldIgnoreError, err := p.executeToolCall(
		ctx, invocation, toolCall, tools, index, eventChan,
	)
	if err != nil {
		if shouldIgnoreError {
			// Create error choice for ignorable errors
			choice = p.createErrorChoice(index, toolCall.ID, err.Error())
		} else {
			// Return critical errors (e.g., stop errors) immediately
			return nil, err
		}
	}
	if choice == nil {
		return nil, nil
	}
	choice.Message.ToolName = toolCall.Function.Name
	toolEvent := newToolCallResponseEvent(
		invocation, llmResponse, []model.Choice{*choice},
	)
	if toolCall.Function.Name == transfer.TransferToolName {
		toolEvent.Tag = TransferTag
	}
	if tl, ok := tools[toolCall.Function.Name]; ok {
		p.annotateSkipSummarization(toolEvent, tl)
	}
	decl := p.lookupDeclaration(tools, toolCall.Function.Name)

	var (
		sess      = &session.Session{}
		modelName string
		agentName string
	)

	if invocation != nil {
		if invocation.Session != nil {
			sess = invocation.Session
		}
		if invocation.Model != nil {
			modelName = invocation.Model.Info().Name
		}
		if invocation.AgentName != "" {
			agentName = invocation.AgentName
		}
	}
<<<<<<< HEAD
	itelemetry.TraceToolCall(
		span, sess, decl, modifiedArgs, toolEvent,
	)
	// Attach state delta if the tool provides it.
	if tl, ok := tools[toolCall.Function.Name]; ok {
		p.attachStateDelta(tl, modifiedArgs, choice, toolEvent)
	}
=======

	itelemetry.TraceToolCall(span, sess, decl, modifiedArgs, toolEvent, err)
	itelemetry.ReportExecuteToolMetrics(ctx, itelemetry.ExecuteToolAttributes{
		RequestModelName: modelName,
		ToolName:         toolCall.Function.Name,
		AppName:          sess.AppName,
		UserID:           sess.UserID,
		SessionID:        sess.ID,
		AgentName:        agentName,
		Error:            err,
	}, time.Since(startTime))
>>>>>>> 538b5097
	return toolEvent, nil
}

// executeToolCallsInParallel runs multiple tool calls concurrently and merges
// their results into a single event.
func (p *FunctionCallResponseProcessor) executeToolCallsInParallel(
	ctx context.Context,
	invocation *agent.Invocation,
	llmResponse *model.Response,
	toolCalls []model.ToolCall,
	tools map[string]tool.Tool,
	eventChan chan<- *event.Event,
) (*event.Event, error) {
	resultChan := make(chan toolResult, len(toolCalls))
	var wg sync.WaitGroup

	for i, tc := range toolCalls {
		wg.Add(1)
		go p.runParallelToolCall(
			ctx, &wg, invocation, llmResponse, tools, eventChan, resultChan, i, tc,
		)
	}

	done := make(chan struct{})
	go func() {
		wg.Wait()
		close(resultChan)
		close(done)
	}()

	toolCallResponsesEvents, err := p.collectParallelToolResults(
		ctx, resultChan, len(toolCalls),
	)
	mergedEvent := p.buildMergedParallelEvent(
		ctx, invocation, llmResponse, tools, toolCalls, toolCallResponsesEvents,
	)
	return mergedEvent, err
}

// runParallelToolCall executes one tool call and reports the result.
func (p *FunctionCallResponseProcessor) runParallelToolCall(
	ctx context.Context,
	wg *sync.WaitGroup,
	invocation *agent.Invocation,
	llmResponse *model.Response,
	tools map[string]tool.Tool,
	eventChan chan<- *event.Event,
	resultChan chan<- toolResult,
	index int,
	tc model.ToolCall,
) {
	defer wg.Done()
	// Recover from panics to avoid breaking sibling goroutines.
	defer func() {
		if r := recover(); r != nil {
			log.Errorf(
				"Tool execution panic for %s (index: %d, ID: %s, agent: %s): %v",
				tc.Function.Name, index, tc.ID, invocation.AgentName, r,
			)
			errorChoice := p.createErrorChoice(
				index, tc.ID, fmt.Sprintf("tool execution panic: %v", r),
			)
			errorChoice.Message.ToolName = tc.Function.Name
			errorEvent := newToolCallResponseEvent(
				invocation, llmResponse, []model.Choice{*errorChoice},
			)
			if tc.Function.Name == transfer.TransferToolName {
				errorEvent.Tag = TransferTag
			}
			p.sendToolResult(ctx, resultChan, toolResult{index: index, event: errorEvent})
		}
	}()

	// Trace the tool execution for observability.
	_, span := trace.Tracer.Start(ctx, itelemetry.NewExecuteToolSpanName(tc.Function.Name))
	defer span.End()
	startTime := time.Now()
	// Execute the tool (streamable or callable) with callbacks.
	choice, modifiedArgs, shouldIgnoreError, err := p.executeToolCall(
		ctx, invocation, tc, tools, index, eventChan,
	)
	// Handle errors based on whether they are ignorable or critical.
	if err != nil {
		log.Errorf(
			"Tool execution error for %s (index: %d, ID: %s, agent: %s): %v",
			tc.Function.Name, index, tc.ID, invocation.AgentName, err,
		)
		errorChoice := p.createErrorChoice(
			index, tc.ID, fmt.Sprintf("tool execution error: %v", err),
		)
		errorChoice.Message.ToolName = tc.Function.Name
		errorEvent := newToolCallResponseEvent(
			invocation, llmResponse, []model.Choice{*errorChoice},
		)
		if tc.Function.Name == transfer.TransferToolName {
			errorEvent.Tag = TransferTag
		}
		// Only propagate the error if it's not ignorable (e.g., stop errors)
		var returnErr error
		if !shouldIgnoreError {
			returnErr = err
		}
		p.sendToolResult(ctx, resultChan, toolResult{index: index, event: errorEvent, err: returnErr})
		return
	}
	// Long-running tools may return nil to indicate no immediate event.
	if choice == nil {
		p.sendToolResult(ctx, resultChan, toolResult{index: index})
		return
	}

	choice.Message.ToolName = tc.Function.Name
	toolCallResponseEvent := newToolCallResponseEvent(
		invocation, llmResponse, []model.Choice{*choice},
	)
	if tc.Function.Name == transfer.TransferToolName {
		toolCallResponseEvent.Tag = TransferTag
	}
	// Respect tool preference to skip outer summarization when present.
	if tl, ok := tools[tc.Function.Name]; ok {
		p.annotateSkipSummarization(toolCallResponseEvent, tl)
	}
	// Include declaration for telemetry even when tool is missing.
	decl := p.lookupDeclaration(tools, tc.Function.Name)

	var (
		sess      = &session.Session{}
		modelName string
		agentName string
	)
	if invocation != nil {
		if invocation.Session != nil {
			sess = invocation.Session
		}
		if invocation.Model != nil {
			modelName = invocation.Model.Info().Name
		}
		if invocation.AgentName != "" {
			agentName = invocation.AgentName
		}
	}
<<<<<<< HEAD
	itelemetry.TraceToolCall(span, sess, decl, modifiedArgs, toolCallResponseEvent)
	// Attach state delta if the tool provides it.
	if tl, ok := tools[tc.Function.Name]; ok {
		p.attachStateDelta(tl, modifiedArgs, choice, toolCallResponseEvent)
	}
=======
	itelemetry.TraceToolCall(span, sess, decl, modifiedArgs, toolCallResponseEvent, err)
	itelemetry.ReportExecuteToolMetrics(ctx, itelemetry.ExecuteToolAttributes{
		RequestModelName: modelName,
		ToolName:         tc.Function.Name,
		AppName:          sess.AppName,
		UserID:           sess.UserID,
		SessionID:        sess.ID,
		AgentName:        agentName,
		Error:            err,
	}, time.Since(startTime))
>>>>>>> 538b5097
	// Send result back to aggregator.
	p.sendToolResult(
		ctx, resultChan, toolResult{index: index, event: toolCallResponseEvent},
	)
}

// attachStateDelta copies tool-provided state delta to the event.
func (p *FunctionCallResponseProcessor) attachStateDelta(
	tl tool.Tool, args []byte, choice *model.Choice, ev *event.Event,
) {
	if tl == nil || choice == nil || ev == nil {
		return
	}
	original := tl
	if nameTool, ok := tl.(*itool.NamedTool); ok {
		original = nameTool.Original()
	}
	type stateDeltaProvider interface {
		StateDelta([]byte, []byte) map[string][]byte
	}
	sdp, ok := original.(stateDeltaProvider)
	if !ok {
		return
	}
	b := []byte(choice.Message.Content)
	delta := sdp.StateDelta(args, b)
	if len(delta) == 0 {
		return
	}
	if ev.StateDelta == nil {
		ev.StateDelta = map[string][]byte{}
	}
	for k, v := range delta {
		ev.StateDelta[k] = v
	}
}

// annotateSkipSummarization marks an event to skip outer summarization.
func (p *FunctionCallResponseProcessor) annotateSkipSummarization(
	ev *event.Event, tl tool.Tool,
) {
	if skipper, ok := tl.(summarizationSkipper); ok && skipper.SkipSummarization() {
		if ev.Actions == nil {
			ev.Actions = &event.EventActions{}
		}
		ev.Actions.SkipSummarization = true
	}
}

// lookupDeclaration returns a declaration or a safe placeholder.
func (p *FunctionCallResponseProcessor) lookupDeclaration(
	tools map[string]tool.Tool, name string,
) *tool.Declaration {
	if tl, ok := tools[name]; ok {
		return tl.Declaration()
	}
	return &tool.Declaration{Name: "<not found>", Description: "<not found>"}
}

// sendToolResult sends without blocking when the context is cancelled.
func (p *FunctionCallResponseProcessor) sendToolResult(
	ctx context.Context, ch chan<- toolResult, res toolResult,
) {
	select {
	case ch <- res:
	case <-ctx.Done():
	}
}

// buildMergedParallelEvent merges child tool events or builds minimal choices.
func (p *FunctionCallResponseProcessor) buildMergedParallelEvent(
	ctx context.Context,
	invocation *agent.Invocation,
	llmResponse *model.Response,
	tools map[string]tool.Tool,
	toolCalls []model.ToolCall,
	toolCallEvents []*event.Event,
) *event.Event {
	var mergedEvent *event.Event
	if len(toolCallEvents) == 0 {
		minimal := make([]model.Choice, 0, len(toolCalls))
		for _, tc := range toolCalls {
			minimal = append(minimal, model.Choice{
				Index:   0,
				Message: model.Message{Role: model.RoleTool, ToolID: tc.ID},
			})
		}
		mergedEvent = newToolCallResponseEvent(invocation, llmResponse, minimal)
		for _, tc := range toolCalls {
			if tl, ok := tools[tc.Function.Name]; ok {
				if skipper, ok2 := tl.(summarizationSkipper); ok2 && skipper.SkipSummarization() {
					if mergedEvent.Actions == nil {
						mergedEvent.Actions = &event.EventActions{}
					}
					mergedEvent.Actions.SkipSummarization = true
					break
				}
			}
		}
	} else {
		mergedEvent = mergeParallelToolCallResponseEvents(toolCallEvents)
	}
	if len(toolCallEvents) > 1 {
		_, span := trace.Tracer.Start(ctx, itelemetry.NewExecuteToolSpanName(itelemetry.ToolNameMergedTools))
		itelemetry.TraceMergedToolCalls(span, mergedEvent)
		span.End()
	}
	return mergedEvent
}

// executeToolCall executes a single tool call and returns the choice.
// Parameters:
//   - ctx: context for cancellation and tracing
//   - invocation: agent invocation context containing agent name, model info, etc.
//   - toolCall: the tool call to execute, including function name and arguments
//   - tools: map of available tools by name
//   - index: index of this tool call in the batch (for error reporting)
//   - eventChan: channel for emitting events during execution
//
// Returns:
//   - *model.Choice: the result choice containing tool response (nil if error occurred)
//   - []byte: the modified arguments after before-tool callbacks (for telemetry)
//   - bool: shouldIgnoreError - true if the error is ignorable (e.g., tool not found, marshal error), false for critical errors (e.g., stop errors)
//   - error: any error that occurred during execution (no longer swallowed)
func (p *FunctionCallResponseProcessor) executeToolCall(
	ctx context.Context,
	invocation *agent.Invocation,
	toolCall model.ToolCall,
	tools map[string]tool.Tool,
	index int,
	eventChan chan<- *event.Event,
) (*model.Choice, []byte, bool, error) {
	// Check if tool exists.
	tl, exists := tools[toolCall.Function.Name]
	if !exists {
		// Compatibility: map sub-agent name calls to transfer_to_agent if present.
		if mapped := findCompatibleTool(toolCall.Function.Name, tools, invocation); mapped != nil {
			tl = mapped
			if newArgs := convertToolArguments(
				toolCall.Function.Name, toolCall.Function.Arguments,
				mapped.Declaration().Name,
			); newArgs != nil {
				toolCall.Function.Name = mapped.Declaration().Name
				toolCall.Function.Arguments = newArgs
			}
		} else {
			log.Errorf("CallableTool %s not found (agent=%s, model=%s)",
				toolCall.Function.Name, invocation.AgentName, invocation.Model.Info().Name)
			return nil, toolCall.Function.Arguments, true, fmt.Errorf("executeToolCall: %s", ErrorToolNotFound)
		}
	}

	log.Debugf("Executing tool %s with args: %s", toolCall.Function.Name, string(toolCall.Function.Arguments))

	// Execute the tool with callbacks.
	result, modifiedArgs, err := p.executeToolWithCallbacks(ctx, invocation, toolCall, tl, eventChan)
	// Only return error when it's a stop error
	if err != nil {
		if _, ok := agent.AsStopError(err); ok {
			return nil, modifiedArgs, false, err
		}
		return nil, modifiedArgs, true, err
	}
	//  allow to return nil not provide function response.
	if r, ok := tl.(function.LongRunner); ok && r.LongRunning() {
		if result == nil {
			return nil, modifiedArgs, true, nil
		}
	}

	// Marshal the result to JSON.
	resultBytes, err := json.Marshal(result)
	if err != nil {
		log.Errorf("Failed to marshal tool result for %s: %v", toolCall.Function.Name, err)
		return nil, modifiedArgs, true, fmt.Errorf("%s: %w", ErrorMarshalResult, err)
	}

	log.Debugf("CallableTool %s executed successfully, result: %s", toolCall.Function.Name, string(resultBytes))

	return &model.Choice{
		Index: index,
		Message: model.Message{
			Role:    model.RoleTool,
			Content: string(resultBytes),
			ToolID:  toolCall.ID,
		},
	}, modifiedArgs, true, nil
}

// createErrorChoice creates an error choice for tool execution failures.
func (p *FunctionCallResponseProcessor) createErrorChoice(index int, toolID string,
	errorMsg string) *model.Choice {
	return &model.Choice{
		Index: index,
		Message: model.Message{
			Role:    model.RoleTool,
			Content: errorMsg,
			ToolID:  toolID,
		},
	}
}

// collectParallelToolResults drains resultChan and preserves order by index.
// It returns only non-nil events.
func (p *FunctionCallResponseProcessor) collectParallelToolResults(
	ctx context.Context,
	resultChan <-chan toolResult,
	toolCallsCount int,
) ([]*event.Event, error) {
	results := make([]*event.Event, toolCallsCount)
	var err error
	for {
		select {
		case result, ok := <-resultChan:
			if !ok {
				// Channel closed, all results received.
				return p.filterNilEvents(results), err
			}
			if result.index >= 0 && result.index < len(results) {
				results[result.index] = result.event
				if err == nil && result.err != nil {
					err = result.err
				}
			} else {
				log.Errorf("Tool result index %d out of range [0, %d)", result.index, len(results))
			}
		case <-ctx.Done():
			// Context cancelled, return what we have.
			log.Warnf("Context cancelled while waiting for tool results")
			return p.filterNilEvents(results), nil
		}
	}
}

// executeToolWithCallbacks executes a tool with before/after callbacks.
// Returns (result, modifiedArguments, error).
func (p *FunctionCallResponseProcessor) executeToolWithCallbacks(
	ctx context.Context,
	invocation *agent.Invocation,
	toolCall model.ToolCall,
	tl tool.Tool,
	eventChan chan<- *event.Event,
) (any, []byte, error) {
	// Inject tool call ID into context for callbacks to use.
	ctx = context.WithValue(ctx, tool.ContextKeyToolCallID{}, toolCall.ID)

	toolDeclaration := tl.Declaration()
	// Run before tool callbacks if they exist.
	if p.toolCallbacks != nil {
		customResult, callbackErr := p.toolCallbacks.RunBeforeTool(
			ctx,
			toolCall.Function.Name,
			toolDeclaration,
			&toolCall.Function.Arguments,
		)
		if callbackErr != nil {
			log.Errorf("Before tool callback failed for %s: %v", toolCall.Function.Name, callbackErr)
			return nil, toolCall.Function.Arguments, fmt.Errorf("tool callback error: %w", callbackErr)
		}
		if customResult != nil {
			// Use custom result from callback.
			return customResult, toolCall.Function.Arguments, nil
		}
	}

	// Execute the actual tool.
	result, err := p.executeTool(ctx, invocation, toolCall, tl, eventChan)
	if err != nil {
		log.Warnf("tool execute failed, function name: %v, arguments: %s, result: %v, err: %v",
			toolCall.Function.Name, string(toolCall.Function.Arguments), result, err)
	}

	// Run after tool callbacks if they exist.
	// If the tool returns an error, the callback function will still execute to allow the user to handle the error.
	if p.toolCallbacks != nil {
		var customResult any
		customResult, err = p.toolCallbacks.RunAfterTool(
			ctx,
			toolCall.Function.Name,
			toolDeclaration,
			toolCall.Function.Arguments,
			result,
			err,
		)
		if customResult != nil {
			result = customResult
		}
		if err != nil {
			log.Errorf("After tool callback failed for %s: %v", toolCall.Function.Name, err)
			return result, toolCall.Function.Arguments, fmt.Errorf("tool callback error: %w", err)
		}
	}
	return result, toolCall.Function.Arguments, err
}

// isStreamable returns true if the tool supports streaming and its stream
// preference is enabled.
func isStreamable(t tool.Tool) bool {
	// Check if the tool has a stream preference and if it is enabled.
	if pref, ok := t.(streamInnerPreference); ok && !pref.StreamInner() {
		return false
	}
	_, ok := t.(tool.StreamableTool)
	return ok
}

// executeTool executes the tool based on its capabilities.
func (f *FunctionCallResponseProcessor) executeTool(
	ctx context.Context,
	invocation *agent.Invocation,
	toolCall model.ToolCall,
	tl tool.Tool,
	eventChan chan<- *event.Event,
) (any, error) {
	// originalTool refers to the actual underlying tool used to determine
	// whether streaming is supported. If tl is a NamedTool, use its
	// inner original tool instead of the wrapper itself.
	originalTool := tl
	if nameTool, ok := tl.(*itool.NamedTool); ok {
		originalTool = nameTool.Original()
	}
	// Prefer streaming execution if the tool supports it.
	if isStreamable(originalTool) {
		// Safe to cast since isStreamable checks for StreamableTool.
		return f.executeStreamableTool(
			ctx, invocation, toolCall, tl.(tool.StreamableTool), eventChan,
		)
	}
	// Fallback to callable tool execution if supported.
	if callable, ok := tl.(tool.CallableTool); ok {
		return f.executeCallableTool(ctx, toolCall, callable)
	}
	return nil, fmt.Errorf("unsupported tool type: %T", tl)
}

// executeCallableTool executes a callable tool.
func (p *FunctionCallResponseProcessor) executeCallableTool(
	ctx context.Context,
	toolCall model.ToolCall,
	tl tool.CallableTool,
) (any, error) {
	result, err := tl.Call(ctx, toolCall.Function.Arguments)
	if err != nil {
		log.Errorf("CallableTool execution failed for %s: %v", toolCall.Function.Name, err)
		return nil, fmt.Errorf("%s: %w", ErrorCallableToolExecution, err)
	}
	return result, nil
}

// executeStreamableTool executes a streamable tool.
func (f *FunctionCallResponseProcessor) executeStreamableTool(
	ctx context.Context,
	invocation *agent.Invocation,
	toolCall model.ToolCall,
	tl tool.StreamableTool,
	eventChan chan<- *event.Event,
) (any, error) {
	reader, err := tl.StreamableCall(ctx, toolCall.Function.Arguments)
	if err != nil {
		log.Errorf("StreamableTool execution failed for %s: %v", toolCall.Function.Name, err)
		return nil, fmt.Errorf("%s: %w", ErrorStreamableToolExecution, err)
	}
	defer reader.Close()

	// Process stream chunks, handling:
	// Case 1: Raw sub-agent event passthrough.
	// Case 2: Plain text-like chunk. Emit partial tool.response event.
	contents, err := f.consumeStream(ctx, invocation, toolCall, reader, eventChan)
	if err != nil {
		return nil, err
	}
	// If we forwarded inner events, still return the merged content as the tool
	// result so it can be recorded in the tool response message for the next LLM
	// turn (to satisfy providers that require tool messages). The UI example
	// suppresses printing these aggregated strings to avoid duplication; they are
	// primarily for model consumption.
	return tool.Merge(contents), nil
}

// consumeStream reads all chunks from the reader and processes them.
func (f *FunctionCallResponseProcessor) consumeStream(
	ctx context.Context,
	invocation *agent.Invocation,
	toolCall model.ToolCall,
	reader *tool.StreamReader,
	eventChan chan<- *event.Event,
) ([]any, error) {
	var contents []any
	for {
		chunk, err := reader.Recv()
		if err == io.EOF {
			break
		}
		if err != nil {
			log.Errorf("StreamableTool execution failed for %s: receive chunk from stream reader failed: %v, "+
				"may merge incomplete data", toolCall.Function.Name, err)
			break
		}

		if err := f.processStreamChunk(ctx, invocation, toolCall, chunk, eventChan, &contents); err != nil {
			return contents, err
		}
	}
	return contents, nil
}

// appendInnerEventContent extracts textual content from an inner event and appends it.
func (f *FunctionCallResponseProcessor) appendInnerEventContent(ev *event.Event, contents *[]any) {
	if ev.Response != nil && len(ev.Response.Choices) > 0 {
		ch := ev.Response.Choices[0]
		if ch.Delta.Content != "" {
			*contents = append(*contents, ch.Delta.Content)
		} else if ch.Message.Role == model.RoleAssistant && ch.Message.Content != "" {
			*contents = append(*contents, ch.Message.Content)
		}
	}
}

// buildPartialToolResponseEvent constructs a partial tool.response event.
func (f *FunctionCallResponseProcessor) buildPartialToolResponseEvent(
	inv *agent.Invocation,
	toolCall model.ToolCall,
	text string,
) *event.Event {
	resp := &model.Response{
		ID:      uuid.New().String(),
		Object:  model.ObjectTypeToolResponse,
		Created: time.Now().Unix(),
		Model:   inv.Model.Info().Name,
		Choices: []model.Choice{{
			Index:   0,
			Message: model.Message{Role: model.RoleTool, ToolID: toolCall.ID},
			Delta:   model.Message{Content: text},
		}},
		Timestamp: time.Now(),
		Done:      false,
		IsPartial: true,
	}
	return event.New(
		inv.InvocationID,
		inv.AgentName,
		event.WithResponse(resp),
	)
}

// marshalChunkToText converts a chunk content into a string representation.
func marshalChunkToText(content any) string {
	switch v := content.(type) {
	case string:
		return v
	default:
		if bts, e := json.Marshal(v); e == nil {
			return string(bts)
		}
		return fmt.Sprintf("%v", v)
	}
}

// filterNilEvents filters out nil events from a slice of events while preserving order.
// Pre-allocates capacity to avoid multiple memory allocations.
func (p *FunctionCallResponseProcessor) filterNilEvents(results []*event.Event) []*event.Event {
	// Pre-allocate with capacity to reduce allocations
	filtered := make([]*event.Event, 0, len(results))
	for _, event := range results {
		if event != nil {
			filtered = append(filtered, event)
		}
	}
	return filtered
}

func newToolCallResponseEvent(
	invocation *agent.Invocation,
	functionCallResponse *model.Response,
	functionResponses []model.Choice) *event.Event {
	// Create function response event.
	e := event.NewResponseEvent(
		invocation.InvocationID,
		invocation.AgentName,
		&model.Response{
			Object:    model.ObjectTypeToolResponse,
			Created:   time.Now().Unix(),
			Model:     functionCallResponse.Model,
			Choices:   functionResponses,
			Timestamp: time.Now(),
		},
	)
	agent.InjectIntoEvent(invocation, e)
	return e
}

func mergeParallelToolCallResponseEvents(es []*event.Event) *event.Event {
	if len(es) == 0 {
		return nil
	}
	if len(es) == 1 {
		return es[0]
	}

	// Pre-calculate capacity to avoid multiple slice reallocations
	totalChoices := 0
	for _, e := range es {
		if e != nil && e.Response != nil {
			totalChoices += len(e.Response.Choices)
		}
	}

	mergedChoices := make([]model.Choice, 0, totalChoices)
	mergedDelta := map[string][]byte{}
	for _, e := range es {
		// Add nil checks to prevent panic
		if e != nil && e.Response != nil {
			mergedChoices = append(mergedChoices, e.Response.Choices...)
		}
		if e != nil && e.StateDelta != nil {
			for k, v := range e.StateDelta {
				mergedDelta[k] = v
			}
		}
	}
	eventID := uuid.New().String()

	// Find a valid base event for metadata.
	var baseEvent *event.Event
	for _, e := range es {
		if e != nil {
			baseEvent = e
			break
		}
	}

	// Build response payload with appropriate metadata.
	modelName := "unknown"
	if baseEvent != nil && baseEvent.Response != nil {
		modelName = baseEvent.Response.Model
	}

	resp := &model.Response{
		ID:        eventID,
		Object:    model.ObjectTypeToolResponse,
		Created:   time.Now().Unix(),
		Model:     modelName,
		Choices:   mergedChoices,
		Timestamp: time.Now(),
	}

	// If we have a base event, carry over invocation, author and branch.
	var merged *event.Event
	if baseEvent != nil {
		merged = event.New(
			baseEvent.InvocationID,
			baseEvent.Author,
			event.WithResponse(resp),
		)
	} else {
		// Fallback: construct without base metadata.
		merged = event.New("", "", event.WithResponse(resp))
	}
	if len(mergedDelta) > 0 {
		merged.StateDelta = mergedDelta
	}
	// If any child event prefers skipping summarization, propagate it.
	for _, e := range es {
		if e != nil && e.Actions != nil && e.Actions.SkipSummarization {
			if merged.Actions == nil {
				merged.Actions = &event.EventActions{}
			}
			merged.Actions.SkipSummarization = true
			break
		}
	}
	return merged
}

// findCompatibleTool attempts to map a requested (missing) tool name to a compatible tool.
// For models that directly call sub-agent names, map to transfer_to_agent when available.
func findCompatibleTool(requested string, tools map[string]tool.Tool, invocation *agent.Invocation) tool.Tool {
	transfer, ok := tools[transfer.TransferToolName]
	if !ok || invocation == nil || invocation.Agent == nil {
		return nil
	}
	for _, a := range invocation.Agent.SubAgents() {
		if a.Info().Name == requested {
			return transfer
		}
	}
	return nil
}

// convertToolArguments converts original args to the mapped tool args when needed.
// When mapping sub-agent name -> transfer_to_agent, wrap message and set agent_name.
func convertToolArguments(originalName string, originalArgs []byte, targetName string) []byte {
	if targetName != transfer.TransferToolName {
		return nil
	}

	var input subAgentCall
	if len(originalArgs) > 0 {
		if err := json.Unmarshal(originalArgs, &input); err != nil {
			log.Warnf("Failed to unmarshal sub-agent call arguments for %s: %v", originalName, err)
			return nil
		}
	}

	message := input.Message
	if message == "" {
		message = defaultTransferMessage
	}

	req := &transfer.Request{
		AgentName: originalName,
		Message:   message,
	}

	b, err := json.Marshal(req)
	if err != nil {
		log.Warnf("Failed to marshal transfer request for %s: %v", originalName, err)
		return nil
	}
	return b
}

// processStreamChunk handles a single streamed chunk and updates contents and events.
func (f *FunctionCallResponseProcessor) processStreamChunk(
	ctx context.Context,
	invocation *agent.Invocation,
	toolCall model.ToolCall,
	chunk tool.StreamChunk,
	eventChan chan<- *event.Event,
	contents *[]any,
) error {
	// Case 1: Raw sub-agent event passthrough.
	if ev, ok := chunk.Content.(*event.Event); ok {
		// With random FilterKey isolation, we can safely forward all inner events
		// since they are properly isolated and won't pollute the parent session.
		if err := event.EmitEvent(ctx, eventChan, ev); err != nil {
			return err
		}
		f.appendInnerEventContent(ev, contents)
		return nil
	}

	// Case 2: Plain text-like chunk. Emit partial tool.response event.
	text := marshalChunkToText(chunk.Content)
	if text == "" {
		return nil
	}
	*contents = append(*contents, text)
	if eventChan != nil {
		partial := f.buildPartialToolResponseEvent(invocation, toolCall, text)
		if err := agent.EmitEvent(ctx, invocation, eventChan, partial); err != nil {
			return err
		}
	}
	return nil
}<|MERGE_RESOLUTION|>--- conflicted
+++ resolved
@@ -238,6 +238,10 @@
 		modelName string
 		agentName string
 	)
+	// Attach state delta if the tool provides it.
+	if tl, ok := tools[toolCall.Function.Name]; ok {
+		p.attachStateDelta(tl, modifiedArgs, choice, toolEvent)
+	}
 
 	if invocation != nil {
 		if invocation.Session != nil {
@@ -250,15 +254,6 @@
 			agentName = invocation.AgentName
 		}
 	}
-<<<<<<< HEAD
-	itelemetry.TraceToolCall(
-		span, sess, decl, modifiedArgs, toolEvent,
-	)
-	// Attach state delta if the tool provides it.
-	if tl, ok := tools[toolCall.Function.Name]; ok {
-		p.attachStateDelta(tl, modifiedArgs, choice, toolEvent)
-	}
-=======
 
 	itelemetry.TraceToolCall(span, sess, decl, modifiedArgs, toolEvent, err)
 	itelemetry.ReportExecuteToolMetrics(ctx, itelemetry.ExecuteToolAttributes{
@@ -270,7 +265,6 @@
 		AgentName:        agentName,
 		Error:            err,
 	}, time.Since(startTime))
->>>>>>> 538b5097
 	return toolEvent, nil
 }
 
@@ -412,13 +406,10 @@
 			agentName = invocation.AgentName
 		}
 	}
-<<<<<<< HEAD
-	itelemetry.TraceToolCall(span, sess, decl, modifiedArgs, toolCallResponseEvent)
 	// Attach state delta if the tool provides it.
 	if tl, ok := tools[tc.Function.Name]; ok {
 		p.attachStateDelta(tl, modifiedArgs, choice, toolCallResponseEvent)
 	}
-=======
 	itelemetry.TraceToolCall(span, sess, decl, modifiedArgs, toolCallResponseEvent, err)
 	itelemetry.ReportExecuteToolMetrics(ctx, itelemetry.ExecuteToolAttributes{
 		RequestModelName: modelName,
@@ -429,7 +420,6 @@
 		AgentName:        agentName,
 		Error:            err,
 	}, time.Since(startTime))
->>>>>>> 538b5097
 	// Send result back to aggregator.
 	p.sendToolResult(
 		ctx, resultChan, toolResult{index: index, event: toolCallResponseEvent},
