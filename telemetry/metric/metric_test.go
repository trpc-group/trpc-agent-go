//
// Tencent is pleased to support the open source community by making trpc-agent-go available.
//
// Copyright (C) 2025 Tencent.  All rights reserved.
//
// trpc-agent-go is licensed under the Apache License Version 2.0.
//
//

package metric

import (
	"context"
	"os"
	"testing"

<<<<<<< HEAD
	"go.opentelemetry.io/otel/attribute"
	semconv "go.opentelemetry.io/otel/semconv/v1.21.0"

=======
>>>>>>> 538b5097
	itelemetry "trpc.group/trpc-go/trpc-agent-go/internal/telemetry"
)

// TestMetricsEndpoint validates metrics endpoint precedence rules.
func TestGRPCMetricsEndpoint(t *testing.T) {
	const (
		customEndpoint  = "custom-metric:4318"
		genericEndpoint = "generic-endpoint:4318"
	)

	origMetric := os.Getenv("OTEL_EXPORTER_OTLP_METRICS_ENDPOINT")
	origGeneric := os.Getenv("OTEL_EXPORTER_OTLP_ENDPOINT")
	defer func() {
		_ = os.Setenv("OTEL_EXPORTER_OTLP_METRICS_ENDPOINT", origMetric)
		_ = os.Setenv("OTEL_EXPORTER_OTLP_ENDPOINT", origGeneric)
	}()

	_ = os.Setenv("OTEL_EXPORTER_OTLP_METRICS_ENDPOINT", customEndpoint)
	_ = os.Setenv("OTEL_EXPORTER_OTLP_ENDPOINT", genericEndpoint)
	if ep := metricsEndpoint("grpc"); ep != customEndpoint {
		t.Fatalf("expected %s, got %s", customEndpoint, ep)
	}

	_ = os.Setenv("OTEL_EXPORTER_OTLP_METRICS_ENDPOINT", "")
	_ = os.Setenv("OTEL_EXPORTER_OTLP_ENDPOINT", genericEndpoint)
	if ep := metricsEndpoint("grpc"); ep != genericEndpoint {
		t.Fatalf("expected %s, got %s", genericEndpoint, ep)
	}

	_ = os.Setenv("OTEL_EXPORTER_OTLP_METRICS_ENDPOINT", "")
	_ = os.Setenv("OTEL_EXPORTER_OTLP_ENDPOINT", "")
	if ep := metricsEndpoint("grpc"); ep != "localhost:4317" {
		t.Fatalf("expected default gRPC endpoint localhost:4317, got %s", ep)
	}

	if ep := metricsEndpoint("http"); ep != "localhost:4318" {
		t.Fatalf("expected default HTTP endpoint localhost:4318, got %s", ep)
	}
}

// TestStartAndClean exercises various Start configurations.
func TestStartAndClean(t *testing.T) {
	tests := []struct {
		name        string
		opts        []Option
		expectError bool
	}{
		{
			name: "gRPC endpoint",
			opts: []Option{
				WithEndpoint("localhost:4317"),
				WithProtocol("grpc"),
			},
		},
		{
			name: "HTTP endpoint",
			opts: []Option{
				WithEndpoint("localhost:4318"),
				WithProtocol("http"),
			},
		},
		{
			name: "default options",
			opts: []Option{},
		},
		{
			name: "custom endpoint",
			opts: []Option{
				WithEndpoint("custom:4317"),
			},
		},
		{
			name: "resilient to empty endpoint",
			opts: []Option{
				WithEndpoint(""),
			},
		},
		{
			name: "resilient to invalid protocol",
			opts: []Option{
				WithProtocol("invalid"),
			},
		},
	}

	for _, tt := range tests {
		t.Run(tt.name, func(t *testing.T) {
			ctx := context.Background()
			mp, err := NewMeterProvider(ctx, tt.opts...)
			if err != nil {
				t.Fatalf("NewMeterProvider returned error: %v", err)
			}

			if tt.expectError {
				if err == nil {
					t.Fatal("expected error but got nil")
				}
				return
			}

			// Verify meter provider was created successfully
			if mp == nil {
				t.Fatal("expected non-nil meter provider")
			}
		})
	}
}

// TestOptions validates option functions
func TestOptions(t *testing.T) {
	opts := &options{
		protocol:    "grpc",
		serviceName: "original",
	}

	tests := []struct {
		name     string
		option   Option
		validate func(*testing.T, *options)
	}{
		{
			name:   "WithEndpoint",
			option: WithEndpoint("test:4317"),
			validate: func(t *testing.T, opts *options) {
				if opts.metricsEndpoint != "test:4317" {
					t.Errorf("expected endpoint test:4317, got %s", opts.metricsEndpoint)
				}
			},
		},
		{
			name:   "WithProtocol",
			option: WithProtocol("http"),
			validate: func(t *testing.T, opts *options) {
				if opts.protocol != "http" {
					t.Errorf("expected protocol http, got %s", opts.protocol)
				}
			},
		},
		{
			name:   "WithServiceName",
			option: WithServiceName("custom-service"),
			validate: func(t *testing.T, opts *options) {
				if opts.serviceName != "custom-service" {
					t.Errorf("expected service name custom-service, got %s", opts.serviceName)
				}
				if !opts.serviceNameSet {
					t.Errorf("expected serviceNameSet to be true")
				}
			},
		},
		{
			name:   "WithServiceNamespace",
			option: WithServiceNamespace("custom-ns"),
			validate: func(t *testing.T, opts *options) {
				if opts.serviceNamespace != "custom-ns" {
					t.Errorf("expected service namespace custom-ns, got %s", opts.serviceNamespace)
				}
				if !opts.serviceNamespaceSet {
					t.Errorf("expected serviceNamespaceSet to be true")
				}
			},
		},
		{
			name:   "WithServiceVersion",
			option: WithServiceVersion("1.2.3"),
			validate: func(t *testing.T, opts *options) {
				if opts.serviceVersion != "1.2.3" {
					t.Errorf("expected service version 1.2.3, got %s", opts.serviceVersion)
				}
				if !opts.serviceVersionSet {
					t.Errorf("expected serviceVersionSet to be true")
				}
			},
		},
		{
			name: "WithResourceAttributes",
			option: WithResourceAttributes(
				attribute.String("key", "value"),
			),
			validate: func(t *testing.T, opts *options) {
				if len(opts.resourceAttributes) != 1 {
					t.Fatalf("expected 1 resource attribute, got %d", len(opts.resourceAttributes))
				}
				if opts.resourceAttributes[0].Key != "key" || opts.resourceAttributes[0].Value.AsString() != "value" {
					t.Fatalf("unexpected resource attribute: %v", opts.resourceAttributes[0])
				}
			},
		},
	}

	for _, tt := range tests {
		t.Run(tt.name, func(t *testing.T) {
			// Create a copy of original options for each test
			testOpts := *opts
			tt.option(&testOpts)
			tt.validate(t, &testOpts)
		})
	}
}

<<<<<<< HEAD
func TestBuildResource_WithResourceAttributesAndEnv(t *testing.T) {
	origMetric := os.Getenv("OTEL_EXPORTER_OTLP_METRICS_ENDPOINT")
	origGeneric := os.Getenv("OTEL_EXPORTER_OTLP_ENDPOINT")
	origService := os.Getenv("OTEL_SERVICE_NAME")
	origAttrs := os.Getenv("OTEL_RESOURCE_ATTRIBUTES")
	defer func() {
		_ = os.Setenv("OTEL_EXPORTER_OTLP_METRICS_ENDPOINT", origMetric)
		_ = os.Setenv("OTEL_EXPORTER_OTLP_ENDPOINT", origGeneric)
		_ = os.Setenv("OTEL_SERVICE_NAME", origService)
		_ = os.Setenv("OTEL_RESOURCE_ATTRIBUTES", origAttrs)
	}()

	_ = os.Setenv("OTEL_EXPORTER_OTLP_METRICS_ENDPOINT", "")
	_ = os.Setenv("OTEL_EXPORTER_OTLP_ENDPOINT", "")
	_ = os.Setenv("OTEL_SERVICE_NAME", "env-metric-service")
	_ = os.Setenv("OTEL_RESOURCE_ATTRIBUTES", "team=ops,region=us-east")

	ctx := context.Background()
	opts := &options{
		serviceName:      itelemetry.ServiceName,
		serviceVersion:   itelemetry.ServiceVersion,
		serviceNamespace: itelemetry.ServiceNamespace,
	}
	WithServiceName("metric-option-service")(opts)
	WithResourceAttributes(
		attribute.String("team", "ml"),
		attribute.String("priority", "high"),
	)(opts)

	res, err := buildResource(ctx, opts)
	if err != nil {
		t.Fatalf("buildResource returned error: %v", err)
	}

	attrMap := make(map[string]string)
	iter := res.Iter()
	for iter.Next() {
		kv := iter.Attribute()
		if kv.Value.Type() == attribute.STRING {
			attrMap[string(kv.Key)] = kv.Value.AsString()
		}
	}

	if attrMap[string(semconv.ServiceNameKey)] != "metric-option-service" {
		t.Fatalf("expected service.name metric-option-service, got %q", attrMap[string(semconv.ServiceNameKey)])
	}
	if attrMap["region"] != "us-east" {
		t.Fatalf("expected region=us-east, got %q", attrMap["region"])
	}
	if attrMap["team"] != "ml" {
		t.Fatalf("expected team=ml, got %q", attrMap["team"])
	}
	if attrMap["priority"] != "high" {
		t.Fatalf("expected priority=high, got %q", attrMap["priority"])
=======
// TestInitMeterProvider tests the InitMeterProvider function
func TestInitMeterProvider(t *testing.T) {
	ctx := context.Background()
	
	// Save original meter provider
	originalMP := itelemetry.MeterProvider
	defer func() {
		itelemetry.MeterProvider = originalMP
	}()

	// Create a test meter provider
	mp, err := NewMeterProvider(ctx)
	if err != nil {
		t.Fatalf("failed to create meter provider: %v", err)
	}

	// Test InitMeterProvider
	err = InitMeterProvider(mp)
	if err != nil {
		t.Fatalf("InitMeterProvider failed: %v", err)
	}

	// Verify that the meter provider was set
	if itelemetry.MeterProvider != mp {
		t.Error("MeterProvider was not set correctly")
	}

	// Verify that chat metrics were created
	if itelemetry.ChatMeter == nil {
		t.Error("ChatMeter was not created")
	}
	if itelemetry.ChatMetricTRPCAgentGoClientRequestCnt == nil {
		t.Error("ChatMetricTRPCAgentGoClientRequestCnt was not created")
	}
	if itelemetry.ChatMetricGenAIClientTokenUsage == nil {
		t.Error("ChatMetricGenAIClientTokenUsage was not created")
	}
	if itelemetry.ChatMetricGenAIClientOperationDuration == nil {
		t.Error("ChatMetricGenAIClientOperationDuration was not created")
	}
	if itelemetry.ChatMetricTRPCAgentGoClientTimeToFirstToken == nil {
		t.Error("ChatMetricTRPCAgentGoClientTimeToFirstToken was not created")
	}
	if itelemetry.ChatMetricTRPCAgentGoClientTimePerOutputToken == nil {
		t.Error("ChatMetricTRPCAgentGoClientTimePerOutputToken was not created")
	}
	if itelemetry.ChatMetricTRPCAgentGoClientOutputTokenPerTime == nil {
		t.Error("ChatMetricTRPCAgentGoClientOutputTokenPerTime was not created")
	}

	// Verify that execute tool metrics were created
	if itelemetry.ExecuteToolMeter == nil {
		t.Error("ExecuteToolMeter was not created")
	}
	if itelemetry.ExecuteToolMetricTRPCAgentGoClientRequestCnt == nil {
		t.Error("ExecuteToolMetricTRPCAgentGoClientRequestCnt was not created")
	}
	if itelemetry.ExecuteToolMetricGenAIClientOperationDuration == nil {
		t.Error("ExecuteToolMetricGenAIClientOperationDuration was not created")
	}
}

// TestGetMeterProvider tests the GetMeterProvider function
func TestGetMeterProvider(t *testing.T) {
	ctx := context.Background()
	
	// Save original meter provider
	originalMP := itelemetry.MeterProvider
	defer func() {
		itelemetry.MeterProvider = originalMP
	}()

	// Create and set a test meter provider
	mp, err := NewMeterProvider(ctx)
	if err != nil {
		t.Fatalf("failed to create meter provider: %v", err)
	}

	err = InitMeterProvider(mp)
	if err != nil {
		t.Fatalf("InitMeterProvider failed: %v", err)
	}

	// Test GetMeterProvider
	retrievedMP := GetMeterProvider()
	if retrievedMP != mp {
		t.Error("GetMeterProvider did not return the correct meter provider")
	}
}

// TestNewMeterProviderWithEnvironmentVariables tests NewMeterProvider with environment variables
func TestNewMeterProviderWithEnvironmentVariables(t *testing.T) {
	origMetric := os.Getenv("OTEL_EXPORTER_OTLP_METRICS_ENDPOINT")
	origGeneric := os.Getenv("OTEL_EXPORTER_OTLP_ENDPOINT")
	defer func() {
		_ = os.Setenv("OTEL_EXPORTER_OTLP_METRICS_ENDPOINT", origMetric)
		_ = os.Setenv("OTEL_EXPORTER_OTLP_ENDPOINT", origGeneric)
	}()

	tests := []struct {
		name            string
		metricsEndpoint string
		genericEndpoint string
		opts            []Option
	}{
		{
			name:            "with OTEL_EXPORTER_OTLP_METRICS_ENDPOINT",
			metricsEndpoint: "metrics-endpoint:4317",
			genericEndpoint: "",
			opts:            []Option{},
		},
		{
			name:            "with OTEL_EXPORTER_OTLP_ENDPOINT",
			metricsEndpoint: "",
			genericEndpoint: "generic-endpoint:4317",
			opts:            []Option{},
		},
		{
			name:            "with both env vars set",
			metricsEndpoint: "metrics-endpoint:4317",
			genericEndpoint: "generic-endpoint:4317",
			opts:            []Option{},
		},
		{
			name:            "option overrides env vars",
			metricsEndpoint: "metrics-endpoint:4317",
			genericEndpoint: "generic-endpoint:4317",
			opts:            []Option{WithEndpoint("custom:4317")},
		},
	}

	for _, tt := range tests {
		t.Run(tt.name, func(t *testing.T) {
			_ = os.Setenv("OTEL_EXPORTER_OTLP_METRICS_ENDPOINT", tt.metricsEndpoint)
			_ = os.Setenv("OTEL_EXPORTER_OTLP_ENDPOINT", tt.genericEndpoint)

			ctx := context.Background()
			mp, err := NewMeterProvider(ctx, tt.opts...)
			if err != nil {
				t.Fatalf("NewMeterProvider failed: %v", err)
			}

			// Verify meter provider was created successfully
			if mp == nil {
				t.Fatal("expected non-nil meter provider")
			}
		})
	}
}

// TestNewHTTPMeterProvider tests HTTP meter provider creation
func TestNewHTTPMeterProvider(t *testing.T) {
	ctx := context.Background()
	
	mp, err := NewMeterProvider(ctx, 
		WithProtocol("http"),
		WithEndpoint("localhost:4318"),
	)
	if err != nil {
		t.Fatalf("failed to create HTTP meter provider: %v", err)
	}

	if mp == nil {
		t.Fatal("expected non-nil meter provider")
	}
}

// TestNewGRPCMeterProvider tests gRPC meter provider creation
func TestNewGRPCMeterProvider(t *testing.T) {
	ctx := context.Background()
	
	mp, err := NewMeterProvider(ctx, 
		WithProtocol("grpc"),
		WithEndpoint("localhost:4317"),
	)
	if err != nil {
		t.Fatalf("failed to create gRPC meter provider: %v", err)
	}

	if mp == nil {
		t.Fatal("expected non-nil meter provider")
	}
}

// TestMetricsEndpointProtocols tests metricsEndpoint with different protocols
func TestMetricsEndpointProtocols(t *testing.T) {
	origMetric := os.Getenv("OTEL_EXPORTER_OTLP_METRICS_ENDPOINT")
	origGeneric := os.Getenv("OTEL_EXPORTER_OTLP_ENDPOINT")
	defer func() {
		_ = os.Setenv("OTEL_EXPORTER_OTLP_METRICS_ENDPOINT", origMetric)
		_ = os.Setenv("OTEL_EXPORTER_OTLP_ENDPOINT", origGeneric)
	}()

	// Clear environment variables
	_ = os.Setenv("OTEL_EXPORTER_OTLP_METRICS_ENDPOINT", "")
	_ = os.Setenv("OTEL_EXPORTER_OTLP_ENDPOINT", "")

	tests := []struct {
		name     string
		protocol string
		expected string
	}{
		{
			name:     "grpc protocol",
			protocol: "grpc",
			expected: "localhost:4317",
		},
		{
			name:     "http protocol",
			protocol: "http",
			expected: "localhost:4318",
		},
		{
			name:     "unknown protocol defaults to grpc",
			protocol: "unknown",
			expected: "localhost:4317",
		},
		{
			name:     "empty protocol defaults to grpc",
			protocol: "",
			expected: "localhost:4317",
		},
	}

	for _, tt := range tests {
		t.Run(tt.name, func(t *testing.T) {
			endpoint := metricsEndpoint(tt.protocol)
			if endpoint != tt.expected {
				t.Errorf("expected endpoint %s, got %s", tt.expected, endpoint)
			}
		})
	}
}

// TestMultipleOptions tests applying multiple options
func TestMultipleOptions(t *testing.T) {
	ctx := context.Background()
	
	mp, err := NewMeterProvider(ctx,
		WithEndpoint("test-endpoint:4317"),
		WithProtocol("grpc"),
	)
	if err != nil {
		t.Fatalf("NewMeterProvider with multiple options failed: %v", err)
	}

	if mp == nil {
		t.Fatal("expected non-nil meter provider")
>>>>>>> 538b5097
	}
}<|MERGE_RESOLUTION|>--- conflicted
+++ resolved
@@ -14,12 +14,9 @@
 	"os"
 	"testing"
 
-<<<<<<< HEAD
 	"go.opentelemetry.io/otel/attribute"
 	semconv "go.opentelemetry.io/otel/semconv/v1.21.0"
 
-=======
->>>>>>> 538b5097
 	itelemetry "trpc.group/trpc-go/trpc-agent-go/internal/telemetry"
 )
 
@@ -220,7 +217,6 @@
 	}
 }
 
-<<<<<<< HEAD
 func TestBuildResource_WithResourceAttributesAndEnv(t *testing.T) {
 	origMetric := os.Getenv("OTEL_EXPORTER_OTLP_METRICS_ENDPOINT")
 	origGeneric := os.Getenv("OTEL_EXPORTER_OTLP_ENDPOINT")
@@ -275,7 +271,9 @@
 	}
 	if attrMap["priority"] != "high" {
 		t.Fatalf("expected priority=high, got %q", attrMap["priority"])
-=======
+	}
+}
+
 // TestInitMeterProvider tests the InitMeterProvider function
 func TestInitMeterProvider(t *testing.T) {
 	ctx := context.Background()
@@ -524,6 +522,5 @@
 
 	if mp == nil {
 		t.Fatal("expected non-nil meter provider")
->>>>>>> 538b5097
 	}
 }