//
// Tencent is pleased to support the open source community by making trpc-agent-go available.
//
// Copyright (C) 2025 Tencent.  All rights reserved.
//
// trpc-agent-go is licensed under the Apache License Version 2.0.
//
//

package metric

import (
	"context"
	"os"
	"testing"
)

// TestMetricsEndpoint validates metrics endpoint precedence rules.
func TestGRPCMetricsEndpoint(t *testing.T) {
	const (
		customEndpoint  = "custom-metric:4318"
		genericEndpoint = "generic-endpoint:4318"
	)

	origMetric := os.Getenv("OTEL_EXPORTER_OTLP_METRICS_ENDPOINT")
	origGeneric := os.Getenv("OTEL_EXPORTER_OTLP_ENDPOINT")
	defer func() {
		_ = os.Setenv("OTEL_EXPORTER_OTLP_METRICS_ENDPOINT", origMetric)
		_ = os.Setenv("OTEL_EXPORTER_OTLP_ENDPOINT", origGeneric)
	}()

	_ = os.Setenv("OTEL_EXPORTER_OTLP_METRICS_ENDPOINT", customEndpoint)
	_ = os.Setenv("OTEL_EXPORTER_OTLP_ENDPOINT", genericEndpoint)
	if ep := metricsEndpoint("grpc"); ep != customEndpoint {
		t.Fatalf("expected %s, got %s", customEndpoint, ep)
	}

	_ = os.Setenv("OTEL_EXPORTER_OTLP_METRICS_ENDPOINT", "")
	_ = os.Setenv("OTEL_EXPORTER_OTLP_ENDPOINT", genericEndpoint)
	if ep := metricsEndpoint("grpc"); ep != genericEndpoint {
		t.Fatalf("expected %s, got %s", genericEndpoint, ep)
	}

	_ = os.Setenv("OTEL_EXPORTER_OTLP_METRICS_ENDPOINT", "")
	_ = os.Setenv("OTEL_EXPORTER_OTLP_ENDPOINT", "")
	if ep := metricsEndpoint("grpc"); ep != "localhost:4317" {
		t.Fatalf("expected default gRPC endpoint localhost:4317, got %s", ep)
	}

	if ep := metricsEndpoint("http"); ep != "localhost:4318" {
		t.Fatalf("expected default HTTP endpoint localhost:4318, got %s", ep)
	}
}

// TestStartAndClean exercises various Start configurations and cleanup.
func TestStartAndClean(t *testing.T) {
	tests := []struct {
		name        string
		opts        []Option
		expectError bool
	}{
		{
			name: "gRPC endpoint",
			opts: []Option{
				WithEndpoint("localhost:4317"),
				WithProtocol("grpc"),
			},
		},
		{
			name: "HTTP endpoint",
			opts: []Option{
				WithEndpoint("localhost:4318"),
				WithProtocol("http"),
			},
		},
		{
			name: "default options",
			opts: []Option{},
		},
		{
			name: "custom endpoint",
			opts: []Option{
				WithEndpoint("custom:4317"),
			},
		},
		{
			name: "resilient to empty endpoint",
			opts: []Option{
				WithEndpoint(""),
			},
		},
		{
			name: "resilient to invalid protocol",
			opts: []Option{
				WithProtocol("invalid"),
			},
		},
	}

<<<<<<< HEAD
	ctx := context.Background()
	mp, err := NewMeterProvider(ctx,
		WithEndpoint(metricEP),
	)
	if err != nil {
		t.Fatalf("NewMeterProvider returned error: %v", err)
	}
	defer mp.Shutdown(ctx)
=======
	for _, tt := range tests {
		t.Run(tt.name, func(t *testing.T) {
			ctx := context.Background()
			clean, err := Start(ctx, tt.opts...)

			if tt.expectError {
				if err == nil {
					t.Fatal("expected error but got nil")
				}
				return
			}

			if err != nil {
				t.Fatalf("Start returned unexpected error: %v", err)
			}
			if clean == nil {
				t.Fatal("expected non-nil cleanup function")
			}

			if err := clean(); err != nil {
				// Ignore cleanup errors in tests as no real collector is running
				t.Logf("cleanup error (expected in tests): %v", err)
			}
		})
	}
}

// TestOptions validates option functions
func TestOptions(t *testing.T) {
	opts := &options{
		protocol:    "grpc",
		serviceName: "original",
	}

	tests := []struct {
		name     string
		option   Option
		validate func(*testing.T, *options)
	}{
		{
			name:   "WithEndpoint",
			option: WithEndpoint("test:4317"),
			validate: func(t *testing.T, opts *options) {
				if opts.metricsEndpoint != "test:4317" {
					t.Errorf("expected endpoint test:4317, got %s", opts.metricsEndpoint)
				}
			},
		},
		{
			name:   "WithProtocol",
			option: WithProtocol("http"),
			validate: func(t *testing.T, opts *options) {
				if opts.protocol != "http" {
					t.Errorf("expected protocol http, got %s", opts.protocol)
				}
			},
		},
	}

	for _, tt := range tests {
		t.Run(tt.name, func(t *testing.T) {
			// Create a copy of original options for each test
			testOpts := *opts
			tt.option(&testOpts)
			tt.validate(t, &testOpts)
		})
	}
>>>>>>> 5202900f
}<|MERGE_RESOLUTION|>--- conflicted
+++ resolved
@@ -97,20 +97,13 @@
 		},
 	}
 
-<<<<<<< HEAD
-	ctx := context.Background()
-	mp, err := NewMeterProvider(ctx,
-		WithEndpoint(metricEP),
-	)
-	if err != nil {
-		t.Fatalf("NewMeterProvider returned error: %v", err)
-	}
-	defer mp.Shutdown(ctx)
-=======
 	for _, tt := range tests {
 		t.Run(tt.name, func(t *testing.T) {
 			ctx := context.Background()
-			clean, err := Start(ctx, tt.opts...)
+			mp, err := NewMeterProvider(ctx, tt.opts...)
+			if err != nil {
+				t.Fatalf("NewMeterProvider returned error: %v", err)
+			}
 
 			if tt.expectError {
 				if err == nil {
@@ -119,16 +112,8 @@
 				return
 			}
 
-			if err != nil {
-				t.Fatalf("Start returned unexpected error: %v", err)
-			}
-			if clean == nil {
-				t.Fatal("expected non-nil cleanup function")
-			}
-
-			if err := clean(); err != nil {
-				// Ignore cleanup errors in tests as no real collector is running
-				t.Logf("cleanup error (expected in tests): %v", err)
+			if err := mp.Shutdown(ctx); err != nil {
+				t.Logf("Shutdown returned error: %v", err)
 			}
 		})
 	}
@@ -174,5 +159,4 @@
 			tt.validate(t, &testOpts)
 		})
 	}
->>>>>>> 5202900f
 }