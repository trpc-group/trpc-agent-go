//
// Tencent is pleased to support the open source community by making trpc-agent-go available.
//
// Copyright (C) 2025 Tencent.  All rights reserved.
//
// trpc-agent-go is licensed under the Apache License Version 2.0.
//
//

// Package runner provides the core runner functionality.
package runner

import (
	"context"
	"encoding/json"
	"fmt"
	"runtime/debug"
	"sync"
	"time"

	"github.com/google/uuid"

	"trpc.group/trpc-go/trpc-agent-go/agent"
	"trpc.group/trpc-go/trpc-agent-go/artifact"
	"trpc.group/trpc-go/trpc-agent-go/event"
	"trpc.group/trpc-go/trpc-agent-go/graph"
	"trpc.group/trpc-go/trpc-agent-go/internal/flush"
	"trpc.group/trpc-go/trpc-agent-go/log"
	"trpc.group/trpc-go/trpc-agent-go/memory"
	"trpc.group/trpc-go/trpc-agent-go/model"
	"trpc.group/trpc-go/trpc-agent-go/session"
	"trpc.group/trpc-go/trpc-agent-go/session/inmemory"
	"trpc.group/trpc-go/trpc-agent-go/telemetry/appid"
)

// Author types for events.
const (
	authorUser = "user"
)

// Option is a function that configures a Runner.
type Option func(*Options)

// WithSessionService sets the session service to use.
func WithSessionService(service session.Service) Option {
	return func(opts *Options) {
		opts.sessionService = service
	}
}

// WithMemoryService sets the memory service to use.
func WithMemoryService(service memory.Service) Option {
	return func(opts *Options) {
		opts.memoryService = service
	}
}

// WithArtifactService sets the artifact service to use.
func WithArtifactService(service artifact.Service) Option {
	return func(opts *Options) {
		opts.artifactService = service
	}
}

// Runner is the interface for running agents.
type Runner interface {
	Run(
		ctx context.Context,
		userID string,
		sessionID string,
		message model.Message,
		runOpts ...agent.RunOption,
	) (<-chan *event.Event, error)

	// Close closes the runner and releases owned resources.
	// It's safe to call Close multiple times.
	// Only resources created by the runner (not provided by user) will be closed.
	Close() error
}

// runner runs agents.
type runner struct {
	appName         string
	agent           agent.Agent
	sessionService  session.Service
	memoryService   memory.Service
	artifactService artifact.Service

	// Resource management fields.
	ownedSessionService bool      // Indicates if sessionService was created by this runner.
	closeOnce           sync.Once // Ensures Close is called only once.
}

// Options is the options for the Runner.
type Options struct {
	sessionService  session.Service
	memoryService   memory.Service
	artifactService artifact.Service
}

// NewRunner creates a new Runner.
func NewRunner(appName string, agent agent.Agent, opts ...Option) Runner {
	var options Options

	// Apply function options.
	for _, opt := range opts {
		opt(&options)
	}

	// Track if we created the session service.
	var ownedSessionService bool
	if options.sessionService == nil {
		options.sessionService = inmemory.NewSessionService()
		ownedSessionService = true
	}
	// Register this runner's identity for observability fallback.
	appid.RegisterRunner(appName, agent.Info().Name)

	return &runner{
		appName:             appName,
		agent:               agent,
		sessionService:      options.sessionService,
		memoryService:       options.memoryService,
		artifactService:     options.artifactService,
		ownedSessionService: ownedSessionService,
	}
}

// Close closes the runner and cleans up owned resources.
// It's safe to call Close multiple times.
// Only resources created by this runner will be closed.
func (r *runner) Close() error {
	var closeErr error
	r.closeOnce.Do(func() {
		// Only close resources that we own (created by this runner).
		if r.ownedSessionService && r.sessionService != nil {
			if err := r.sessionService.Close(); err != nil {
				closeErr = err
				log.Errorf("close session service failed: %v", err)
			}
		}
	})
	return closeErr
}

// Run runs the agent.
func (r *runner) Run(
	ctx context.Context,
	userID string,
	sessionID string,
	message model.Message,
	runOpts ...agent.RunOption,
) (<-chan *event.Event, error) {
	// Resolve or create the session for this user and conversation.
	sessionKey := session.Key{
		AppName:   r.appName,
		UserID:    userID,
		SessionID: sessionID,
	}

	sess, err := r.getOrCreateSession(ctx, sessionKey)
	if err != nil {
		return nil, err
	}

	// Build run options with defaults and construct the invocation.
	ro := agent.RunOptions{RequestID: uuid.NewString()}
	for _, opt := range runOpts {
		opt(&ro)
	}
	invocation := agent.NewInvocation(
		agent.WithInvocationSession(sess),
		agent.WithInvocationMessage(message),
		agent.WithInvocationAgent(r.agent),
		agent.WithInvocationRunOptions(ro),
		agent.WithInvocationMemoryService(r.memoryService),
		agent.WithInvocationArtifactService(r.artifactService),
		agent.WithInvocationEventFilterKey(r.appName),
	)

	// If caller provided a history via RunOptions and the session is empty,
	// persist that history into the session exactly once, so subsequent turns
	// and tool calls build on the same canonical transcript.
	if len(ro.Messages) > 0 && sess.GetEventCount() == 0 {
		for _, msg := range ro.Messages {
			author := r.agent.Info().Name
			if msg.Role == model.RoleUser {
				author = authorUser
			}
			m := msg
			seedEvt := event.NewResponseEvent(
				invocation.InvocationID,
				author,
				&model.Response{Done: false, Choices: []model.Choice{{Index: 0, Message: m}}},
			)
			agent.InjectIntoEvent(invocation, seedEvt)
			if err := r.sessionService.AppendEvent(ctx, sess, seedEvt); err != nil {
				return nil, err
			}
		}
	}

	// Append the incoming user message to the session if it has content.
	if message.Content != "" && shouldAppendUserMessage(message, ro.Messages) {
		evt := event.NewResponseEvent(
			invocation.InvocationID,
			authorUser,
			&model.Response{Done: false, Choices: []model.Choice{{Index: 0, Message: message}}},
		)
		agent.InjectIntoEvent(invocation, evt)
		if err := r.sessionService.AppendEvent(ctx, sess, evt); err != nil {
			return nil, err
		}
	}

	// Ensure the invocation can be accessed by downstream components (e.g., tools)
	// by embedding it into the context. This is necessary for tools like
	// transfer_to_agent that rely on agent.InvocationFromContext(ctx).
	ctx = agent.NewInvocationContext(ctx, invocation)

	// Create flush channel and attach flusher before agent.Run to ensure cloned invocations inherit it.
	flushChan := make(chan *flush.FlushRequest)
	flush.Attach(ctx, invocation, flushChan)

	// Run the agent and get the event channel.
	agentEventCh, err := r.agent.Run(ctx, invocation)
	if err != nil {
		invocation.CleanupNotice(ctx)
		return nil, err
	}

	// Process the agent events and emit them to the output channel.
	return r.processAgentEvents(ctx, sess, invocation, agentEventCh, flushChan), nil
}

// getOrCreateSession returns an existing session or creates a new one.
func (r *runner) getOrCreateSession(
	ctx context.Context, key session.Key,
) (*session.Session, error) {
	sess, err := r.sessionService.GetSession(ctx, key)
	if err != nil {
		return nil, err
	}
	if sess != nil {
		return sess, nil
	}
	return r.sessionService.CreateSession(ctx, key, session.StateMap{})
}

// eventLoopContext bundles all channels and state required by the event loop.
type eventLoopContext struct {
	sess             *session.Session
	invocation       *agent.Invocation
	agentEventCh     <-chan *event.Event
	flushChan        chan *flush.FlushRequest
	processedEventCh chan *event.Event
	finalStateDelta  map[string][]byte
	finalChoices     []model.Choice
}

// processAgentEvents consumes agent events, persists to session, and emits.
func (r *runner) processAgentEvents(
	ctx context.Context,
	sess *session.Session,
	invocation *agent.Invocation,
	agentEventCh <-chan *event.Event,
	flushChan chan *flush.FlushRequest,
) chan *event.Event {
	processedEventCh := make(chan *event.Event, cap(agentEventCh))
	loop := &eventLoopContext{
		sess:             sess,
		invocation:       invocation,
		agentEventCh:     agentEventCh,
		flushChan:        flushChan,
		processedEventCh: processedEventCh,
	}
	go r.runEventLoop(ctx, loop)
	return processedEventCh
}

// runEventLoop drives the main event processing loop for a single invocation.
func (r *runner) runEventLoop(ctx context.Context, loop *eventLoopContext) {
	defer func() {
		if rr := recover(); rr != nil {
			log.Errorf("panic in runner event loop: %v\n%s", rr, string(debug.Stack()))
		}
		// Disable further flush requests for this invocation.
		flush.Clear(loop.invocation)
		close(loop.processedEventCh)
		loop.invocation.CleanupNotice(ctx)
	}()
	for {
		select {
		case agentEvent, ok := <-loop.agentEventCh:
			if !ok {
				// Agent event stream completed.
				r.emitRunnerCompletion(ctx, loop)
				return
			}
			if err := r.processSingleAgentEvent(ctx, loop, agentEvent); err != nil {
				log.Errorf("process single agent event: %v", err)
				return
			}
		case req, ok := <-loop.flushChan:
			// Flush channel closed, disable further flush handling.
			if !ok {
				loop.flushChan = nil
				continue
			}
			if req == nil || req.ACK == nil {
				log.Errorf("flush request is nil or ACK is nil")
				continue
			}
			// Handle the flush request.
			if err := r.handleFlushRequest(ctx, loop, req); err != nil {
				log.Errorf("handle flush request: %v", err)
			}
		case <-ctx.Done():
			return
		}
	}
}

// processSingleAgentEvent handles a single agent event.
func (r *runner) processSingleAgentEvent(ctx context.Context, loop *eventLoopContext, agentEvent *event.Event) error {
	if agentEvent == nil {
		// Preserve existing behavior: skip nil events without failing the loop.
		log.Errorf("agentEvent is nil")
		return nil
	}

<<<<<<< HEAD
	// Append qualifying events to session and trigger summarization.
	r.handleEventPersistence(ctx, loop.sess, agentEvent)
=======
			// Capture graph-level completion snapshot for final event.
			if agentEvent.Response != nil && agentEvent.Done && agentEvent.Object == graph.ObjectTypeGraphExecution {
				finalStateDelta, finalChoices = r.captureGraphCompletion(agentEvent)
			}
>>>>>>> ebffcb0d

	// Capture graph-level completion snapshot for final event.
	if agentEvent.Done && agentEvent.Object == graph.ObjectTypeGraphExecution {
		loop.finalStateDelta, loop.finalChoices = r.captureGraphCompletion(agentEvent)
	}

	// Notify completion if required.
	if agentEvent.RequiresCompletion {
		completionID := agent.GetAppendEventNoticeKey(agentEvent.ID)
		loop.invocation.NotifyCompletion(ctx, completionID)
	}

	// Emit event to output channel.
	if err := event.EmitEvent(ctx, loop.processedEventCh, agentEvent); err != nil {
		return fmt.Errorf("emit event to output channel: %w", err)
	}

	return nil
}

// handleFlushRequest drains buffered agent events when a flush request arrives and closes the request's ACK channel
// once all events currently buffered in the agent event channel have been processed.
func (r *runner) handleFlushRequest(ctx context.Context, loop *eventLoopContext, req *flush.FlushRequest) error {
	defer close(req.ACK)
	for {
		select {
		case agentEvent, ok := <-loop.agentEventCh:
			if !ok {
				return nil
			}
			if err := r.processSingleAgentEvent(ctx, loop, agentEvent); err != nil {
				return fmt.Errorf("process single agent event: %w", err)
			}
		case <-ctx.Done():
			return ctx.Err()
		default:
			return nil
		}
	}
}

// handleEventPersistence appends qualifying events to the session and triggers
// asynchronous summarization.
func (r *runner) handleEventPersistence(
	ctx context.Context,
	sess *session.Session,
	agentEvent *event.Event,
) {
	// Append event to session if it's complete (not partial).
	if !r.shouldPersistEvent(agentEvent) {
		return
	}

	if err := r.sessionService.AppendEvent(ctx, sess, agentEvent); err != nil {
		log.Errorf("Failed to append event to session: %v", err)
		return
	}

	// Trigger summarization only after final assistant responses.
	// Skip user messages, tool calls, and tool results to ensure summary
	// always contains complete Q&A pairs (including tool call round-trips).
	if agentEvent.IsUserMessage() ||
		agentEvent.IsToolCallResponse() ||
		agentEvent.IsToolResultResponse() ||
		!agentEvent.IsValidContent() {
		return
	}

	// Use EnqueueSummaryJob for true asynchronous processing.
	// Prefer filter-specific summarization to avoid scanning all filters.
	if err := r.sessionService.EnqueueSummaryJob(
		context.Background(), sess, agentEvent.FilterKey, false,
	); err != nil {
		log.Debugf("Auto summarize after append skipped or failed: %v.", err)
	}
	// Do not enqueue full-session summary here. The worker will cascade
	// a full-session summarization after a branch update when appropriate.
}

// shouldPersistEvent determines if an event should be persisted to the session.
// Events are persisted if they contain state deltas or are complete, valid
// responses.
func (r *runner) shouldPersistEvent(agentEvent *event.Event) bool {
	return len(agentEvent.StateDelta) > 0 ||
		(agentEvent.Response != nil && !agentEvent.IsPartial && agentEvent.IsValidContent())
}

// captureGraphCompletion captures the final state delta and choices from a
// graph execution completion event.
func (r *runner) captureGraphCompletion(
	agentEvent *event.Event,
) (map[string][]byte, []model.Choice) {
	// Shallow copy map (values are immutable []byte owned by event stream).
	finalStateDelta := make(map[string][]byte, len(agentEvent.StateDelta))
	for k, v := range agentEvent.StateDelta {
		// Copy bytes to avoid accidental mutation downstream.
		if v != nil {
			vv := make([]byte, len(v))
			copy(vv, v)
			finalStateDelta[k] = vv
		}
	}

	var finalChoices []model.Choice
	if agentEvent.Response != nil && len(agentEvent.Response.Choices) > 0 {
		finalChoices = agentEvent.Response.Choices
	}
	return finalStateDelta, finalChoices
}

// emitRunnerCompletion creates and emits the final runner completion event,
// optionally propagating graph-level completion data.
func (r *runner) emitRunnerCompletion(ctx context.Context, loop *eventLoopContext) {
	// Create runner completion event.
	runnerCompletionEvent := event.NewResponseEvent(
		loop.invocation.InvocationID,
		r.appName,
		&model.Response{
			ID:        "runner-completion-" + uuid.New().String(),
			Object:    model.ObjectTypeRunnerCompletion,
			Created:   time.Now().Unix(),
			Done:      true,
			IsPartial: false,
		},
	)

	// Propagate graph-level completion data if available.
	if len(loop.finalStateDelta) > 0 {
		r.propagateGraphCompletion(runnerCompletionEvent, loop.finalStateDelta, loop.finalChoices)
	}

	// Append runner completion event to session.
	if err := r.sessionService.AppendEvent(ctx, loop.sess, runnerCompletionEvent); err != nil {
		log.Errorf("Failed to append runner completion event to session: %v", err)
	}

	// Send the runner completion event to output channel.
	agent.EmitEvent(ctx, loop.invocation, loop.processedEventCh, runnerCompletionEvent)
}

// propagateGraphCompletion propagates graph-level completion data (state delta
// and final choices) to the runner completion event.
func (r *runner) propagateGraphCompletion(
	runnerCompletionEvent *event.Event,
	finalStateDelta map[string][]byte,
	finalChoices []model.Choice,
) {
	// Initialize state delta map if needed.
	if runnerCompletionEvent.StateDelta == nil {
		runnerCompletionEvent.StateDelta = make(map[string][]byte, len(finalStateDelta))
	}

	// Copy state delta with byte ownership.
	for k, v := range finalStateDelta {
		if v != nil {
			vv := make([]byte, len(v))
			copy(vv, v)
			runnerCompletionEvent.StateDelta[k] = vv
		} else {
			runnerCompletionEvent.StateDelta[k] = nil
		}
	}

	// Optionally echo the final text as a non-streaming assistant message
	// if graph provided it in its completion.
	if runnerCompletionEvent.Response != nil &&
		len(runnerCompletionEvent.Response.Choices) == 0 &&
		len(finalChoices) > 0 {
		// Keep only content to avoid carrying tool deltas etc.
		// Use JSON marshal/unmarshal to deep-copy minimal fields safely.
		b, _ := json.Marshal(finalChoices)
		_ = json.Unmarshal(b, &runnerCompletionEvent.Response.Choices)
	}
}

// shouldAppendUserMessage checks if the incoming user message should be appended to the session.
func shouldAppendUserMessage(message model.Message, seed []model.Message) bool {
	if len(seed) == 0 {
		return true
	}
	if message.Role != model.RoleUser {
		return true
	}
	for i := len(seed) - 1; i >= 0; i-- {
		if seed[i].Role != model.RoleUser {
			continue
		}
		return !model.MessagesEqual(seed[i], message)
	}
	return true
}

// RunWithMessages is a convenience helper that lets callers pass a full
// conversation history ([]model.Message) directly. The messages seed the LLM
// request while the runner continues to merge in newer session events. It
// preserves backward compatibility by delegating to Runner.Run with an empty
// message and a RunOption that carries the conversation history.
func RunWithMessages(
	ctx context.Context,
	r Runner,
	userID string,
	sessionID string,
	messages []model.Message,
	runOpts ...agent.RunOption,
) (<-chan *event.Event, error) {
	runOpts = append(runOpts, agent.WithMessages(messages))
	// Derive the latest user message for invocation state compatibility
	// (e.g., used by GraphAgent to set initial user_input).
	var latestUser model.Message
	for i := len(messages) - 1; i >= 0; i-- {
		if messages[i].Role == model.RoleUser && (messages[i].Content != "" || len(messages[i].ContentParts) > 0) {
			latestUser = messages[i]
			break
		}
	}
	return r.Run(ctx, userID, sessionID, latestUser, runOpts...)
}<|MERGE_RESOLUTION|>--- conflicted
+++ resolved
@@ -329,18 +329,11 @@
 		return nil
 	}
 
-<<<<<<< HEAD
 	// Append qualifying events to session and trigger summarization.
 	r.handleEventPersistence(ctx, loop.sess, agentEvent)
-=======
-			// Capture graph-level completion snapshot for final event.
-			if agentEvent.Response != nil && agentEvent.Done && agentEvent.Object == graph.ObjectTypeGraphExecution {
-				finalStateDelta, finalChoices = r.captureGraphCompletion(agentEvent)
-			}
->>>>>>> ebffcb0d
 
 	// Capture graph-level completion snapshot for final event.
-	if agentEvent.Done && agentEvent.Object == graph.ObjectTypeGraphExecution {
+	if agentEvent.Response != nil && agentEvent.Done && agentEvent.Object == graph.ObjectTypeGraphExecution {
 		loop.finalStateDelta, loop.finalChoices = r.captureGraphCompletion(agentEvent)
 	}
 
