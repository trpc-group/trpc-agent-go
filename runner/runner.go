//
// Tencent is pleased to support the open source community by making trpc-agent-go available.
//
// Copyright (C) 2025 Tencent.  All rights reserved.
//
// trpc-agent-go is licensed under the Apache License Version 2.0.
//
//

// Package runner provides the core runner functionality.
package runner

import (
	"context"
	"encoding/json"
	"fmt"
	"runtime/debug"
	"sync"
	"time"

	"github.com/google/uuid"

	"trpc.group/trpc-go/trpc-agent-go/agent"
	"trpc.group/trpc-go/trpc-agent-go/artifact"
	"trpc.group/trpc-go/trpc-agent-go/event"
	"trpc.group/trpc-go/trpc-agent-go/graph"
	"trpc.group/trpc-go/trpc-agent-go/internal/state/barrier"
	"trpc.group/trpc-go/trpc-agent-go/internal/state/flush"
	"trpc.group/trpc-go/trpc-agent-go/log"
	"trpc.group/trpc-go/trpc-agent-go/memory"
	"trpc.group/trpc-go/trpc-agent-go/model"
	"trpc.group/trpc-go/trpc-agent-go/session"
	"trpc.group/trpc-go/trpc-agent-go/session/inmemory"
	"trpc.group/trpc-go/trpc-agent-go/telemetry/appid"
)

// Author types for events.
const (
	authorUser = "user"
)

// Option is a function that configures a Runner.
type Option func(*Options)

// WithSessionService sets the session service to use.
func WithSessionService(service session.Service) Option {
	return func(opts *Options) {
		opts.sessionService = service
	}
}

// WithMemoryService sets the memory service to use.
func WithMemoryService(service memory.Service) Option {
	return func(opts *Options) {
		opts.memoryService = service
	}
}

// WithArtifactService sets the artifact service to use.
func WithArtifactService(service artifact.Service) Option {
	return func(opts *Options) {
		opts.artifactService = service
	}
}

// Runner is the interface for running agents.
type Runner interface {
	Run(
		ctx context.Context,
		userID string,
		sessionID string,
		message model.Message,
		runOpts ...agent.RunOption,
	) (<-chan *event.Event, error)

	// Close closes the runner and releases owned resources.
	// It's safe to call Close multiple times.
	// Only resources created by the runner (not provided by user) will be closed.
	Close() error
}

// runner runs agents.
type runner struct {
	appName         string
	agent           agent.Agent
	sessionService  session.Service
	memoryService   memory.Service
	artifactService artifact.Service

	// Resource management fields.
	ownedSessionService bool      // Indicates if sessionService was created by this runner.
	closeOnce           sync.Once // Ensures Close is called only once.
}

// Options is the options for the Runner.
type Options struct {
	sessionService  session.Service
	memoryService   memory.Service
	artifactService artifact.Service
}

// NewRunner creates a new Runner.
func NewRunner(appName string, agent agent.Agent, opts ...Option) Runner {
	var options Options

	// Apply function options.
	for _, opt := range opts {
		opt(&options)
	}

	// Track if we created the session service.
	var ownedSessionService bool
	if options.sessionService == nil {
		options.sessionService = inmemory.NewSessionService()
		ownedSessionService = true
	}
	// Register this runner's identity for observability fallback.
	appid.RegisterRunner(appName, agent.Info().Name)

	return &runner{
		appName:             appName,
		agent:               agent,
		sessionService:      options.sessionService,
		memoryService:       options.memoryService,
		artifactService:     options.artifactService,
		ownedSessionService: ownedSessionService,
	}
}

// Close closes the runner and cleans up owned resources.
// It's safe to call Close multiple times.
// Only resources created by this runner will be closed.
func (r *runner) Close() error {
	var closeErr error
	r.closeOnce.Do(func() {
		// Only close resources that we own (created by this runner).
		if r.ownedSessionService && r.sessionService != nil {
			closeErr = r.closeSessionService()
		}
	})
	return closeErr
}

func (r *runner) closeSessionService() error {
	err := r.sessionService.Close()
	if err != nil {
		log.Errorf("close session service failed: %v", err)
	}
	return err
}

// Run runs the agent.
func (r *runner) Run(
	ctx context.Context,
	userID string,
	sessionID string,
	message model.Message,
	runOpts ...agent.RunOption,
) (<-chan *event.Event, error) {
	// Resolve or create the session for this user and conversation.
	sessionKey := session.Key{
		AppName:   r.appName,
		UserID:    userID,
		SessionID: sessionID,
	}

	sess, err := r.getOrCreateSession(ctx, sessionKey)
	if err != nil {
		return nil, err
	}

	// Build run options with defaults and construct the invocation.
	ro := agent.RunOptions{RequestID: uuid.NewString()}
	for _, opt := range runOpts {
		opt(&ro)
	}
	invocation := agent.NewInvocation(
		agent.WithInvocationSession(sess),
		agent.WithInvocationMessage(message),
		agent.WithInvocationAgent(r.agent),
		agent.WithInvocationRunOptions(ro),
		agent.WithInvocationMemoryService(r.memoryService),
		agent.WithInvocationArtifactService(r.artifactService),
		agent.WithInvocationEventFilterKey(r.appName),
	)

	// If caller provided a history via RunOptions and the session is empty,
	// persist that history into the session exactly once, so subsequent turns
	// and tool calls build on the same canonical transcript.
	if len(ro.Messages) > 0 && sess.GetEventCount() == 0 {
		for _, msg := range ro.Messages {
			author := r.agent.Info().Name
			if msg.Role == model.RoleUser {
				author = authorUser
			}
			m := msg
			seedEvt := event.NewResponseEvent(
				invocation.InvocationID,
				author,
				&model.Response{Done: false, Choices: []model.Choice{{Index: 0, Message: m}}},
			)
			agent.InjectIntoEvent(invocation, seedEvt)
			if err := r.sessionService.AppendEvent(ctx, sess, seedEvt); err != nil {
				return nil, err
			}
		}
	}

	// Append the incoming user message to the session if it has content.
	if message.Content != "" && shouldAppendUserMessage(message, ro.Messages) {
		evt := event.NewResponseEvent(
			invocation.InvocationID,
			authorUser,
			&model.Response{Done: false, Choices: []model.Choice{{Index: 0, Message: message}}},
		)
		agent.InjectIntoEvent(invocation, evt)
		if err := r.sessionService.AppendEvent(ctx, sess, evt); err != nil {
			return nil, err
		}
	}

	// Ensure the invocation can be accessed by downstream components (e.g., tools)
	// by embedding it into the context. This is necessary for tools like
	// transfer_to_agent that rely on agent.InvocationFromContext(ctx).
	ctx = agent.NewInvocationContext(ctx, invocation)

	// Create flush channel and attach flusher before agent.Run to ensure cloned invocations inherit it.
	flushChan := make(chan *flush.FlushRequest)
	flush.Attach(ctx, invocation, flushChan)
	barrier.Enable(invocation)

	// Run the agent and get the event channel.
	agentEventCh, err := r.agent.Run(ctx, invocation)
	if err != nil {
		invocation.CleanupNotice(ctx)
		return nil, err
	}

	// Process the agent events and emit them to the output channel.
	return r.processAgentEvents(ctx, sess, invocation, agentEventCh, flushChan), nil
}

// getOrCreateSession returns an existing session or creates a new one.
func (r *runner) getOrCreateSession(
	ctx context.Context, key session.Key,
) (*session.Session, error) {
	sess, err := r.sessionService.GetSession(ctx, key)
	if err != nil {
		return nil, err
	}
	if sess != nil {
		return sess, nil
	}
	return r.sessionService.CreateSession(ctx, key, session.StateMap{})
}

// eventLoopContext bundles all channels and state required by the event loop.
type eventLoopContext struct {
	sess             *session.Session
	invocation       *agent.Invocation
	agentEventCh     <-chan *event.Event
	flushChan        chan *flush.FlushRequest
	processedEventCh chan *event.Event
	finalStateDelta  map[string][]byte
	finalChoices     []model.Choice
}

// processAgentEvents consumes agent events, persists to session, and emits.
func (r *runner) processAgentEvents(
	ctx context.Context,
	sess *session.Session,
	invocation *agent.Invocation,
	agentEventCh <-chan *event.Event,
	flushChan chan *flush.FlushRequest,
) chan *event.Event {
	processedEventCh := make(chan *event.Event, cap(agentEventCh))
<<<<<<< HEAD
	// Capture the graph-level final snapshot if present so we can propagate it
	// to the terminal runner-completion event. This makes “final output”
	// discoverable from the very last event without requiring graph-specific
	// branching in user code.
	var finalStateDelta map[string][]byte
	var finalChoices []model.Choice
	// Start a goroutine to process and append events to session.
	go func() {
		defer func() {
			if rr := recover(); rr != nil {
				log.ErrorfContext(
					ctx,
					"panic in runner event loop: %v\n%s",
					rr,
					string(debug.Stack()),
				)
			}
			close(processedEventCh)
			invocation.CleanupNotice(ctx)
		}()

		// Process all agent events.
		for agentEvent := range agentEventCh {
			if agentEvent == nil {
				log.DebugContext(ctx, "agentEvent is nil.")
=======
	loop := &eventLoopContext{
		sess:             sess,
		invocation:       invocation,
		agentEventCh:     agentEventCh,
		flushChan:        flushChan,
		processedEventCh: processedEventCh,
	}
	go r.runEventLoop(ctx, loop)
	return processedEventCh
}

// runEventLoop drives the main event processing loop for a single invocation.
func (r *runner) runEventLoop(ctx context.Context, loop *eventLoopContext) {
	defer func() {
		if rr := recover(); rr != nil {
			log.Errorf("panic in runner event loop: %v\n%s", rr, string(debug.Stack()))
		}
		// Agent event stream completed.
		r.safeEmitRunnerCompletion(ctx, loop)
		// Disable further flush requests for this invocation.
		flush.Clear(loop.invocation)
		close(loop.processedEventCh)
		loop.invocation.CleanupNotice(ctx)
	}()
	for {
		select {
		case agentEvent, ok := <-loop.agentEventCh:
			if !ok {
				return
			}
			if err := r.processSingleAgentEvent(ctx, loop, agentEvent); err != nil {
				log.Errorf("process single agent event: %v", err)
				return
			}
		case req, ok := <-loop.flushChan:
			// Flush channel closed, disable further flush handling.
			if !ok {
				loop.flushChan = nil
				continue
			}
			if req == nil || req.ACK == nil {
				log.Errorf("flush request is nil or ACK is nil")
>>>>>>> 61dac375
				continue
			}
			// Handle the flush request.
			if err := r.handleFlushRequest(ctx, loop, req); err != nil {
				log.Errorf("handle flush request: %v", err)
			}
		case <-ctx.Done():
			return
		}
	}
}

// processSingleAgentEvent handles a single agent event.
func (r *runner) processSingleAgentEvent(ctx context.Context, loop *eventLoopContext, agentEvent *event.Event) error {
	if agentEvent == nil {
		// Preserve existing behavior: skip nil events without failing the loop.
		log.Errorf("agentEvent is nil")
		return nil
	}

	// Append qualifying events to session and trigger summarization.
	r.handleEventPersistence(ctx, loop.sess, agentEvent)

	// Capture graph-level completion snapshot for final event.
	if agentEvent.Response != nil && agentEvent.Done && agentEvent.Object == graph.ObjectTypeGraphExecution {
		loop.finalStateDelta, loop.finalChoices = r.captureGraphCompletion(agentEvent)
	}

	// Notify completion if required.
	if agentEvent.RequiresCompletion {
		completionID := agent.GetAppendEventNoticeKey(agentEvent.ID)
		loop.invocation.NotifyCompletion(ctx, completionID)
	}

	// Emit event to output channel.
	if err := event.EmitEvent(ctx, loop.processedEventCh, agentEvent); err != nil {
		return fmt.Errorf("emit event to output channel: %w", err)
	}

	return nil
}

// safeEmitRunnerCompletion guards emitRunnerCompletion against panics from session services.
func (r *runner) safeEmitRunnerCompletion(ctx context.Context, loop *eventLoopContext) {
	defer func() {
		if rr := recover(); rr != nil {
			log.Errorf("panic emitting runner completion: %v\n%s", rr, string(debug.Stack()))
		}
	}()
	r.emitRunnerCompletion(ctx, loop)
}

// handleFlushRequest drains buffered agent events when a flush request arrives and closes the request's ACK channel
// once all events currently buffered in the agent event channel have been processed.
func (r *runner) handleFlushRequest(ctx context.Context, loop *eventLoopContext, req *flush.FlushRequest) error {
	defer close(req.ACK)
	for {
		select {
		case agentEvent, ok := <-loop.agentEventCh:
			if !ok {
				return nil
			}
			if err := r.processSingleAgentEvent(ctx, loop, agentEvent); err != nil {
				return fmt.Errorf("process single agent event: %w", err)
			}
		case <-ctx.Done():
			return ctx.Err()
		default:
			return nil
		}
	}
}

// handleEventPersistence appends qualifying events to the session and triggers
// asynchronous summarization.
func (r *runner) handleEventPersistence(
	ctx context.Context,
	sess *session.Session,
	agentEvent *event.Event,
) {
	// Append event to session if it's complete (not partial).
	if !r.shouldPersistEvent(agentEvent) {
		return
	}

	if err := r.sessionService.AppendEvent(ctx, sess, agentEvent); err != nil {
		log.ErrorfContext(ctx, "Failed to append event to session: %v", err)
		return
	}

	// Trigger summarization only after final assistant responses.
	// Skip user messages, tool calls, and tool results to ensure summary
	// always contains complete Q&A pairs (including tool call round-trips).
	if agentEvent.IsUserMessage() ||
		agentEvent.IsToolCallResponse() ||
		agentEvent.IsToolResultResponse() ||
		!agentEvent.IsValidContent() {
		return
	}

	// Use EnqueueSummaryJob for true asynchronous processing.
	// Prefer filter-specific summarization to avoid scanning all filters.
	if err := r.sessionService.EnqueueSummaryJob(
		context.Background(), sess, agentEvent.FilterKey, false,
	); err != nil {
		log.DebugfContext(ctx, "Auto summarize after append skipped or failed: %v.", err)
	}
	// Do not enqueue full-session summary here. The worker will cascade
	// a full-session summarization after a branch update when appropriate.
}

// shouldPersistEvent determines if an event should be persisted to the session.
// Events are persisted if they contain state deltas or are complete, valid
// responses.
func (r *runner) shouldPersistEvent(agentEvent *event.Event) bool {
	return len(agentEvent.StateDelta) > 0 ||
		(agentEvent.Response != nil && !agentEvent.IsPartial && agentEvent.IsValidContent())
}

// captureGraphCompletion captures the final state delta and choices from a
// graph execution completion event.
func (r *runner) captureGraphCompletion(
	agentEvent *event.Event,
) (map[string][]byte, []model.Choice) {
	// Shallow copy map (values are immutable []byte owned by event stream).
	finalStateDelta := make(map[string][]byte, len(agentEvent.StateDelta))
	for k, v := range agentEvent.StateDelta {
		// Copy bytes to avoid accidental mutation downstream.
		if v != nil {
			vv := make([]byte, len(v))
			copy(vv, v)
			finalStateDelta[k] = vv
		}
	}

	var finalChoices []model.Choice
	if agentEvent.Response != nil && len(agentEvent.Response.Choices) > 0 {
		finalChoices = agentEvent.Response.Choices
	}
	return finalStateDelta, finalChoices
}

// emitRunnerCompletion creates and emits the final runner completion event,
// optionally propagating graph-level completion data.
func (r *runner) emitRunnerCompletion(ctx context.Context, loop *eventLoopContext) {
	// Create runner completion event.
	runnerCompletionEvent := event.NewResponseEvent(
		loop.invocation.InvocationID,
		r.appName,
		&model.Response{
			ID:        "runner-completion-" + uuid.New().String(),
			Object:    model.ObjectTypeRunnerCompletion,
			Created:   time.Now().Unix(),
			Done:      true,
			IsPartial: false,
		},
	)

	// Propagate graph-level completion data if available.
	if len(loop.finalStateDelta) > 0 {
		r.propagateGraphCompletion(runnerCompletionEvent, loop.finalStateDelta, loop.finalChoices)
	}

	// Append runner completion event to session.
<<<<<<< HEAD
	if err := r.sessionService.AppendEvent(ctx, sess, runnerCompletionEvent); err != nil {
		log.ErrorfContext(
			ctx,
			"Failed to append runner completion event to session: %v",
			err,
		)
=======
	if err := r.sessionService.AppendEvent(ctx, loop.sess, runnerCompletionEvent); err != nil {
		log.Errorf("Failed to append runner completion event to session: %v", err)
>>>>>>> 61dac375
	}

	// Send the runner completion event to output channel.
	agent.EmitEvent(ctx, loop.invocation, loop.processedEventCh, runnerCompletionEvent)
}

// propagateGraphCompletion propagates graph-level completion data (state delta
// and final choices) to the runner completion event.
func (r *runner) propagateGraphCompletion(
	runnerCompletionEvent *event.Event,
	finalStateDelta map[string][]byte,
	finalChoices []model.Choice,
) {
	// Initialize state delta map if needed.
	if runnerCompletionEvent.StateDelta == nil {
		runnerCompletionEvent.StateDelta = make(map[string][]byte, len(finalStateDelta))
	}

	// Copy state delta with byte ownership.
	for k, v := range finalStateDelta {
		if v != nil {
			vv := make([]byte, len(v))
			copy(vv, v)
			runnerCompletionEvent.StateDelta[k] = vv
		} else {
			runnerCompletionEvent.StateDelta[k] = nil
		}
	}

	// Optionally echo the final text as a non-streaming assistant message
	// if graph provided it in its completion.
	if runnerCompletionEvent.Response != nil &&
		len(runnerCompletionEvent.Response.Choices) == 0 &&
		len(finalChoices) > 0 {
		// Keep only content to avoid carrying tool deltas etc.
		// Use JSON marshal/unmarshal to deep-copy minimal fields safely.
		b, _ := json.Marshal(finalChoices)
		_ = json.Unmarshal(b, &runnerCompletionEvent.Response.Choices)
	}
}

// shouldAppendUserMessage checks if the incoming user message should be appended to the session.
func shouldAppendUserMessage(message model.Message, seed []model.Message) bool {
	if len(seed) == 0 {
		return true
	}
	if message.Role != model.RoleUser {
		return true
	}
	for i := len(seed) - 1; i >= 0; i-- {
		if seed[i].Role != model.RoleUser {
			continue
		}
		return !model.MessagesEqual(seed[i], message)
	}
	return true
}

// RunWithMessages is a convenience helper that lets callers pass a full
// conversation history ([]model.Message) directly. The messages seed the LLM
// request while the runner continues to merge in newer session events. It
// preserves backward compatibility by delegating to Runner.Run with an empty
// message and a RunOption that carries the conversation history.
func RunWithMessages(
	ctx context.Context,
	r Runner,
	userID string,
	sessionID string,
	messages []model.Message,
	runOpts ...agent.RunOption,
) (<-chan *event.Event, error) {
	runOpts = append(runOpts, agent.WithMessages(messages))
	// Derive the latest user message for invocation state compatibility
	// (e.g., used by GraphAgent to set initial user_input).
	var latestUser model.Message
	for i := len(messages) - 1; i >= 0; i-- {
		if messages[i].Role == model.RoleUser && (messages[i].Content != "" || len(messages[i].ContentParts) > 0) {
			latestUser = messages[i]
			break
		}
	}
	return r.Run(ctx, userID, sessionID, latestUser, runOpts...)
}<|MERGE_RESOLUTION|>--- conflicted
+++ resolved
@@ -135,18 +135,13 @@
 	r.closeOnce.Do(func() {
 		// Only close resources that we own (created by this runner).
 		if r.ownedSessionService && r.sessionService != nil {
-			closeErr = r.closeSessionService()
+			if err := r.sessionService.Close(); err != nil {
+				closeErr = err
+				log.Errorf("close session service failed: %v", err)
+			}
 		}
 	})
 	return closeErr
-}
-
-func (r *runner) closeSessionService() error {
-	err := r.sessionService.Close()
-	if err != nil {
-		log.Errorf("close session service failed: %v", err)
-	}
-	return err
 }
 
 // Run runs the agent.
@@ -274,33 +269,6 @@
 	flushChan chan *flush.FlushRequest,
 ) chan *event.Event {
 	processedEventCh := make(chan *event.Event, cap(agentEventCh))
-<<<<<<< HEAD
-	// Capture the graph-level final snapshot if present so we can propagate it
-	// to the terminal runner-completion event. This makes “final output”
-	// discoverable from the very last event without requiring graph-specific
-	// branching in user code.
-	var finalStateDelta map[string][]byte
-	var finalChoices []model.Choice
-	// Start a goroutine to process and append events to session.
-	go func() {
-		defer func() {
-			if rr := recover(); rr != nil {
-				log.ErrorfContext(
-					ctx,
-					"panic in runner event loop: %v\n%s",
-					rr,
-					string(debug.Stack()),
-				)
-			}
-			close(processedEventCh)
-			invocation.CleanupNotice(ctx)
-		}()
-
-		// Process all agent events.
-		for agentEvent := range agentEventCh {
-			if agentEvent == nil {
-				log.DebugContext(ctx, "agentEvent is nil.")
-=======
 	loop := &eventLoopContext{
 		sess:             sess,
 		invocation:       invocation,
@@ -343,7 +311,6 @@
 			}
 			if req == nil || req.ACK == nil {
 				log.Errorf("flush request is nil or ACK is nil")
->>>>>>> 61dac375
 				continue
 			}
 			// Handle the flush request.
@@ -430,7 +397,7 @@
 	}
 
 	if err := r.sessionService.AppendEvent(ctx, sess, agentEvent); err != nil {
-		log.ErrorfContext(ctx, "Failed to append event to session: %v", err)
+		log.Errorf("Failed to append event to session: %v", err)
 		return
 	}
 
@@ -449,7 +416,7 @@
 	if err := r.sessionService.EnqueueSummaryJob(
 		context.Background(), sess, agentEvent.FilterKey, false,
 	); err != nil {
-		log.DebugfContext(ctx, "Auto summarize after append skipped or failed: %v.", err)
+		log.Debugf("Auto summarize after append skipped or failed: %v.", err)
 	}
 	// Do not enqueue full-session summary here. The worker will cascade
 	// a full-session summarization after a branch update when appropriate.
@@ -508,17 +475,8 @@
 	}
 
 	// Append runner completion event to session.
-<<<<<<< HEAD
-	if err := r.sessionService.AppendEvent(ctx, sess, runnerCompletionEvent); err != nil {
-		log.ErrorfContext(
-			ctx,
-			"Failed to append runner completion event to session: %v",
-			err,
-		)
-=======
 	if err := r.sessionService.AppendEvent(ctx, loop.sess, runnerCompletionEvent); err != nil {
 		log.Errorf("Failed to append runner completion event to session: %v", err)
->>>>>>> 61dac375
 	}
 
 	// Send the runner completion event to output channel.
