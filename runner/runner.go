//
// Tencent is pleased to support the open source community by making trpc-agent-go available.
//
// Copyright (C) 2025 Tencent.  All rights reserved.
//
// trpc-agent-go is licensed under the Apache License Version 2.0.
//
//

// Package runner provides the core runner functionality.
package runner

import (
	"context"
	"encoding/json"
	"fmt"
	"runtime/debug"
	"sync"
	"time"

	"github.com/google/uuid"

	"trpc.group/trpc-go/trpc-agent-go/agent"
	"trpc.group/trpc-go/trpc-agent-go/artifact"
	"trpc.group/trpc-go/trpc-agent-go/event"
	"trpc.group/trpc-go/trpc-agent-go/graph"
	"trpc.group/trpc-go/trpc-agent-go/internal/state/appender"
	"trpc.group/trpc-go/trpc-agent-go/internal/state/barrier"
	"trpc.group/trpc-go/trpc-agent-go/internal/state/flush"
	"trpc.group/trpc-go/trpc-agent-go/log"
	"trpc.group/trpc-go/trpc-agent-go/memory"
	"trpc.group/trpc-go/trpc-agent-go/model"
	"trpc.group/trpc-go/trpc-agent-go/session"
	"trpc.group/trpc-go/trpc-agent-go/session/inmemory"
	"trpc.group/trpc-go/trpc-agent-go/telemetry/appid"
)

// Author types for events.
const (
	authorUser = "user"
)

// Option is a function that configures a Runner.
type Option func(*Options)

// WithSessionService sets the session service to use.
func WithSessionService(service session.Service) Option {
	return func(opts *Options) {
		opts.sessionService = service
	}
}

// WithMemoryService sets the memory service to use.
func WithMemoryService(service memory.Service) Option {
	return func(opts *Options) {
		opts.memoryService = service
	}
}

// WithArtifactService sets the artifact service to use.
func WithArtifactService(service artifact.Service) Option {
	return func(opts *Options) {
		opts.artifactService = service
	}
}

// WithAgent adds an agent to the runner registry for name-based lookup.
func WithAgent(name string, ag agent.Agent) Option {
	return func(opts *Options) {
		opts.agents[name] = ag
	}
}

// Runner is the interface for running agents.
type Runner interface {
	Run(
		ctx context.Context,
		userID string,
		sessionID string,
		message model.Message,
		runOpts ...agent.RunOption,
	) (<-chan *event.Event, error)

	// Close closes the runner and releases owned resources.
	// It's safe to call Close multiple times.
	// Only resources created by the runner (not provided by user) will be closed.
	Close() error
}

// runner runs agents.
type runner struct {
	appName          string
	defaultAgentName string
	agents           map[string]agent.Agent
	sessionService   session.Service
	memoryService    memory.Service
	artifactService  artifact.Service

	// Resource management fields.
	ownedSessionService bool      // Indicates if sessionService was created by this runner.
	closeOnce           sync.Once // Ensures Close is called only once.
}

// Options is the options for the Runner.
type Options struct {
	sessionService  session.Service
	memoryService   memory.Service
	artifactService artifact.Service
	agents          map[string]agent.Agent
}

// newOptions creates a new Options.
func newOptions(opt ...Option) Options {
	opts := Options{
		agents: make(map[string]agent.Agent),
	}
	for _, o := range opt {
		o(&opts)
	}
	return opts
}

// NewRunner creates a new Runner.
func NewRunner(appName string, ag agent.Agent, opts ...Option) Runner {
	options := newOptions(opts...)
	// Track if we created the session service.
	var ownedSessionService bool
	if options.sessionService == nil {
		options.sessionService = inmemory.NewSessionService()
		ownedSessionService = true
	}
	agents := options.agents
	agents[ag.Info().Name] = ag
	// Register the default agent for observability defaults.
	appid.RegisterRunner(appName, ag.Info().Name)
	// Register all runner identities for observability fallback.
	for _, a := range agents {
		appid.RegisterRunner(appName, a.Info().Name)
	}
	return &runner{
		appName:             appName,
		defaultAgentName:    ag.Info().Name,
		agents:              agents,
		sessionService:      options.sessionService,
		memoryService:       options.memoryService,
		artifactService:     options.artifactService,
		ownedSessionService: ownedSessionService,
	}
}

// Close closes the runner and cleans up owned resources.
// It's safe to call Close multiple times.
// Only resources created by this runner will be closed.
func (r *runner) Close() error {
	var closeErr error
	r.closeOnce.Do(func() {
		// Only close resources that we own (created by this runner).
		if r.ownedSessionService && r.sessionService != nil {
			if err := r.sessionService.Close(); err != nil {
				closeErr = err
				log.Errorf("close session service failed: %v", err)
			}
		}
	})
	return closeErr
}

// Run runs the agent.
func (r *runner) Run(
	ctx context.Context,
	userID string,
	sessionID string,
	message model.Message,
	runOpts ...agent.RunOption,
) (<-chan *event.Event, error) {
	// Resolve or create the session for this user and conversation.
	sessionKey := session.Key{
		AppName:   r.appName,
		UserID:    userID,
		SessionID: sessionID,
	}

	sess, err := r.getOrCreateSession(ctx, sessionKey)
	if err != nil {
		return nil, err
	}

	// Build run options with defaults and construct the invocation.
	ro := agent.RunOptions{RequestID: uuid.NewString()}
	for _, opt := range runOpts {
		opt(&ro)
	}

	ag, err := r.selectAgent(ctx, ro)
	if err != nil {
		return nil, fmt.Errorf("select agent: %w", err)
	}

	invocation := agent.NewInvocation(
		agent.WithInvocationSession(sess),
		agent.WithInvocationMessage(message),
		agent.WithInvocationAgent(ag),
		agent.WithInvocationRunOptions(ro),
		agent.WithInvocationMemoryService(r.memoryService),
		agent.WithInvocationArtifactService(r.artifactService),
		agent.WithInvocationEventFilterKey(r.appName),
	)

	// If caller provided a history via RunOptions and the session is empty,
	// persist that history into the session exactly once, so subsequent turns
	// and tool calls build on the same canonical transcript.
	if len(ro.Messages) > 0 && sess.GetEventCount() == 0 {
		for _, msg := range ro.Messages {
			author := ag.Info().Name
			if msg.Role == model.RoleUser {
				author = authorUser
			}
			m := msg
			seedEvt := event.NewResponseEvent(
				invocation.InvocationID,
				author,
				&model.Response{Done: false, Choices: []model.Choice{{Index: 0, Message: m}}},
			)
			agent.InjectIntoEvent(invocation, seedEvt)
			if err := r.sessionService.AppendEvent(ctx, sess, seedEvt); err != nil {
				return nil, err
			}
		}
	}

	// Append the incoming user message to the session if it has content.
	if message.Content != "" && shouldAppendUserMessage(message, ro.Messages) {
		evt := event.NewResponseEvent(
			invocation.InvocationID,
			authorUser,
			&model.Response{Done: false, Choices: []model.Choice{{Index: 0, Message: message}}},
		)
		agent.InjectIntoEvent(invocation, evt)
		if err := r.sessionService.AppendEvent(ctx, sess, evt); err != nil {
			return nil, err
		}
	}

	// Ensure the invocation can be accessed by downstream components (e.g., tools)
	// by embedding it into the context. This is necessary for tools like
	// transfer_to_agent that rely on agent.InvocationFromContext(ctx).
	ctx = agent.NewInvocationContext(ctx, invocation)

	// Create flush channel and attach flusher before agent.Run to ensure cloned invocations inherit it.
	flushChan := make(chan *flush.FlushRequest)
	flush.Attach(ctx, invocation, flushChan)
	appender.Attach(invocation, func(ctx context.Context, e *event.Event) error {
		if e == nil {
			return nil
		}
		return r.sessionService.AppendEvent(ctx, sess, e)
	})
	barrier.Enable(invocation)

	// Run the agent and get the event channel.
	agentEventCh, err := ag.Run(ctx, invocation)
	if err != nil {
		// Attempt to persist the error event so the session reflects the failure.
		errorEvent := event.NewErrorEvent(
			invocation.InvocationID,
			ag.Info().Name,
			model.ErrorTypeRunError,
			err.Error(),
		)
		// Populate content to ensure it is valid for persistence (and viewable by users).
		ensureErrorEventContent(errorEvent)

		if appendErr := r.sessionService.AppendEvent(ctx, sess, errorEvent); appendErr != nil {
			log.Errorf("failed to append agent run error event: %v", appendErr)
		}

		invocation.CleanupNotice(ctx)
		return nil, err
	}

	// Process the agent events and emit them to the output channel.
	return r.processAgentEvents(ctx, sess, invocation, agentEventCh, flushChan), nil
}

// resolveAgent decides which agent to use for this run.
func (r *runner) selectAgent(
	_ context.Context,
	ro agent.RunOptions,
) (agent.Agent, error) {
	if ro.Agent != nil {
		appid.RegisterRunner(r.appName, ro.Agent.Info().Name)
		return ro.Agent, nil
	}
	agentName := r.defaultAgentName
	if ro.AgentByName != "" {
		agentName = ro.AgentByName
	}
	if ag, ok := r.agents[agentName]; ok && ag != nil {
		return ag, nil
	}
	return nil, fmt.Errorf("runner: agent %q not found", agentName)
}

// getOrCreateSession returns an existing session or creates a new one.
func (r *runner) getOrCreateSession(
	ctx context.Context, key session.Key,
) (*session.Session, error) {
	sess, err := r.sessionService.GetSession(ctx, key)
	if err != nil {
		return nil, err
	}
	if sess != nil {
		return sess, nil
	}
	return r.sessionService.CreateSession(ctx, key, session.StateMap{})
}

// eventLoopContext bundles all channels and state required by the event loop.
type eventLoopContext struct {
	sess             *session.Session
	invocation       *agent.Invocation
	agentEventCh     <-chan *event.Event
	flushChan        chan *flush.FlushRequest
	processedEventCh chan *event.Event
	finalStateDelta  map[string][]byte
	finalChoices     []model.Choice
	assistantContent map[string]struct{}
}

// processAgentEvents consumes agent events, persists to session, and emits.
func (r *runner) processAgentEvents(
	ctx context.Context,
	sess *session.Session,
	invocation *agent.Invocation,
	agentEventCh <-chan *event.Event,
	flushChan chan *flush.FlushRequest,
) chan *event.Event {
	processedEventCh := make(chan *event.Event, cap(agentEventCh))
	loop := &eventLoopContext{
		sess:             sess,
		invocation:       invocation,
		agentEventCh:     agentEventCh,
		flushChan:        flushChan,
		processedEventCh: processedEventCh,
		assistantContent: make(map[string]struct{}),
	}
	runCtx := agent.CloneContext(ctx)
	go r.runEventLoop(runCtx, loop)
	return processedEventCh
}

// runEventLoop drives the main event processing loop for a single invocation.
func (r *runner) runEventLoop(ctx context.Context, loop *eventLoopContext) {
	defer func() {
		if rr := recover(); rr != nil {
			log.Errorf("panic in runner event loop: %v\n%s", rr, string(debug.Stack()))
		}
		// Agent event stream completed.
		r.safeEmitRunnerCompletion(ctx, loop)
		// Disable further flush requests for this invocation.
		flush.Clear(loop.invocation)
		appender.Clear(loop.invocation)
		close(loop.processedEventCh)
		loop.invocation.CleanupNotice(ctx)
	}()
	for {
		select {
		case agentEvent, ok := <-loop.agentEventCh:
			if !ok {
				return
			}
			if err := r.processSingleAgentEvent(ctx, loop, agentEvent); err != nil {
				log.Errorf("process single agent event: %v", err)
				return
			}
		case req, ok := <-loop.flushChan:
			// Flush channel closed, disable further flush handling.
			if !ok {
				loop.flushChan = nil
				continue
			}
			if req == nil || req.ACK == nil {
				log.Errorf("flush request is nil or ACK is nil")
				continue
			}
			// Handle the flush request.
			if err := r.handleFlushRequest(ctx, loop, req); err != nil {
				log.Errorf("handle flush request: %v", err)
			}
		case <-ctx.Done():
			return
		}
	}
}

// processSingleAgentEvent handles a single agent event.
func (r *runner) processSingleAgentEvent(ctx context.Context, loop *eventLoopContext, agentEvent *event.Event) error {
	if agentEvent == nil {
		// Preserve existing behavior: skip nil events without failing the loop.
		log.Errorf("agentEvent is nil")
		return nil
	}

	r.recordAssistantContent(loop, agentEvent)

	// Append qualifying events to session and trigger summarization.
	r.handleEventPersistence(ctx, loop.sess, agentEvent)

	// Capture graph-level completion snapshot for final event.
	if isGraphCompletionEvent(agentEvent) {
		loop.finalStateDelta, loop.finalChoices = r.captureGraphCompletion(agentEvent)
	}

	// Notify completion if required.
	if agentEvent.RequiresCompletion {
		completionID := agent.GetAppendEventNoticeKey(agentEvent.ID)
		loop.invocation.NotifyCompletion(ctx, completionID)
	}

	// Emit event to output channel.
	if err := event.EmitEvent(ctx, loop.processedEventCh, agentEvent); err != nil {
		return fmt.Errorf("emit event to output channel: %w", err)
	}

	return nil
}

func (r *runner) recordAssistantContent(loop *eventLoopContext, e *event.Event) {
	if loop == nil || e == nil || e.Response == nil {
		return
	}
	if loop.invocation == nil {
		return
	}
	if loop.assistantContent == nil {
		loop.assistantContent = make(map[string]struct{})
	}
	if isGraphCompletionEvent(e) {
		return
	}
	if e.IsPartial || !e.IsValidContent() {
		return
	}
	for _, choice := range e.Response.Choices {
		msg := choice.Message
		if msg.Role != model.RoleAssistant {
			continue
		}
		if msg.Content == "" {
			continue
		}
		loop.assistantContent[msg.Content] = struct{}{}
	}
}

// safeEmitRunnerCompletion guards emitRunnerCompletion against panics from session services.
func (r *runner) safeEmitRunnerCompletion(ctx context.Context, loop *eventLoopContext) {
	defer func() {
		if rr := recover(); rr != nil {
			log.Errorf("panic emitting runner completion: %v\n%s", rr, string(debug.Stack()))
		}
	}()
	r.emitRunnerCompletion(ctx, loop)
}

// handleFlushRequest drains buffered agent events when a flush request arrives and closes the request's ACK channel
// once all events currently buffered in the agent event channel have been processed.
func (r *runner) handleFlushRequest(ctx context.Context, loop *eventLoopContext, req *flush.FlushRequest) error {
	defer close(req.ACK)
	for {
		select {
		case agentEvent, ok := <-loop.agentEventCh:
			if !ok {
				return nil
			}
			if err := r.processSingleAgentEvent(ctx, loop, agentEvent); err != nil {
				return fmt.Errorf("process single agent event: %w", err)
			}
		case <-ctx.Done():
			return ctx.Err()
		default:
			return nil
		}
	}
}

// handleEventPersistence appends qualifying events to the session and triggers
// asynchronous summarization.
func (r *runner) handleEventPersistence(
	ctx context.Context,
	sess *session.Session,
	agentEvent *event.Event,
) {
	// Ensure error events have content so they are valid for persistence.
	ensureErrorEventContent(agentEvent)

	// Append event to session if it's complete (not partial).
	if !r.shouldPersistEvent(agentEvent) {
		return
	}

	persistEvent := agentEvent
	if isGraphCompletionEvent(agentEvent) {
		eventCopy := *agentEvent
		eventCopy.Response = agentEvent.Response.Clone()
		eventCopy.Response.Choices = nil
		persistEvent = &eventCopy
	}

	if err := r.sessionService.AppendEvent(
		ctx,
		sess,
		persistEvent,
	); err != nil {
		log.Errorf("Failed to append event to session: %v", err)
		return
	}

	// Trigger summarization only after final assistant responses.
	// Skip user messages, tool calls, and tool results to ensure summary
	// always contains complete Q&A pairs (including tool call round-trips).
	if agentEvent.IsUserMessage() ||
		agentEvent.IsToolCallResponse() ||
		agentEvent.IsToolResultResponse() ||
		!agentEvent.IsValidContent() {
		return
	}

	// Use EnqueueSummaryJob for true asynchronous processing.
	// Prefer filter-specific summarization to avoid scanning all filters.
	if err := r.sessionService.EnqueueSummaryJob(
		ctx, sess, agentEvent.FilterKey, false,
	); err != nil {
		log.Debugf("Auto summarize after append skipped or failed: %v.", err)
	}
	// Do not enqueue full-session summary here. The worker will cascade
	// a full-session summarization after a branch update when appropriate.

	// Note: Auto memory extraction is triggered once at runner completion,
	// not here, to avoid redundant extraction calls.
}

// shouldPersistEvent determines if an event should be persisted to the session.
// Events are persisted if they contain state deltas or are complete, valid
// responses.
func (r *runner) shouldPersistEvent(agentEvent *event.Event) bool {
	return len(agentEvent.StateDelta) > 0 ||
		(agentEvent.Response != nil && !agentEvent.IsPartial && agentEvent.IsValidContent())
}

func isGraphCompletionEvent(agentEvent *event.Event) bool {
	if agentEvent == nil || agentEvent.Response == nil {
		return false
	}
	return agentEvent.Done &&
		agentEvent.Object == graph.ObjectTypeGraphExecution
}

// captureGraphCompletion captures the final state delta and choices from a
// graph execution completion event.
func (r *runner) captureGraphCompletion(
	agentEvent *event.Event,
) (map[string][]byte, []model.Choice) {
	// Shallow copy map (values are immutable []byte owned by event stream).
	finalStateDelta := make(map[string][]byte, len(agentEvent.StateDelta))
	for k, v := range agentEvent.StateDelta {
		// Copy bytes to avoid accidental mutation downstream.
		if v != nil {
			vv := make([]byte, len(v))
			copy(vv, v)
			finalStateDelta[k] = vv
		}
	}

	var finalChoices []model.Choice
	if agentEvent.Response != nil && len(agentEvent.Response.Choices) > 0 {
		finalChoices = agentEvent.Response.Choices
	}
	return finalStateDelta, finalChoices
}

// emitRunnerCompletion creates and emits the final runner completion event,
// optionally propagating graph-level completion data.
func (r *runner) emitRunnerCompletion(ctx context.Context, loop *eventLoopContext) {
	// Trigger async memory extraction once at runner completion.
	// This ensures memory extraction happens exactly once per conversation turn,
	// rather than on every assistant response event.
	r.enqueueAutoMemoryJob(ctx, loop.sess)

	// Create runner completion event.
	runnerCompletionEvent := event.NewResponseEvent(
		loop.invocation.InvocationID,
		r.appName,
		&model.Response{
			ID:        "runner-completion-" + uuid.New().String(),
			Object:    model.ObjectTypeRunnerCompletion,
			Created:   time.Now().Unix(),
			Done:      true,
			IsPartial: false,
		},
	)

	// Propagate graph-level completion data if available.
	if len(loop.finalStateDelta) > 0 {
		includeChoices := r.shouldIncludeFinalChoices(loop)
		r.propagateGraphCompletion(
			runnerCompletionEvent,
			loop.finalStateDelta,
			loop.finalChoices,
			includeChoices,
		)
	}

	// Append runner completion event to session.
	if err := r.sessionService.AppendEvent(ctx, loop.sess, runnerCompletionEvent); err != nil {
		log.Errorf("Failed to append runner completion event to session: %v", err)
	}

	// Send the runner completion event to output channel.
	agent.EmitEvent(ctx, loop.invocation, loop.processedEventCh, runnerCompletionEvent)
}

// propagateGraphCompletion propagates graph-level completion data (state delta
// and final choices) to the runner completion event.
func (r *runner) propagateGraphCompletion(
	runnerCompletionEvent *event.Event,
	finalStateDelta map[string][]byte,
	finalChoices []model.Choice,
	includeChoices bool,
) {
	// Initialize state delta map if needed.
	if runnerCompletionEvent.StateDelta == nil {
		runnerCompletionEvent.StateDelta = make(map[string][]byte, len(finalStateDelta))
	}

	// Copy state delta with byte ownership.
	for k, v := range finalStateDelta {
		if v != nil {
			vv := make([]byte, len(v))
			copy(vv, v)
			runnerCompletionEvent.StateDelta[k] = vv
		} else {
			runnerCompletionEvent.StateDelta[k] = nil
		}
	}

	// Optionally echo the final text as a non-streaming assistant message
	// if graph provided it in its completion.
	if includeChoices &&
		runnerCompletionEvent.Response != nil &&
		len(runnerCompletionEvent.Response.Choices) == 0 &&
		len(finalChoices) > 0 {
		// Keep only content to avoid carrying tool deltas etc.
		// Use JSON marshal/unmarshal to deep-copy minimal fields safely.
		b, _ := json.Marshal(finalChoices)
		_ = json.Unmarshal(b, &runnerCompletionEvent.Response.Choices)
	}
}

<<<<<<< HEAD
// enqueueAutoMemoryJob triggers async memory extraction if memory service is
// configured. It extracts recent user and assistant messages from the session
// and enqueues them for memory extraction.
func (r *runner) enqueueAutoMemoryJob(
	ctx context.Context,
	sess *session.Session,
) {
	if r.memoryService == nil {
		return
	}
	// Extract current turn messages from session for memory extraction.
	messages := extractMessagesFromSession(sess)
	if len(messages) == 0 {
		return
	}
	userKey := memory.UserKey{
		AppName: sess.AppName,
		UserID:  sess.UserID,
	}
	if err := r.memoryService.EnqueueAutoMemoryJob(ctx, userKey, messages); err != nil {
		log.Debugf("Auto memory extraction skipped or failed: %v.", err)
	}
}

// extractMessagesFromSession extracts messages from the current conversation
// turn for memory extraction. It starts from the last user message and includes
// all subsequent assistant responses.
// Only extracts messages without tool calls to avoid incomplete tool sequences.
func extractMessagesFromSession(sess *session.Session) []model.Message {
	if sess == nil {
		return nil
	}
	events := sess.GetEvents()
	if len(events) == 0 {
		return nil
	}

	// Find the last user message index to determine current turn start.
	lastUserIdx := -1
	for i := len(events) - 1; i >= 0; i-- {
		evt := &events[i]
		if evt.Response == nil {
			continue
		}
		for _, choice := range evt.Response.Choices {
			if choice.Message.Role == model.RoleUser && choice.Message.Content != "" {
				lastUserIdx = i
				break
			}
		}
		if lastUserIdx >= 0 {
			break
		}
	}
	// No user message found, nothing to extract.
	if lastUserIdx < 0 {
		return nil
	}

	// Extract messages from the last user message onwards (current turn only).
	var messages []model.Message
	for i := lastUserIdx; i < len(events); i++ {
		evt := &events[i]
		if evt.Response == nil {
			continue
		}
		for _, choice := range evt.Response.Choices {
			msg := choice.Message
			// Skip messages with tool calls to avoid incomplete tool sequences.
			// The extractor model expects tool_calls to be followed by tool
			// responses, but we only extract user/assistant messages.
			if len(msg.ToolCalls) > 0 {
				continue
			}
			// Only include user and assistant messages with content.
			if (msg.Role == model.RoleUser || msg.Role == model.RoleAssistant) &&
				msg.Content != "" {
				messages = append(messages, msg)
			}
		}
	}
	return messages
}

// shouldAppendUserMessage checks if the incoming user message should be
// appended to the session.
=======
func (r *runner) shouldIncludeFinalChoices(loop *eventLoopContext) bool {
	if loop == nil {
		return true
	}
	if len(loop.finalChoices) == 0 {
		return false
	}
	if len(loop.assistantContent) == 0 {
		return true
	}
	for _, choice := range loop.finalChoices {
		msg := choice.Message
		if msg.Role != model.RoleAssistant {
			continue
		}
		if msg.Content == "" {
			continue
		}
		if _, ok := loop.assistantContent[msg.Content]; ok {
			return false
		}
	}
	return true
}

// shouldAppendUserMessage checks if the incoming user message should be appended to the session.
>>>>>>> 64cdaf22
func shouldAppendUserMessage(message model.Message, seed []model.Message) bool {
	if len(seed) == 0 {
		return true
	}
	if message.Role != model.RoleUser {
		return true
	}
	for i := len(seed) - 1; i >= 0; i-- {
		if seed[i].Role != model.RoleUser {
			continue
		}
		return !model.MessagesEqual(seed[i], message)
	}
	return true
}

// ensureErrorEventContent ensures that error events have valid content.
// This is necessary because some models return error responses without content,
// which would otherwise be discarded by the session service.
func ensureErrorEventContent(e *event.Event) {
	if e == nil || e.Response == nil || e.Response.Error == nil {
		return
	}
	// If content is valid (non-empty), do nothing.
	if e.IsValidContent() {
		return
	}

	// Ensure Choices slice exists
	if len(e.Response.Choices) == 0 {
		e.Response.Choices = []model.Choice{{
			Index: 0,
			Message: model.Message{
				Role: model.RoleAssistant,
			},
		}}
	}

	// Populate content if empty
	if e.Response.Choices[0].Message.Content == "" {
		e.Response.Choices[0].Message.Content = "An error occurred during execution. Please contact the service provider."
	}

	// Ensure FinishReason is set
	if e.Response.Choices[0].FinishReason == nil {
		reason := "error"
		e.Response.Choices[0].FinishReason = &reason
	}
}

// RunWithMessages is a convenience helper that lets callers pass a full
// conversation history ([]model.Message) directly. The messages seed the LLM
// request while the runner continues to merge in newer session events. It
// preserves backward compatibility by delegating to Runner.Run with an empty
// message and a RunOption that carries the conversation history.
func RunWithMessages(
	ctx context.Context,
	r Runner,
	userID string,
	sessionID string,
	messages []model.Message,
	runOpts ...agent.RunOption,
) (<-chan *event.Event, error) {
	runOpts = append(runOpts, agent.WithMessages(messages))
	// Derive the latest user message for invocation state compatibility
	// (e.g., used by GraphAgent to set initial user_input).
	var latestUser model.Message
	for i := len(messages) - 1; i >= 0; i-- {
		if messages[i].Role == model.RoleUser && (messages[i].Content != "" || len(messages[i].ContentParts) > 0) {
			latestUser = messages[i]
			break
		}
	}
	return r.Run(ctx, userID, sessionID, latestUser, runOpts...)
}<|MERGE_RESOLUTION|>--- conflicted
+++ resolved
@@ -657,7 +657,6 @@
 	}
 }
 
-<<<<<<< HEAD
 // enqueueAutoMemoryJob triggers async memory extraction if memory service is
 // configured. It extracts recent user and assistant messages from the session
 // and enqueues them for memory extraction.
@@ -742,9 +741,6 @@
 	return messages
 }
 
-// shouldAppendUserMessage checks if the incoming user message should be
-// appended to the session.
-=======
 func (r *runner) shouldIncludeFinalChoices(loop *eventLoopContext) bool {
 	if loop == nil {
 		return true
@@ -770,8 +766,8 @@
 	return true
 }
 
-// shouldAppendUserMessage checks if the incoming user message should be appended to the session.
->>>>>>> 64cdaf22
+// shouldAppendUserMessage checks if the incoming user message should be
+// appended to the session.
 func shouldAppendUserMessage(message model.Message, seed []model.Message) bool {
 	if len(seed) == 0 {
 		return true
