--- conflicted
+++ resolved
@@ -164,28 +164,15 @@
 	for _, opt := range runOpts {
 		opt(&ro)
 	}
-<<<<<<< HEAD
-	invocation := &agent.Invocation{
-		Agent:             r.agent,
-		Session:           sess,
-		InvocationID:      invocationID,
-		EndInvocation:     false,
-		Message:           message,
-		RunOptions:        ro,
-		EventCompletionCh: eventCompletionCh,
-		MemoryService:     r.memoryService,
-		ArtifactService:   r.artifactService,
-	}
-=======
 	invocation := agent.NewInvocation(
 		agent.WithInvocationID(invocationID),
 		agent.WithInvocationSession(sess),
 		agent.WithInvocationMessage(message),
 		agent.WithInvocationAgent(r.agent),
 		agent.WithInvocationRunOptions(ro),
+		agent.WithMemoryService(r.memoryService),
 		agent.WithInvocationArtifactService(r.artifactService),
 	)
->>>>>>> 015f4a3a
 
 	// Ensure the invocation can be accessed by downstream components (e.g., tools)
 	// by embedding it into the context. This is necessary for tools like
