//
// Tencent is pleased to support the open source community by making trpc-agent-go available.
//
// Copyright (C) 2025 Tencent.  All rights reserved.
//
// trpc-agent-go is licensed under the Apache License Version 2.0.
//
//

// Package openai provides OpenAI-compatible model implementations.
package openai

import (
	"bytes"
	"context"
	"encoding/base64"
	"encoding/json"
	"errors"
	"fmt"
	"io"
	"mime/multipart"
	"net/http"
	"os"
	"strconv"
	"time"

	openai "github.com/openai/openai-go"
	openaiopt "github.com/openai/openai-go/option"
	"github.com/openai/openai-go/packages/ssestream"
	"github.com/openai/openai-go/shared"
	"trpc.group/trpc-go/trpc-agent-go/log"
	"trpc.group/trpc-go/trpc-agent-go/model"
	"trpc.group/trpc-go/trpc-agent-go/tool"
)

const (
	functionToolType string = "function"

	// defaultChannelBufferSize is the default channel buffer size.
	defaultChannelBufferSize = 256
	// defaultBatchCompletionWindow is the default batch completion window.
	defaultBatchCompletionWindow = "24h"
	// defaultBatchEndpoint is the default batch endpoint.
	defaultBatchEndpoint = openai.BatchNewParamsEndpointV1ChatCompletions
)

// Variant represents different model variants with specific behaviors.
type Variant string

const (
	// VariantOpenAI is the default OpenAI variant.
	VariantOpenAI Variant = "openai"
	// VariantHunyuan is the Hunyuan variant with specific file handling.
	VariantHunyuan Variant = "hunyuan"
)

// variantConfig holds configuration for different variants.
type variantConfig struct {
	// Default file upload path for this variant.
	fileUploadPath   string
	fileDeletionPath string
	// Default file purpose for this variant.
	filePurpose openai.FilePurpose
	// Default HTTP method for file deletion.
	fileDeletionMethod         string
	fileDeletionBodyConvertor  fileDeletionBodyConvertor
	fileUploadRequestConvertor fileUploadRequestConvertor
	// Whether to skip file type in content parts for this variant.
	skipFileTypeInContent bool
}

type fileDeletionBodyConvertor func(body []byte, fileID string) []byte

type fileUploadRequestConvertor func(r *http.Request, file *os.File, fileOpts *FileOptions) (*http.Request, error)

// variantConfigs maps variant names to their configurations.
var variantConfigs = map[Variant]variantConfig{
	VariantOpenAI: {
		fileUploadPath:        "/openapi/v1/files",
		filePurpose:           openai.FilePurposeUserData,
		fileDeletionMethod:    http.MethodDelete,
		skipFileTypeInContent: false,
		fileDeletionBodyConvertor: func(body []byte, fileID string) []byte {
			return body
		},
	},
	VariantHunyuan: {
		fileUploadPath:        "/openapi/v1/files/uploads",
		fileDeletionPath:      "/openapi/v1/files",
		filePurpose:           openai.FilePurpose("file-extract"),
		fileDeletionMethod:    http.MethodPost,
		skipFileTypeInContent: true,
		fileDeletionBodyConvertor: func(body []byte, fileID string) []byte {
			if body != nil {
				return body
			}
			return []byte(`{"file_id":"` + fileID + `"}`)
		},
		fileUploadRequestConvertor: func(r *http.Request, file *os.File, fileOpts *FileOptions) (*http.Request, error) {
			// Create multipart form data.
			body := &bytes.Buffer{}
			writer := multipart.NewWriter(body)
			// Add purpose field.
			if err := writer.WriteField("purpose", string(fileOpts.Purpose)); err != nil {
				return nil, fmt.Errorf("failed to write purpose field: %w", err)
			}
			// Add file field.
			fileInfo, err := file.Stat()
			if err != nil {
				return nil, fmt.Errorf("failed to get file info: %w", err)
			}
			part, err := writer.CreateFormFile("file", fileInfo.Name())
			if err != nil {
				return nil, fmt.Errorf("failed to create form file: %w", err)
			}
			// Reset file position and copy file content.
			if _, err := file.Seek(0, 0); err != nil {
				return nil, fmt.Errorf("failed to reset file position: %w", err)
			}
			if _, err := io.Copy(part, file); err != nil {
				return nil, fmt.Errorf("failed to copy file content: %w", err)
			}
			// Close the writer to finalize the multipart data.
			if err := writer.Close(); err != nil {
				return nil, fmt.Errorf("failed to close multipart writer: %w", err)
			}
			// Set the request body and content type.
			r.Body = io.NopCloser(body)
			r.Header.Set("Content-Type", writer.FormDataContentType())
			r.ContentLength = int64(body.Len())
			return r, nil
		},
	},
}

// HTTPClient is the interface for the HTTP client.
type HTTPClient interface {
	Do(*http.Request) (*http.Response, error)
}

// HTTPClientNewFunc is the function type for creating a new HTTP client.
type HTTPClientNewFunc func(opts ...HTTPClientOption) HTTPClient

// DefaultNewHTTPClient is the default HTTP client for OpenAI.
var DefaultNewHTTPClient HTTPClientNewFunc = func(opts ...HTTPClientOption) HTTPClient {
	options := &HTTPClientOptions{}
	for _, opt := range opts {
		opt(options)
	}
	return &http.Client{
		Transport: options.Transport,
	}
}

// HTTPClientOption is the option for the HTTP client.
type HTTPClientOption func(*HTTPClientOptions)

// WithHTTPClientName is the option for the HTTP client name.
func WithHTTPClientName(name string) HTTPClientOption {
	return func(options *HTTPClientOptions) {
		options.Name = name
	}
}

// WithHTTPClientTransport is the option for the HTTP client transport.
func WithHTTPClientTransport(transport http.RoundTripper) HTTPClientOption {
	return func(options *HTTPClientOptions) {
		options.Transport = transport
	}
}

// HTTPClientOptions is the options for the HTTP client.
type HTTPClientOptions struct {
	Name      string
	Transport http.RoundTripper
}

// Model implements the model.Model interface for OpenAI API.
type Model struct {
<<<<<<< HEAD
	client                openai.Client
	name                  string
	baseURL               string
	apiKey                string
	channelBufferSize     int
	chatRequestCallback   ChatRequestCallbackFunc
	chatResponseCallback  ChatResponseCallbackFunc
	chatChunkCallback     ChatChunkCallbackFunc
	extraFields           map[string]any
	variant               Variant
	variantConfig         variantConfig
	batchCompletionWindow openai.BatchNewParamsCompletionWindow
	batchMetadata         map[string]string
	batchBaseURL          string
	tokenCounter          model.TokenCounter      // Token counter for token tailoring.
	tailoringStrategy     model.TailoringStrategy // Tailoring strategy for token tailoring.
	maxTokens             int                     // Max tokens for token tailoring.
=======
	client                     openai.Client
	name                       string
	baseURL                    string
	apiKey                     string
	channelBufferSize          int
	chatRequestCallback        ChatRequestCallbackFunc
	chatResponseCallback       ChatResponseCallbackFunc
	chatChunkCallback          ChatChunkCallbackFunc
	chatStreamCompleteCallback ChatStreamCompleteCallbackFunc
	extraFields                map[string]any
	variant                    Variant
	variantConfig              variantConfig
	batchCompletionWindow      openai.BatchNewParamsCompletionWindow
	batchMetadata              map[string]string
	batchBaseURL               string
>>>>>>> 7cff2bbe
}

// ChatRequestCallbackFunc is the function type for the chat request callback.
type ChatRequestCallbackFunc func(
	ctx context.Context,
	chatRequest *openai.ChatCompletionNewParams,
)

// ChatResponseCallbackFunc is the function type for the chat response callback.
type ChatResponseCallbackFunc func(
	ctx context.Context,
	chatRequest *openai.ChatCompletionNewParams,
	chatResponse *openai.ChatCompletion,
)

// ChatChunkCallbackFunc is the function type for the chat chunk callback.
type ChatChunkCallbackFunc func(
	ctx context.Context,
	chatRequest *openai.ChatCompletionNewParams,
	chatChunk *openai.ChatCompletionChunk,
)

// ChatStreamCompleteCallbackFunc is the function type for the chat stream completion callback.
// This callback is invoked when streaming is completely finished (success or error).
type ChatStreamCompleteCallbackFunc func(
	ctx context.Context,
	chatRequest *openai.ChatCompletionNewParams,
	accumulator *openai.ChatCompletionAccumulator, // nil if streamErr is not nil
	streamErr error, // nil if streaming completed successfully
)

// options contains configuration options for creating a Model.
type options struct {
	// API key for the OpenAI client.
	APIKey string
	// Base URL for the OpenAI client. It is optional for OpenAI-compatible APIs.
	BaseURL string
	// Buffer size for response channels (default: 256)
	ChannelBufferSize int
	// Options for the HTTP client.
	HTTPClientOptions []HTTPClientOption
	// Callback for the chat request.
	ChatRequestCallback ChatRequestCallbackFunc
	// Callback for the chat response.
	ChatResponseCallback ChatResponseCallbackFunc
	// Callback for the chat chunk.
	ChatChunkCallback ChatChunkCallbackFunc
	// Callback for the chat stream completion.
	ChatStreamCompleteCallback ChatStreamCompleteCallbackFunc
	// Options for the OpenAI client.
	OpenAIOptions []openaiopt.RequestOption
	// Extra fields to be added to the HTTP request body.
	ExtraFields map[string]any
	// Variant for model-specific behavior.
	Variant Variant
	// Batch completion window for batch processing.
	BatchCompletionWindow openai.BatchNewParamsCompletionWindow
	// Batch metadata for batch processing.
	BatchMetadata map[string]string
	// BatchBaseURL overrides the base URL for batch requests (batches/files).
	BatchBaseURL string
	// TokenCounter count tokens for token tailoring.
	TokenCounter model.TokenCounter
	// TailoringStrategy defines the strategy for token tailoring.
	TailoringStrategy model.TailoringStrategy
	// MaxTokens is the max tokens for token tailoring.
	MaxTokens int
}

// Option is a function that configures an OpenAI model.
type Option func(*options)

// WithAPIKey sets the API key for the OpenAI client.
func WithAPIKey(key string) Option {
	return func(opts *options) {
		opts.APIKey = key
	}
}

// WithBaseURL sets the base URL for the OpenAI client.
func WithBaseURL(url string) Option {
	return func(opts *options) {
		opts.BaseURL = url
	}
}

// WithChannelBufferSize sets the channel buffer size for the OpenAI client.
func WithChannelBufferSize(size int) Option {
	return func(opts *options) {
		if size <= 0 {
			size = defaultChannelBufferSize
		}
		opts.ChannelBufferSize = size
	}
}

// WithChatRequestCallback sets the function to be called before sending a chat request.
func WithChatRequestCallback(fn ChatRequestCallbackFunc) Option {
	return func(opts *options) {
		opts.ChatRequestCallback = fn
	}
}

// WithChatResponseCallback sets the function to be called after receiving a chat response.
// Used for non-streaming responses.
func WithChatResponseCallback(fn ChatResponseCallbackFunc) Option {
	return func(opts *options) {
		opts.ChatResponseCallback = fn
	}
}

// WithChatChunkCallback sets the function to be called after receiving a chat chunk.
// Used for streaming responses.
func WithChatChunkCallback(fn ChatChunkCallbackFunc) Option {
	return func(opts *options) {
		opts.ChatChunkCallback = fn
	}
}

// WithChatStreamCompleteCallback sets the function to be called when streaming is completed.
// Called for both successful and failed streaming completions.
func WithChatStreamCompleteCallback(fn ChatStreamCompleteCallbackFunc) Option {
	return func(opts *options) {
		opts.ChatStreamCompleteCallback = fn
	}
}

// WithHTTPClientOptions sets the HTTP client options for the OpenAI client.
func WithHTTPClientOptions(httpOpts ...HTTPClientOption) Option {
	return func(opts *options) {
		opts.HTTPClientOptions = httpOpts
	}
}

// WithOpenAIOptions sets the OpenAI options for the OpenAI client.
// E.g. use its middleware option:
//
//	import (
//		openai "github.com/openai/openai-go"
//		openaiopt "github.com/openai/openai-go/option"
//	)
//
//	WithOpenAIOptions(openaiopt.WithMiddleware(
//		func(req *http.Request, next openaiopt.MiddlewareNext) (*http.Response, error) {
//			// do something
//			return next(req)
//		}
//	)))
func WithOpenAIOptions(openaiOpts ...openaiopt.RequestOption) Option {
	return func(opts *options) {
		opts.OpenAIOptions = append(opts.OpenAIOptions, openaiOpts...)
	}
}

// WithExtraFields sets extra fields to be added to the HTTP request body.
// These fields will be included in every chat completion request.
// E.g.:
//
//	WithExtraFields(map[string]interface{}{
//		"custom_metadata": map[string]string{
//			"session_id": "abc",
//		},
//	})
//
// and "session_id" : "abc" will be added to the HTTP request json body.
func WithExtraFields(extraFields map[string]any) Option {
	return func(opts *options) {
		if opts.ExtraFields == nil {
			opts.ExtraFields = make(map[string]any)
		}
		for k, v := range extraFields {
			opts.ExtraFields[k] = v
		}
	}
}

// WithVariant sets the model variant for specific behavior.
// The default variant is VariantOpenAI.
// Optional variants are:
// - VariantHunyuan: Hunyuan variant with specific file handling.
func WithVariant(variant Variant) Option {
	return func(opts *options) {
		opts.Variant = variant
	}
}

// WithBatchCompletionWindow sets the batch completion window.
func WithBatchCompletionWindow(window openai.BatchNewParamsCompletionWindow) Option {
	return func(opts *options) {
		opts.BatchCompletionWindow = window
	}
}

// WithBatchMetadata sets the batch metadata.
func WithBatchMetadata(metadata map[string]string) Option {
	return func(opts *options) {
		opts.BatchMetadata = metadata
	}
}

// WithBatchBaseURL sets a base URL override for batch requests (batches/files).
// When set, batch operations will use this base URL via per-request override.
func WithBatchBaseURL(url string) Option {
	return func(opts *options) {
		opts.BatchBaseURL = url
	}
}

// WithTokenTailoring enables automatic token tailoring inside the OpenAI model.
// It will reduce request messages before sending when they exceed maxTokens.
func WithTokenTailoring(counter model.TokenCounter, strategy model.TailoringStrategy, maxTokens int) Option {
	return func(opts *options) {
		opts.TokenCounter = counter
		opts.TailoringStrategy = strategy
		opts.MaxTokens = maxTokens
	}
}

// New creates a new OpenAI-like model.
func New(name string, opts ...Option) *Model {
	o := &options{
		Variant:           VariantOpenAI, // The default variant is VariantOpenAI.
		ChannelBufferSize: defaultChannelBufferSize,
	}
	for _, opt := range opts {
		opt(o)
	}
	var clientOpts []openaiopt.RequestOption

	if o.APIKey != "" {
		clientOpts = append(clientOpts, openaiopt.WithAPIKey(o.APIKey))
	}

	if o.BaseURL != "" {
		clientOpts = append(clientOpts, openaiopt.WithBaseURL(o.BaseURL))
	}

	clientOpts = append(clientOpts, openaiopt.WithHTTPClient(DefaultNewHTTPClient(o.HTTPClientOptions...)))
	clientOpts = append(clientOpts, o.OpenAIOptions...)

	client := openai.NewClient(clientOpts...)

	// Set default batch completion window if not specified.
	batchCompletionWindow := o.BatchCompletionWindow
	if batchCompletionWindow == "" {
		batchCompletionWindow = defaultBatchCompletionWindow
	}

	return &Model{
<<<<<<< HEAD
		client:                client,
		name:                  name,
		baseURL:               o.BaseURL,
		apiKey:                o.APIKey,
		channelBufferSize:     o.ChannelBufferSize,
		chatRequestCallback:   o.ChatRequestCallback,
		chatResponseCallback:  o.ChatResponseCallback,
		chatChunkCallback:     o.ChatChunkCallback,
		extraFields:           o.ExtraFields,
		variant:               o.Variant,
		variantConfig:         variantConfigs[o.Variant],
		batchCompletionWindow: batchCompletionWindow,
		batchMetadata:         o.BatchMetadata,
		batchBaseURL:          o.BatchBaseURL,
		tokenCounter:          o.TokenCounter,
		tailoringStrategy:     o.TailoringStrategy,
		maxTokens:             o.MaxTokens,
=======
		client:                     client,
		name:                       name,
		baseURL:                    o.BaseURL,
		apiKey:                     o.APIKey,
		channelBufferSize:          o.ChannelBufferSize,
		chatRequestCallback:        o.ChatRequestCallback,
		chatResponseCallback:       o.ChatResponseCallback,
		chatChunkCallback:          o.ChatChunkCallback,
		chatStreamCompleteCallback: o.ChatStreamCompleteCallback,
		extraFields:                o.ExtraFields,
		variant:                    o.Variant,
		variantConfig:              variantConfigs[o.Variant],
		batchCompletionWindow:      batchCompletionWindow,
		batchMetadata:              o.BatchMetadata,
		batchBaseURL:               o.BatchBaseURL,
>>>>>>> 7cff2bbe
	}
}

// Info implements the model.Model interface.
func (m *Model) Info() model.Info {
	return model.Info{
		Name: m.name,
	}
}

// GenerateContent implements the model.Model interface.
func (m *Model) GenerateContent(
	ctx context.Context,
	request *model.Request,
) (<-chan *model.Response, error) {
	if request == nil {
		return nil, errors.New("request cannot be nil")
	}

	// Apply token tailoring if configured.
	m.applyTokenTailoring(ctx, request)

	responseChan := make(chan *model.Response, m.channelBufferSize)

	chatRequest, opts := m.buildChatRequest(request)

	go func() {
		defer close(responseChan)

		if m.chatRequestCallback != nil {
			m.chatRequestCallback(ctx, &chatRequest)
		}

		if request.Stream {
			m.handleStreamingResponse(ctx, chatRequest, responseChan, opts...)
		} else {
			m.handleNonStreamingResponse(ctx, chatRequest, responseChan, opts...)
		}
	}()

	return responseChan, nil
}

// applyTokenTailoring performs best-effort token tailoring if configured.
func (m *Model) applyTokenTailoring(ctx context.Context, request *model.Request) {
	if m.tokenCounter == nil || m.tailoringStrategy == nil || m.maxTokens <= 0 {
		return
	}
	if len(request.Messages) == 0 {
		return
	}
	if tailored, err := m.tailoringStrategy.TailorMessages(ctx, request.Messages, m.maxTokens); err != nil {
		log.Warn("token tailoring failed in openai.Model", err)
	} else {
		request.Messages = tailored
	}
}

// buildChatRequest converts our Request to OpenAI request params and options.
func (m *Model) buildChatRequest(request *model.Request) (openai.ChatCompletionNewParams, []openaiopt.RequestOption) {
	chatRequest := openai.ChatCompletionNewParams{
		Model:    shared.ChatModel(m.name),
		Messages: m.convertMessages(request.Messages),
		Tools:    m.convertTools(request.Tools),
	}

	// Set response_format for native structured outputs when requested.
	if request.StructuredOutput != nil &&
		request.StructuredOutput.Type == model.StructuredOutputJSONSchema &&
		request.StructuredOutput.JSONSchema != nil {
		js := request.StructuredOutput.JSONSchema
		chatRequest.ResponseFormat = openai.ChatCompletionNewParamsResponseFormatUnion{
			OfJSONSchema: &shared.ResponseFormatJSONSchemaParam{
				JSONSchema: shared.ResponseFormatJSONSchemaJSONSchemaParam{
					Name:        js.Name,
					Schema:      js.Schema,
					Strict:      openai.Bool(js.Strict),
					Description: openai.String(js.Description),
				},
			},
		}
	}

	// MaxTokens is deprecated and not compatible with o-series models.
	// Use MaxCompletionTokens instead.
	if request.MaxTokens != nil {
		chatRequest.MaxCompletionTokens = openai.Int(int64(*request.MaxTokens))
	}
	if request.Temperature != nil {
		chatRequest.Temperature = openai.Float(*request.Temperature)
	}
	if request.TopP != nil {
		chatRequest.TopP = openai.Float(*request.TopP)
	}
	if len(request.Stop) > 0 {
		// Use the first stop string for simplicity.
		chatRequest.Stop = openai.ChatCompletionNewParamsStopUnion{
			OfString: openai.String(request.Stop[0]),
		}
	}
	if request.PresencePenalty != nil {
		chatRequest.PresencePenalty = openai.Float(*request.PresencePenalty)
	}
	if request.FrequencyPenalty != nil {
		chatRequest.FrequencyPenalty = openai.Float(*request.FrequencyPenalty)
	}
	if request.ReasoningEffort != nil {
		chatRequest.ReasoningEffort = shared.ReasoningEffort(*request.ReasoningEffort)
	}
	var opts []openaiopt.RequestOption
	if request.ThinkingEnabled != nil {
		opts = append(opts, openaiopt.WithJSONSet(model.ThinkingEnabledKey, *request.ThinkingEnabled))
	}
	if request.ThinkingTokens != nil {
		opts = append(opts, openaiopt.WithJSONSet(model.ThinkingTokensKey, *request.ThinkingTokens))
	}

	// Add extra fields to the request
	for key, value := range m.extraFields {
		opts = append(opts, openaiopt.WithJSONSet(key, value))
	}

	// Add streaming options if needed.
	if request.Stream {
		chatRequest.StreamOptions = openai.ChatCompletionStreamOptionsParam{
			IncludeUsage: openai.Bool(true),
		}
	}
	return chatRequest, opts
}

// convertMessages converts our Message format to OpenAI's format.
func (m *Model) convertMessages(messages []model.Message) []openai.ChatCompletionMessageParamUnion {
	result := make([]openai.ChatCompletionMessageParamUnion, len(messages))

	for i, msg := range messages {
		toUserMessage := func() openai.ChatCompletionMessageParamUnion {
			content, extraFields := m.convertUserMessageContent(msg)
			userMessage := &openai.ChatCompletionUserMessageParam{
				Content: content,
			}
			if m.variantConfig.skipFileTypeInContent {
				userMessage.SetExtraFields(extraFields)
			}
			return openai.ChatCompletionMessageParamUnion{
				OfUser: userMessage,
			}
		}
		switch msg.Role {
		case model.RoleSystem:
			result[i] = openai.ChatCompletionMessageParamUnion{
				OfSystem: &openai.ChatCompletionSystemMessageParam{
					Content: m.convertSystemMessageContent(msg),
				},
			}
		case model.RoleAssistant:
			result[i] = openai.ChatCompletionMessageParamUnion{
				OfAssistant: &openai.ChatCompletionAssistantMessageParam{
					Content:   m.convertAssistantMessageContent(msg),
					ToolCalls: m.convertToolCalls(msg.ToolCalls),
				},
			}
		case model.RoleTool:
			result[i] = openai.ChatCompletionMessageParamUnion{
				OfTool: &openai.ChatCompletionToolMessageParam{
					Content: openai.ChatCompletionToolMessageParamContentUnion{
						OfString: openai.String(msg.Content),
					},
					ToolCallID: msg.ToolID,
				},
			}
		case model.RoleUser:
			result[i] = toUserMessage()
		default: // Default to user message if role is unknown.
			result[i] = toUserMessage()
		}
	}

	return result
}

// convertSystemMessageContent converts message content to system message content union.
func (m *Model) convertSystemMessageContent(msg model.Message) openai.ChatCompletionSystemMessageParamContentUnion {
	if len(msg.ContentParts) == 0 && msg.Content != "" {
		return openai.ChatCompletionSystemMessageParamContentUnion{
			OfString: openai.String(msg.Content),
		}
	}
	// Convert content parts to OpenAI content parts.
	var contentParts []openai.ChatCompletionContentPartTextParam
	if msg.Content != "" {
		contentParts = append(contentParts, openai.ChatCompletionContentPartTextParam{
			Text: msg.Content,
		})
	}
	for _, part := range msg.ContentParts {
		if part.Type == model.ContentTypeText && part.Text != nil {
			contentParts = append(contentParts, openai.ChatCompletionContentPartTextParam{
				Text: *part.Text,
			})
		}
	}
	return openai.ChatCompletionSystemMessageParamContentUnion{
		OfArrayOfContentParts: contentParts,
	}
}

// convertUserMessageContent converts message content to user message content union.
func (m *Model) convertUserMessageContent(
	msg model.Message,
) (openai.ChatCompletionUserMessageParamContentUnion, map[string]any) {
	// If there are no content parts and Content is not empty, return as string.
	if len(msg.ContentParts) == 0 && msg.Content != "" {
		return openai.ChatCompletionUserMessageParamContentUnion{
			OfString: openai.String(msg.Content),
		}, nil
	}
	var (
		contentParts []openai.ChatCompletionContentPartUnionParam
		extraFields  = make(map[string]any)
	)
	// Add Content as a text part if present.
	if msg.Content != "" {
		contentParts = append(
			contentParts,
			openai.ChatCompletionContentPartUnionParam{
				OfText: &openai.ChatCompletionContentPartTextParam{
					Text: msg.Content,
				},
			},
		)
	}
	for _, part := range msg.ContentParts {
		contentPart := m.convertContentPart(part)
		if contentPart == nil {
			continue
		}
		// Handle file content parts based on variant configuration.
		if part.Type == model.ContentTypeFile && m.variantConfig.skipFileTypeInContent {
			const fileIDsKey = "file_ids"
			// Collect file IDs in extraFields under "file_ids".
			fileIDs, ok := extraFields[fileIDsKey].([]string)
			if !ok {
				fileIDs = []string{}
			}
			fileIDs = append(fileIDs, part.File.FileID)
			extraFields[fileIDsKey] = fileIDs
			continue
		}
		// For non-file or non-skipped file types, add to contentParts.
		contentParts = append(contentParts, *contentPart)
	}
	return openai.ChatCompletionUserMessageParamContentUnion{
		OfArrayOfContentParts: contentParts,
	}, extraFields
}

// convertAssistantMessageContent converts message content to assistant message content union.
func (m *Model) convertAssistantMessageContent(
	msg model.Message,
) openai.ChatCompletionAssistantMessageParamContentUnion {
	if len(msg.ContentParts) == 0 && msg.Content != "" {
		return openai.ChatCompletionAssistantMessageParamContentUnion{
			OfString: openai.String(msg.Content),
		}
	}
	// Convert content parts to OpenAI content parts.
	var contentParts []openai.ChatCompletionAssistantMessageParamContentArrayOfContentPartUnion
	if msg.Content != "" {
		contentParts = append(contentParts, openai.ChatCompletionAssistantMessageParamContentArrayOfContentPartUnion{
			OfText: &openai.ChatCompletionContentPartTextParam{
				Text: msg.Content,
			},
		})
	}
	for _, part := range msg.ContentParts {
		if part.Type == model.ContentTypeText && part.Text != nil {
			contentParts = append(contentParts,
				openai.ChatCompletionAssistantMessageParamContentArrayOfContentPartUnion{
					OfText: &openai.ChatCompletionContentPartTextParam{
						Text: *part.Text,
					},
				})
		}
	}
	return openai.ChatCompletionAssistantMessageParamContentUnion{
		OfArrayOfContentParts: contentParts,
	}
}

// convertContentPart converts a single content part to OpenAI format.
func (m *Model) convertContentPart(part model.ContentPart) *openai.ChatCompletionContentPartUnionParam {
	switch part.Type {
	case model.ContentTypeText:
		if part.Text != nil {
			return &openai.ChatCompletionContentPartUnionParam{
				OfText: &openai.ChatCompletionContentPartTextParam{
					Text: *part.Text,
				},
			}
		}
	case model.ContentTypeImage:
		if part.Image != nil {
			return &openai.ChatCompletionContentPartUnionParam{
				OfImageURL: &openai.ChatCompletionContentPartImageParam{
					ImageURL: openai.ChatCompletionContentPartImageImageURLParam{
						// The URL from openai-go can be used either as a URL or as a base64-encoded string.
						URL:    imageToURLOrBase64(part.Image),
						Detail: part.Image.Detail,
					},
				},
			}
		}
	case model.ContentTypeAudio:
		if part.Audio != nil {
			return &openai.ChatCompletionContentPartUnionParam{
				OfInputAudio: &openai.ChatCompletionContentPartInputAudioParam{
					InputAudio: openai.ChatCompletionContentPartInputAudioInputAudioParam{
						Data:   audioToBase64(part.Audio),
						Format: part.Audio.Format,
					},
				},
			}
		}
	case model.ContentTypeFile:
		if part.File != nil {
			return &openai.ChatCompletionContentPartUnionParam{
				OfFile: &openai.ChatCompletionContentPartFileParam{
					File: fileToParams(part.File),
				},
			}
		}
	}
	return nil
}

func imageToURLOrBase64(image *model.Image) string {
	if image.URL != "" {
		return image.URL
	}
	return "data:image/" + image.Format + ";base64," + base64.StdEncoding.EncodeToString(image.Data)
}

func fileToParams(file *model.File) openai.ChatCompletionContentPartFileFileParam {
	if file.FileID != "" {
		return openai.ChatCompletionContentPartFileFileParam{
			FileID: openai.String(file.FileID),
		}
	}
	return openai.ChatCompletionContentPartFileFileParam{
		FileData: openai.String("data:" + file.MimeType + ";base64," + base64.StdEncoding.EncodeToString(file.Data)),
		Filename: openai.String(file.Name),
	}
}

func audioToBase64(audio *model.Audio) string {
	return "data:" + audio.Format + ";base64," + base64.StdEncoding.EncodeToString(audio.Data)
}

func (m *Model) convertToolCalls(toolCalls []model.ToolCall) []openai.ChatCompletionMessageToolCallParam {
	var result []openai.ChatCompletionMessageToolCallParam
	for _, toolCall := range toolCalls {
		result = append(result, openai.ChatCompletionMessageToolCallParam{
			ID: toolCall.ID,
			Function: openai.ChatCompletionMessageToolCallFunctionParam{
				Name:      toolCall.Function.Name,
				Arguments: string(toolCall.Function.Arguments),
			},
		})
	}
	return result
}

func (m *Model) convertTools(tools map[string]tool.Tool) []openai.ChatCompletionToolParam {
	var result []openai.ChatCompletionToolParam
	for _, tool := range tools {
		declaration := tool.Declaration()
		// Convert the InputSchema to JSON to correctly map to OpenAI's expected format
		schemaBytes, err := json.Marshal(declaration.InputSchema)
		if err != nil {
			log.Errorf("failed to marshal tool schema for %s: %v", declaration.Name, err)
			continue
		}
		var parameters shared.FunctionParameters
		if err := json.Unmarshal(schemaBytes, &parameters); err != nil {
			log.Errorf("failed to unmarshal tool schema for %s: %v", declaration.Name, err)
			continue
		}
		result = append(result, openai.ChatCompletionToolParam{
			Function: openai.FunctionDefinitionParam{
				Name:        declaration.Name,
				Description: openai.String(declaration.Description),
				Parameters:  parameters,
			},
		})
	}
	return result
}

// handleStreamingResponse handles streaming chat completion responses.
func (m *Model) handleStreamingResponse(
	ctx context.Context,
	chatRequest openai.ChatCompletionNewParams,
	responseChan chan<- *model.Response,
	opts ...openaiopt.RequestOption,
) {
	stream := m.client.Chat.Completions.NewStreaming(
		ctx, chatRequest, opts...)
	defer stream.Close()

	acc := openai.ChatCompletionAccumulator{}
	// Track ID -> Index mapping.
	idToIndexMap := make(map[string]int)

	for stream.Next() {
		chunk := stream.Current()
		// Skip empty chunks.
		if m.skipEmptyChunk(chunk) {
			continue
		}

		// Track ID -> Index mapping when ID is present (first chunk of each tool call).
		m.updateToolCallIndexMapping(chunk, idToIndexMap)

		// Always accumulate for correctness (tool call deltas are assembled later),
		// but we may suppress emitting a partial event for noise reduction.
		acc.AddChunk(chunk)

		// Suppress chunks that carry no meaningful visible delta (including
		// tool_call deltas, which we'll surface only in the final response).
		if m.shouldSuppressChunk(chunk) {
			continue
		}

		if m.chatChunkCallback != nil {
			m.chatChunkCallback(ctx, &chatRequest, &chunk)
		}

		response := m.createPartialResponse(chunk)

		select {
		case responseChan <- response:
		case <-ctx.Done():
			return
		}
	}

	// Send final response with usage information if available.
	m.sendFinalResponse(ctx, stream, acc, idToIndexMap, responseChan)

	// Call the stream complete callback after final response is sent
	if m.chatStreamCompleteCallback != nil {
		var callbackAcc *openai.ChatCompletionAccumulator
		if stream.Err() == nil {
			callbackAcc = &acc
		}
		m.chatStreamCompleteCallback(ctx, &chatRequest, callbackAcc, stream.Err())
	}
}

// updateToolCallIndexMapping updates the tool call index mapping.
func (m *Model) updateToolCallIndexMapping(chunk openai.ChatCompletionChunk, idToIndexMap map[string]int) {
	if len(chunk.Choices) > 0 && len(chunk.Choices[0].Delta.ToolCalls) > 0 {
		toolCall := chunk.Choices[0].Delta.ToolCalls[0]
		index := int(toolCall.Index)
		if toolCall.ID != "" {
			idToIndexMap[toolCall.ID] = index
		}
	}
}

// shouldSuppressChunk returns true when the chunk contains no meaningful delta
// (no content, no refusal, no non-empty tool calls, and no finish reason).
// This filters out completely empty streaming events that cause noisy logs.
func (m *Model) shouldSuppressChunk(chunk openai.ChatCompletionChunk) bool {
	if len(chunk.Choices) == 0 {
		return true
	}
	choice := chunk.Choices[0]
	delta := choice.Delta

	// Any meaningful payload disables suppression.
	if delta.Content != "" {
		return false
	}

	// think model reasoning content
	if _, ok := delta.JSON.ExtraFields[model.ReasoningContentKey]; ok {
		return false
	}

	// If this chunk is a tool_calls delta, suppress emission. We'll only expose
	// tool calls in the final aggregated response to avoid noisy blank chunks.
	if delta.JSON.ToolCalls.Valid() {
		return true
	}
	if choice.FinishReason != "" {
		return false
	}
	return true
}

// skipEmptyChunk returns true when the chunk contains no meaningful delta
func (m *Model) skipEmptyChunk(chunk openai.ChatCompletionChunk) bool {
	if len(chunk.Choices) > 0 {
		delta := chunk.Choices[0].Delta
		// if Content or
		switch {
		case delta.JSON.Content.Valid():
		case delta.JSON.Refusal.Valid():
		case delta.JSON.ToolCalls.Valid():
			/// if toolCalls is empty, it's a empty chunk too
			if len(delta.ToolCalls) <= 0 {
				return true
			}
		default:
		}
	}
	return false
}

// createPartialResponse creates a partial response from a chunk.
func (m *Model) createPartialResponse(chunk openai.ChatCompletionChunk) *model.Response {
	response := &model.Response{
		ID: chunk.ID,
		// Normalize object for chunks; upstream may emit empty object for toolcall deltas.
		Object: func() string {
			if chunk.Object != "" {
				return string(chunk.Object)
			}
			return model.ObjectTypeChatCompletionChunk
		}(),
		Created:   chunk.Created,
		Model:     chunk.Model,
		Timestamp: time.Now(),
		Done:      false,
		IsPartial: true,
	}

	// Convert choices for partial responses (content streaming).
	if len(chunk.Choices) > 0 {
		if response.Choices == nil {
			response.Choices = make([]model.Choice, 1)
		}

		reasoningContent, err := strconv.Unquote(chunk.Choices[0].Delta.JSON.ExtraFields[model.ReasoningContentKey].Raw())
		if err != nil {
			reasoningContent = ""
		}

		response.Choices[0].Delta = model.Message{
			Role:             model.RoleAssistant,
			Content:          chunk.Choices[0].Delta.Content,
			ReasoningContent: reasoningContent,
		}

		// Handle finish reason - FinishReason is a plain string.
		if chunk.Choices[0].FinishReason != "" {
			finishReason := chunk.Choices[0].FinishReason
			response.Choices[0].FinishReason = &finishReason
		}
	}

	return response
}

// sendFinalResponse sends the final response with accumulated data.
func (m *Model) sendFinalResponse(
	ctx context.Context,
	stream *ssestream.Stream[openai.ChatCompletionChunk],
	acc openai.ChatCompletionAccumulator,
	idToIndexMap map[string]int,
	responseChan chan<- *model.Response,
) {
	if stream.Err() == nil {
		// Check accumulated tool calls (batch processing after streaming is complete).
		var hasToolCall bool
		var accumulatedToolCalls []model.ToolCall

		if len(acc.Choices) > 0 && len(acc.Choices[0].Message.ToolCalls) > 0 {
			hasToolCall = true
			accumulatedToolCalls = m.processAccumulatedToolCalls(acc, idToIndexMap)
		}

		finalResponse := m.createFinalResponse(acc, hasToolCall, accumulatedToolCalls)

		select {
		case responseChan <- finalResponse:
		case <-ctx.Done():
		}
	} else {
		// Send error response.
		errorResponse := &model.Response{
			Error: &model.ResponseError{
				Message: stream.Err().Error(),
				Type:    model.ErrorTypeStreamError,
			},
			Timestamp: time.Now(),
			Done:      true,
		}

		select {
		case responseChan <- errorResponse:
		case <-ctx.Done():
		}
	}
}

// processAccumulatedToolCalls processes accumulated tool calls.
func (m *Model) processAccumulatedToolCalls(
	acc openai.ChatCompletionAccumulator,
	idToIndexMap map[string]int,
) []model.ToolCall {
	accumulatedToolCalls := make([]model.ToolCall, 0, len(acc.Choices[0].Message.ToolCalls))

	for i, toolCall := range acc.Choices[0].Message.ToolCalls {
		// if openai return function tool call start with index 1 or more
		// ChatCompletionAccumulator will return empty tool call for index like 0, skip it.
		if toolCall.Function.Name == "" && toolCall.ID == "" {
			continue
		}

		// Use the original index from ID->Index mapping if available, otherwise use loop index.
		originalIndex := i
		if toolCall.ID != "" {
			if mappedIndex, exists := idToIndexMap[toolCall.ID]; exists {
				originalIndex = mappedIndex
			}
		}

		// Some providers (e.g., gpt-5-nano) may omit the tool_call ID.
		// Synthesize a stable ID from the index to ensure proper pairing.
		synthesizedID := toolCall.ID
		if synthesizedID == "" {
			synthesizedID = fmt.Sprintf("auto_call_%d", originalIndex)
		}

		accumulatedToolCalls = append(accumulatedToolCalls, model.ToolCall{
			Index: func() *int { idx := originalIndex; return &idx }(),
			ID:    synthesizedID,
			Type:  functionToolType, // OpenAI supports function tools for now.
			Function: model.FunctionDefinitionParam{
				Name:      toolCall.Function.Name,
				Arguments: []byte(toolCall.Function.Arguments),
			},
		})
	}

	return accumulatedToolCalls
}

// createFinalResponse creates the final response with accumulated data.
func (m *Model) createFinalResponse(
	acc openai.ChatCompletionAccumulator,
	hasToolCall bool,
	accumulatedToolCalls []model.ToolCall,
) *model.Response {
	finalResponse := &model.Response{
		Object:  model.ObjectTypeChatCompletion,
		ID:      acc.ID,
		Created: acc.Created,
		Model:   acc.Model,
		Choices: make([]model.Choice, len(acc.Choices)),
		Usage: &model.Usage{
			PromptTokens:     int(acc.Usage.PromptTokens),
			CompletionTokens: int(acc.Usage.CompletionTokens),
			TotalTokens:      int(acc.Usage.TotalTokens),
		},
		Timestamp: time.Now(),
		Done:      !hasToolCall,
		IsPartial: false,
	}

	for i, choice := range acc.Choices {
		// Extract reasoning content from the accumulated message if available.
		var reasoningContent string
		if choice.Message.JSON.ExtraFields != nil {
			if reasoningField, ok := choice.Message.JSON.ExtraFields[model.ReasoningContentKey]; ok {
				if reasoningStr, err := strconv.Unquote(reasoningField.Raw()); err == nil {
					reasoningContent = reasoningStr
				}
			}
		}

		finalResponse.Choices[i] = model.Choice{
			Index: int(choice.Index),
			Message: model.Message{
				Role:             model.RoleAssistant,
				Content:          choice.Message.Content,
				ReasoningContent: reasoningContent,
			},
		}

		// If there are tool calls, add them to the final response.
		if hasToolCall && i == 0 { // Usually only the first choice contains tool calls.
			finalResponse.Choices[i].Message.ToolCalls = accumulatedToolCalls
		}
	}

	return finalResponse
}

// handleNonStreamingResponse handles non-streaming chat completion responses.
func (m *Model) handleNonStreamingResponse(
	ctx context.Context,
	chatRequest openai.ChatCompletionNewParams,
	responseChan chan<- *model.Response,
	opts ...openaiopt.RequestOption,
) {
	chatCompletion, err := m.client.Chat.Completions.New(
		ctx, chatRequest, opts...)
	if m.chatResponseCallback != nil {
		m.chatResponseCallback(ctx, &chatRequest, chatCompletion)
	}
	if err != nil {
		errorResponse := &model.Response{
			Error: &model.ResponseError{
				Message: err.Error(),
				Type:    model.ErrorTypeAPIError,
			},
			Timestamp: time.Now(),
			Done:      true,
		}

		select {
		case responseChan <- errorResponse:
		case <-ctx.Done():
		}
		return
	}

	response := &model.Response{
		ID:        chatCompletion.ID,
		Object:    string(chatCompletion.Object), // Convert constant to string
		Created:   chatCompletion.Created,
		Model:     chatCompletion.Model,
		Timestamp: time.Now(),
		Done:      true,
	}

	// Convert choices.
	if len(chatCompletion.Choices) > 0 {
		response.Choices = make([]model.Choice, len(chatCompletion.Choices))
		for i, choice := range chatCompletion.Choices {
			// Extract reasoning content from the message if available.
			var reasoningContent string
			if choice.Message.JSON.ExtraFields != nil {
				if reasoningField, ok := choice.Message.JSON.ExtraFields[model.ReasoningContentKey]; ok {
					if reasoningStr, err := strconv.Unquote(reasoningField.Raw()); err == nil {
						reasoningContent = reasoningStr
					}
				}
			}

			response.Choices[i] = model.Choice{
				Index: int(choice.Index),
				Message: model.Message{
					Role:             model.RoleAssistant,
					Content:          choice.Message.Content,
					ReasoningContent: reasoningContent,
				},
			}

			response.Choices[i].Message.ToolCalls = make([]model.ToolCall, len(choice.Message.ToolCalls))
			for j, toolCall := range choice.Message.ToolCalls {
				synthesizedID := toolCall.ID
				if synthesizedID == "" {
					// Synthesize ID for providers that omit it (e.g., gpt-5-nano).
					synthesizedID = fmt.Sprintf("auto_call_%d", j)
				}
				response.Choices[i].Message.ToolCalls[j] = model.ToolCall{
					ID:   synthesizedID,
					Type: string(toolCall.Type),
					Function: model.FunctionDefinitionParam{
						Name:      toolCall.Function.Name,
						Arguments: []byte(toolCall.Function.Arguments),
					},
				}
			}

			// Handle finish reason - FinishReason is a plain string.
			if choice.FinishReason != "" {
				finishReason := choice.FinishReason
				response.Choices[i].FinishReason = &finishReason
			}
		}
	}

	// Convert usage information.
	if chatCompletion.Usage.PromptTokens > 0 || chatCompletion.Usage.CompletionTokens > 0 {
		response.Usage = &model.Usage{
			PromptTokens:     int(chatCompletion.Usage.PromptTokens),
			CompletionTokens: int(chatCompletion.Usage.CompletionTokens),
			TotalTokens:      int(chatCompletion.Usage.TotalTokens),
		}
	}

	// Set system fingerprint if available.
	if chatCompletion.SystemFingerprint != "" {
		response.SystemFingerprint = &chatCompletion.SystemFingerprint
	}

	select {
	case responseChan <- response:
	case <-ctx.Done():
	}
}

// FileOptions is the options for file operations.
type FileOptions struct {
	// Path for file operations (default: /openapi/v1/files).
	Path string
	// Purpose for file upload (default: openai.FilePurposeUserData).
	Purpose openai.FilePurpose
	// Method for HTTP request (default: based on operation).
	Method string
	// Body for HTTP request (default: auto-generated based on operation).
	Body []byte
	// BaseURL override for this file request.
	BaseURL string
}

// FileOption is the option for file operations.
type FileOption func(*FileOptions)

// WithPath is the option for setting the file operation path.
func WithPath(path string) FileOption {
	return func(options *FileOptions) {
		options.Path = path
	}
}

// WithPurpose is the option for setting the file upload purpose.
func WithPurpose(purpose openai.FilePurpose) FileOption {
	return func(options *FileOptions) {
		options.Purpose = purpose
	}
}

// WithMethod is the option for setting the HTTP method.
func WithMethod(method string) FileOption {
	return func(options *FileOptions) {
		options.Method = method
	}
}

// WithBody is the option for setting the HTTP request body.
func WithBody(body []byte) FileOption {
	return func(options *FileOptions) {
		options.Body = body
	}
}

// WithFileBaseURL sets a per-request base URL override for file operations.
func WithFileBaseURL(url string) FileOption {
	return func(options *FileOptions) {
		options.BaseURL = url
	}
}

// UploadFile uploads a file to OpenAI and returns the file ID.
// The file can then be referenced in messages using AddFileID().
func (m *Model) UploadFile(ctx context.Context, filePath string, opts ...FileOption) (string, error) {
	fileOpts := &FileOptions{
		Path:    m.variantConfig.fileUploadPath,
		Purpose: m.variantConfig.filePurpose,
	}
	for _, opt := range opts {
		opt(fileOpts)
	}

	// Open the file.
	file, err := os.Open(filePath)
	if err != nil {
		return "", fmt.Errorf("failed to open file: %w", err)
	}
	defer file.Close()

	// Create middleware to construct multipart form data request.
	middlewareOpt := openaiopt.WithMiddleware(
		func(r *http.Request, next openaiopt.MiddlewareNext) (*http.Response, error) {
			// Set the correct path.
			if fileOpts.Path != "" {
				r.URL.Path = fileOpts.Path
			}

			// Set custom HTTP method if specified.
			if fileOpts.Method != "" {
				r.Method = fileOpts.Method
			}

			// Use custom body if specified, otherwise create multipart form data.
			if fileOpts.Body != nil {
				r.Body = io.NopCloser(bytes.NewReader(fileOpts.Body))
				r.ContentLength = int64(len(fileOpts.Body))
			} else if m.variantConfig.fileUploadRequestConvertor != nil {
				r, err = m.variantConfig.fileUploadRequestConvertor(r, file, fileOpts)
				if err != nil {
					return nil, fmt.Errorf("failed to convert request: %w", err)
				}
			}
			// Continue with the modified request.
			return next(r)
		})

	// Create empty file params since we're handling the file in middleware.
	fileParams := openai.FileNewParams{
		File:    file,
		Purpose: fileOpts.Purpose,
	}

	// Upload the file.
	if fileOpts.BaseURL != "" {
		fileObj, err := m.client.Files.New(ctx, fileParams, middlewareOpt, openaiopt.WithBaseURL(fileOpts.BaseURL))
		if err != nil {
			return "", fmt.Errorf("failed to upload file: %w", err)
		}
		return fileObj.ID, nil
	}
	fileObj, err := m.client.Files.New(ctx, fileParams, middlewareOpt)
	if err != nil {
		return "", fmt.Errorf("failed to upload file: %w", err)
	}
	return fileObj.ID, nil
}

// UploadFileData uploads file data to OpenAI and returns the file ID.
// This is useful when you have file data in memory rather than a file path.
func (m *Model) UploadFileData(
	ctx context.Context,
	filename string,
	data []byte,
	opts ...FileOption,
) (string, error) {
	// Apply default options based on variant.
	fileOpts := &FileOptions{
		Path:    m.variantConfig.fileUploadPath,
		Purpose: m.variantConfig.filePurpose,
	}
	for _, opt := range opts {
		opt(fileOpts)
	}

	// Create file upload parameters with data reader.
	fileParams := openai.FileNewParams{
		File: nil, // Set to nil to avoid duplicate multipart form construction by SDK.
		// The middleware will handle all request body construction to ensure proper
		// filename preservation and field ordering required by Venus platform.
		Purpose: fileOpts.Purpose,
	}

	// Create middleware to handle custom options.
	middlewareOpt := openaiopt.WithMiddleware(
		func(r *http.Request, next openaiopt.MiddlewareNext) (*http.Response, error) {
			// Set the correct path.
			if fileOpts.Path != "" {
				r.URL.Path = fileOpts.Path
			}
			// Set custom HTTP method if specified.
			if fileOpts.Method != "" {
				r.Method = fileOpts.Method
			}
			// Use custom body if specified.
			if fileOpts.Body != nil {
				r.Body = io.NopCloser(bytes.NewReader(fileOpts.Body))
				r.ContentLength = int64(len(fileOpts.Body))
			} else {
				// Build multipart form to ensure filename suffix is preserved.
				buf := &bytes.Buffer{}
				w := multipart.NewWriter(buf)
				// purpose.
				if err := w.WriteField("purpose", string(fileOpts.Purpose)); err != nil {
					return nil, fmt.Errorf("failed to write purpose field: %w", err)
				}
				// file.
				part, err := w.CreateFormFile("file", filename)
				if err != nil {
					return nil, fmt.Errorf("failed to create form file: %w", err)
				}
				if _, err := part.Write(data); err != nil {
					return nil, fmt.Errorf("failed to write file data: %w", err)
				}
				if err := w.Close(); err != nil {
					return nil, fmt.Errorf("failed to close multipart writer: %w", err)
				}
				r.Body = io.NopCloser(buf)
				r.Header.Set("Content-Type", w.FormDataContentType())
				r.ContentLength = int64(buf.Len())
			}
			return next(r)
		})

	// Upload the file.
	if fileOpts.BaseURL != "" {
		fileObj, err := m.client.Files.New(ctx, fileParams, middlewareOpt, openaiopt.WithBaseURL(fileOpts.BaseURL))
		if err != nil {
			return "", fmt.Errorf("failed to upload file data: %w", err)
		}
		return fileObj.ID, nil
	}
	fileObj, err := m.client.Files.New(ctx, fileParams, middlewareOpt)
	if err != nil {
		return "", fmt.Errorf("failed to upload file data: %w", err)
	}
	return fileObj.ID, nil
}

// DeleteFile deletes a file from OpenAI.
func (m *Model) DeleteFile(ctx context.Context, fileID string, opts ...FileOption) error {
	fileOpts := &FileOptions{
		Path:   m.variantConfig.fileDeletionPath,
		Method: m.variantConfig.fileDeletionMethod,
	}
	for _, opt := range opts {
		opt(fileOpts)
	}
	fileOpts.Body = m.variantConfig.fileDeletionBodyConvertor(fileOpts.Body, fileID)
	// Create middleware to handle custom options.
	middlewareOpt := openaiopt.WithMiddleware(
		func(r *http.Request, next openaiopt.MiddlewareNext) (*http.Response, error) {
			if fileOpts.Path != "" {
				r.URL.Path = fileOpts.Path
			}
			// Set custom HTTP method if specified.
			if fileOpts.Method != "" {
				r.Method = fileOpts.Method
			}
			// Use custom body if specified.
			if fileOpts.Body != nil {
				r.Body = io.NopCloser(bytes.NewReader(fileOpts.Body))
				r.ContentLength = int64(len(fileOpts.Body))
			}
			return next(r)
		})

	_, err := m.client.Files.Delete(ctx, fileID, middlewareOpt)
	if err != nil {
		return fmt.Errorf("failed to delete file: %w", err)
	}
	return nil
}

// GetFile retrieves file information from OpenAI.
func (m *Model) GetFile(
	ctx context.Context,
	fileID string,
	opts ...FileOption,
) (*openai.FileObject, error) {
	fileOpts := &FileOptions{
		Path: m.variantConfig.fileUploadPath,
	}
	for _, opt := range opts {
		opt(fileOpts)
	}
	// Create middleware to handle custom options.
	middlewareOpt := openaiopt.WithMiddleware(
		func(r *http.Request, next openaiopt.MiddlewareNext) (*http.Response, error) {
			// Set the correct path.
			if fileOpts.Path != "" {
				r.URL.Path = fileOpts.Path
			}
			// Set custom HTTP method if specified.
			if fileOpts.Method != "" {
				r.Method = fileOpts.Method
			}
			// Use custom body if specified.
			if fileOpts.Body != nil {
				r.Body = io.NopCloser(bytes.NewReader(fileOpts.Body))
				r.ContentLength = int64(len(fileOpts.Body))
			}
			return next(r)
		})
	fileObj, err := m.client.Files.Get(ctx, fileID, middlewareOpt)
	if err != nil {
		return nil, fmt.Errorf("failed to get file: %w", err)
	}
	return fileObj, nil
}<|MERGE_RESOLUTION|>--- conflicted
+++ resolved
@@ -177,25 +177,6 @@
 
 // Model implements the model.Model interface for OpenAI API.
 type Model struct {
-<<<<<<< HEAD
-	client                openai.Client
-	name                  string
-	baseURL               string
-	apiKey                string
-	channelBufferSize     int
-	chatRequestCallback   ChatRequestCallbackFunc
-	chatResponseCallback  ChatResponseCallbackFunc
-	chatChunkCallback     ChatChunkCallbackFunc
-	extraFields           map[string]any
-	variant               Variant
-	variantConfig         variantConfig
-	batchCompletionWindow openai.BatchNewParamsCompletionWindow
-	batchMetadata         map[string]string
-	batchBaseURL          string
-	tokenCounter          model.TokenCounter      // Token counter for token tailoring.
-	tailoringStrategy     model.TailoringStrategy // Tailoring strategy for token tailoring.
-	maxTokens             int                     // Max tokens for token tailoring.
-=======
 	client                     openai.Client
 	name                       string
 	baseURL                    string
@@ -211,7 +192,9 @@
 	batchCompletionWindow      openai.BatchNewParamsCompletionWindow
 	batchMetadata              map[string]string
 	batchBaseURL               string
->>>>>>> 7cff2bbe
+	tokenCounter               model.TokenCounter      // Token counter for token tailoring.
+	tailoringStrategy          model.TailoringStrategy // Tailoring strategy for token tailoring.
+	maxTokens                  int                     // Max tokens for token tailoring.
 }
 
 // ChatRequestCallbackFunc is the function type for the chat request callback.
@@ -461,25 +444,6 @@
 	}
 
 	return &Model{
-<<<<<<< HEAD
-		client:                client,
-		name:                  name,
-		baseURL:               o.BaseURL,
-		apiKey:                o.APIKey,
-		channelBufferSize:     o.ChannelBufferSize,
-		chatRequestCallback:   o.ChatRequestCallback,
-		chatResponseCallback:  o.ChatResponseCallback,
-		chatChunkCallback:     o.ChatChunkCallback,
-		extraFields:           o.ExtraFields,
-		variant:               o.Variant,
-		variantConfig:         variantConfigs[o.Variant],
-		batchCompletionWindow: batchCompletionWindow,
-		batchMetadata:         o.BatchMetadata,
-		batchBaseURL:          o.BatchBaseURL,
-		tokenCounter:          o.TokenCounter,
-		tailoringStrategy:     o.TailoringStrategy,
-		maxTokens:             o.MaxTokens,
-=======
 		client:                     client,
 		name:                       name,
 		baseURL:                    o.BaseURL,
@@ -495,7 +459,9 @@
 		batchCompletionWindow:      batchCompletionWindow,
 		batchMetadata:              o.BatchMetadata,
 		batchBaseURL:               o.BatchBaseURL,
->>>>>>> 7cff2bbe
+		tokenCounter:               o.TokenCounter,
+		tailoringStrategy:          o.TailoringStrategy,
+		maxTokens:                  o.MaxTokens,
 	}
 }
 
