--- conflicted
+++ resolved
@@ -46,16 +46,13 @@
 	ObjectTypeTransfer = "agent.transfer"
 	// ObjectTypeRunnerCompletion is the object type for runner completion events.
 	ObjectTypeRunnerCompletion = "runner.completion"
-<<<<<<< HEAD
 	// ObjectTypeStateUpdate is the object type for state update events.
 	ObjectTypeStateUpdate = "state.update"
-=======
 
 	// ObjectTypeChatCompletionChunk is the object type for chat completion chunk events.
 	ObjectTypeChatCompletionChunk = "chat.completion.chunk"
 	// ObjectTypeChatCompletion is the object type for chat completion events.
 	ObjectTypeChatCompletion = "chat.completion"
->>>>>>> 9231a7ad
 )
 
 // Choice represents a single completion choice.
