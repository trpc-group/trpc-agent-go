//
// Tencent is pleased to support the open source community by making trpc-agent-go available.
//
// Copyright (C) 2025 Tencent.  All rights reserved.
//
// trpc-agent-go is licensed under the Apache License Version 2.0.
//
//

// Package elasticsearch provides Elasticsearch-based vector storage implementation.
package elasticsearch

import (
	"encoding/json"
	"fmt"

	"github.com/elastic/go-elasticsearch/v9/typedapi/esdsl"
	"github.com/elastic/go-elasticsearch/v9/typedapi/types"
	"github.com/elastic/go-elasticsearch/v9/typedapi/types/enums/textquerytype"

	"trpc.group/trpc-go/trpc-agent-go/knowledge/searchfilter"
	"trpc.group/trpc-go/trpc-agent-go/knowledge/vectorstore"
	"trpc.group/trpc-go/trpc-agent-go/log"
)

const (
	// scriptParamQueryVector is the name of the script parameter for the query vector.
	scriptParamQueryVector = "query_vector"
)

// buildVectorSearchQuery builds a vector similarity search query.
func (vs *VectorStore) buildVectorSearchQuery(query *vectorstore.SearchQuery) (*types.SearchRequestBody, error) {
	// Marshal query vector to a valid JSON array for script params.
	vectorJSON, err := json.Marshal(query.Vector)
	if err != nil {
		return nil, fmt.Errorf("elasticsearch failed to marshal query vector: %w", err)
	}

	// Build script source dynamically to support custom embedding field.
	embeddingField := vs.option.embeddingFieldName
	scriptSource := fmt.Sprintf("if (doc['%s'].size() > 0) { cosineSimilarity(params.query_vector, '%s') + 1.0 } else { 0.0 }", embeddingField, embeddingField)

	// Create script for cosine similarity using esdsl.
	script := esdsl.NewScript().
		Source(esdsl.NewScriptSource().String(scriptSource)).
		AddParam(scriptParamQueryVector, json.RawMessage(vectorJSON))

	// Create match_all query using esdsl.
	matchAllQuery := esdsl.NewMatchAllQuery()

	// Create script_score query using esdsl.
	scriptScoreQuery := esdsl.NewScriptScoreQuery(matchAllQuery, script)

	// Build the complete search request using official SearchRequestBody.
	searchBody := esdsl.NewSearchRequestBody().
		Query(scriptScoreQuery).
		Size(vs.getMaxResult(query.Limit))

	// Add filters if specified.
	if query.Filter != nil {
		filterQuery, err := vs.buildFilterQuery(query.Filter)
		if err != nil {
			return nil, err
		}
		if filterQuery != nil {
			searchBody.PostFilter(filterQuery)
		}
	}

	return searchBody.SearchRequestBodyCaster(), nil
}

// buildKeywordSearchQuery builds a keyword-based search query.
func (vs *VectorStore) buildKeywordSearchQuery(query *vectorstore.SearchQuery) (*types.SearchRequestBody, error) {
	contentField := vs.option.contentFieldName

	// Create multi_match query using esdsl.
	nameField := vs.option.nameFieldName
	multiMatchQuery := esdsl.NewMultiMatchQuery(query.Query).
		Fields(fmt.Sprintf("%s^2", contentField), fmt.Sprintf("%s^1.5", nameField)).
		Type(textquerytype.Bestfields)

	// Build the complete search request using official SearchRequestBody.
	searchBody := esdsl.NewSearchRequestBody().
		Query(multiMatchQuery).
		Size(vs.getMaxResult(query.Limit))

	// Add filters if specified.
	if query.Filter != nil {
		filterQuery, err := vs.buildFilterQuery(query.Filter)
		if err != nil {
			return nil, err
		}
		if filterQuery != nil {
			searchBody.PostFilter(filterQuery)
		}
	}

	return searchBody.SearchRequestBodyCaster(), nil
}

// buildHybridSearchQuery builds a hybrid search query combining vector and keyword search.
func (vs *VectorStore) buildHybridSearchQuery(query *vectorstore.SearchQuery) (*types.SearchRequestBody, error) {
	// Marshal query vector to a valid JSON array for script params.
	vectorJSON, err := json.Marshal(query.Vector)
	if err != nil {
		return nil, fmt.Errorf("elasticsearch failed to marshal query vector: %w", err)
	}

	// Build script with custom embedding field.
	embeddingField := vs.option.embeddingFieldName
	scriptSource := fmt.Sprintf("if (doc['%s'].size() > 0) { cosineSimilarity(params.query_vector, '%s') + 1.0 } else { 0.0 }", embeddingField, embeddingField)
	script := esdsl.NewScript().
		Source(esdsl.NewScriptSource().String(scriptSource)).
		AddParam(scriptParamQueryVector, json.RawMessage(vectorJSON))

	// Create match_all query for script_score.
	matchAllQuery := esdsl.NewMatchAllQuery()

	// Create script_score query.
	scriptScoreQuery := esdsl.NewScriptScoreQuery(matchAllQuery, script)

	contentField := vs.option.contentFieldName
	nameField := vs.option.nameFieldName
	multiMatchQuery := esdsl.NewMultiMatchQuery(query.Query).
		Fields(fmt.Sprintf("%s^2", contentField), fmt.Sprintf("%s^1.5", nameField)).
		Type(textquerytype.Bestfields)

	// Combine queries using bool query.
	boolQuery := esdsl.NewBoolQuery().
		Should(scriptScoreQuery, multiMatchQuery).
		MinimumShouldMatch(esdsl.NewMinimumShouldMatch().Int(1))

	// Build the complete search request using official SearchRequestBody.
	searchBody := esdsl.NewSearchRequestBody().
		Query(boolQuery).
		Size(vs.getMaxResult(query.Limit))

	// Add filters if specified.
	if query.Filter != nil {
		filterQuery, err := vs.buildFilterQuery(query.Filter)
		if err != nil {
			return nil, err
		}
		if filterQuery != nil {
			searchBody.PostFilter(filterQuery)
		}
	}

	return searchBody.SearchRequestBodyCaster(), nil
}

// buildFilterQuery builds a filter query for search results.
func (vs *VectorStore) buildFilterQuery(filter *vectorstore.SearchFilter) (types.QueryVariant, error) {
	var filters []*searchfilter.UniversalFilterCondition
	if filter.FilterCondition != nil {
		filters = append(filters, filter.FilterCondition)
	}

	// Filter by document IDs.
	if len(filter.IDs) > 0 {
		filters = append(filters, &searchfilter.UniversalFilterCondition{
			Operator: searchfilter.OperatorIn,
			Field:    vs.option.idFieldName,
			Value:    filter.IDs,
		})
	}

	// Filter by metadata.
	for key, value := range filter.Metadata {
		filters = append(filters, &searchfilter.UniversalFilterCondition{
			Operator: searchfilter.OperatorEqual,
			Field:    fmt.Sprintf("%s.%s", defaultFieldMetadata, key),
			Value:    value,
		})
	}

	if len(filters) == 0 {
		return nil, nil
	}

<<<<<<< HEAD
	boolQuery, err := vs.filterConverter.Convert(&searchfilter.UniversalFilterCondition{
		Operator: searchfilter.OperatorAnd,
		Value:    filters,
	})
	if err != nil {
		log.Warnf("elasticsearch build filter query failed: %v", err)
		return nil, err
	}
	return boolQuery.(types.QueryVariant), nil
=======
	boolQuery := esdsl.NewBoolQuery().Filter(filters...)
	return boolQuery
}

func (vs *VectorStore) getMaxResult(maxResults int) int {
	if maxResults <= 0 {
		return vs.option.maxResults
	}
	return maxResults
>>>>>>> ffe3dc5c
}<|MERGE_RESOLUTION|>--- conflicted
+++ resolved
@@ -179,7 +179,6 @@
 		return nil, nil
 	}
 
-<<<<<<< HEAD
 	boolQuery, err := vs.filterConverter.Convert(&searchfilter.UniversalFilterCondition{
 		Operator: searchfilter.OperatorAnd,
 		Value:    filters,
@@ -189,9 +188,6 @@
 		return nil, err
 	}
 	return boolQuery.(types.QueryVariant), nil
-=======
-	boolQuery := esdsl.NewBoolQuery().Filter(filters...)
-	return boolQuery
 }
 
 func (vs *VectorStore) getMaxResult(maxResults int) int {
@@ -199,5 +195,4 @@
 		return vs.option.maxResults
 	}
 	return maxResults
->>>>>>> ffe3dc5c
 }