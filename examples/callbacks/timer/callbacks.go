--- conflicted
+++ resolved
@@ -25,120 +25,87 @@
 )
 
 // createToolCallbacks creates and configures tool callbacks for timing.
-func (e *toolTimerExample) createToolCallbacks() *tool.CallbacksStructured {
-	toolCallbacks := tool.NewCallbacksStructured()
+func (e *toolTimerExample) createToolCallbacks() *tool.Callbacks {
+	toolCallbacks := tool.NewCallbacks()
 	toolCallbacks.RegisterBeforeTool(e.createBeforeToolCallback())
 	toolCallbacks.RegisterAfterTool(e.createAfterToolCallback())
 	return toolCallbacks
 }
 
 // createAgentCallbacks creates and configures agent callbacks for timing.
-func (e *toolTimerExample) createAgentCallbacks() *agent.CallbacksStructured {
-	agentCallbacks := agent.NewCallbacksStructured()
+func (e *toolTimerExample) createAgentCallbacks() *agent.Callbacks {
+	agentCallbacks := agent.NewCallbacks()
 	agentCallbacks.RegisterBeforeAgent(e.createBeforeAgentCallback())
 	agentCallbacks.RegisterAfterAgent(e.createAfterAgentCallback())
 	return agentCallbacks
 }
 
 // createModelCallbacks creates and configures model callbacks for timing.
-func (e *toolTimerExample) createModelCallbacks() *model.CallbacksStructured {
-	modelCallbacks := model.NewCallbacksStructured()
+func (e *toolTimerExample) createModelCallbacks() *model.Callbacks {
+	modelCallbacks := model.NewCallbacks()
 	modelCallbacks.RegisterBeforeModel(e.createBeforeModelCallback())
 	modelCallbacks.RegisterAfterModel(e.createAfterModelCallback())
 	return modelCallbacks
 }
 
 // createBeforeAgentCallback creates the before agent callback for timing.
-<<<<<<< HEAD
-func (e *toolTimerExample) createBeforeAgentCallback() agent.BeforeAgentCallbackStructured {
-	return func(ctx context.Context, args *agent.BeforeAgentArgs) (*agent.BeforeAgentResult, error) {
-		// Record start time and store it in the instance variable.
-		startTime := time.Now()
-		if e.agentStartTimes == nil {
-			e.agentStartTimes = make(map[string]time.Time)
-		}
-		e.agentStartTimes[args.Invocation.InvocationID] = startTime
-=======
 func (e *toolTimerExample) createBeforeAgentCallback() agent.BeforeAgentCallback {
 	return func(ctx context.Context, invocation *agent.Invocation) (*model.Response, error) {
 		// Record start time and store it in invocation callback state.
 		startTime := time.Now()
 		invocation.SetState("agent:start_time", startTime)
->>>>>>> 70cb3e46
 
 		// Create trace span for agent execution.
 		_, span := atrace.Tracer.Start(
 			ctx,
 			"agent_execution",
 			trace.WithAttributes(
-				attribute.String("agent.name", args.Invocation.AgentName),
-				attribute.String("invocation.id", args.Invocation.InvocationID),
-				attribute.String("user.message", args.Invocation.Message.Content),
+				attribute.String("agent.name", invocation.AgentName),
+				attribute.String("invocation.id", invocation.InvocationID),
+				attribute.String("user.message", invocation.Message.Content),
 			),
 		)
-<<<<<<< HEAD
-		// Store span in instance variable for later use.
-		if e.agentSpans == nil {
-			e.agentSpans = make(map[string]trace.Span)
-		}
-		e.agentSpans[args.Invocation.InvocationID] = span
-=======
 		// Store span in invocation callback state.
 		invocation.SetState("agent:span", span)
->>>>>>> 70cb3e46
-
-		fmt.Printf("⏱️  BeforeAgentCallback: %s started at %s\n", args.Invocation.AgentName, startTime.Format("15:04:05.000"))
-		fmt.Printf("   InvocationID: %s\n", args.Invocation.InvocationID)
-		fmt.Printf("   UserMsg: %q\n", args.Invocation.Message.Content)
+
+		fmt.Printf("⏱️  BeforeAgentCallback: %s started at %s\n", invocation.AgentName, startTime.Format("15:04:05.000"))
+		fmt.Printf("   InvocationID: %s\n", invocation.InvocationID)
+		fmt.Printf("   UserMsg: %q\n", invocation.Message.Content)
 
 		return nil, nil
 	}
 }
 
 // createAfterAgentCallback creates the after agent callback for timing.
-<<<<<<< HEAD
-func (e *toolTimerExample) createAfterAgentCallback() agent.AfterAgentCallbackStructured {
-	return func(ctx context.Context, args *agent.AfterAgentArgs) (*agent.AfterAgentResult, error) {
-		// Get start time from the instance variable.
-		if startTime, exists := e.agentStartTimes[args.Invocation.InvocationID]; exists {
-=======
 func (e *toolTimerExample) createAfterAgentCallback() agent.AfterAgentCallback {
 	return func(ctx context.Context, invocation *agent.Invocation, runErr error) (*model.Response, error) {
 		// Get start time from invocation callback state.
 		if startTimeVal, ok := invocation.GetState("agent:start_time"); ok {
 			startTime := startTimeVal.(time.Time)
->>>>>>> 70cb3e46
 			duration := time.Since(startTime)
 			durationSeconds := duration.Seconds()
 
 			// Record metrics.
 			e.agentDurationHistogram.Record(ctx, durationSeconds,
 				metric.WithAttributes(
-					attribute.String("agent.name", args.Invocation.AgentName),
-					attribute.String("invocation.id", args.Invocation.InvocationID),
+					attribute.String("agent.name", invocation.AgentName),
+					attribute.String("invocation.id", invocation.InvocationID),
 				),
 			)
 			e.agentCounter.Add(ctx, 1,
 				metric.WithAttributes(
-					attribute.String("agent.name", args.Invocation.AgentName),
-				),
-			)
-
-<<<<<<< HEAD
-			// End trace span from instance variable.
-			if span, exists := e.agentSpans[args.Invocation.InvocationID]; exists {
-				if args.Error != nil {
-					span.RecordError(args.Error)
-=======
+					attribute.String("agent.name", invocation.AgentName),
+				),
+			)
+
 			// End trace span from invocation callback state.
 			if spanVal, ok := invocation.GetState("agent:span"); ok {
 				span := spanVal.(trace.Span)
 				if runErr != nil {
 					span.RecordError(runErr)
->>>>>>> 70cb3e46
 				}
 				status := "success"
-				if args.Error != nil {
+				if runErr != nil {
 					status = "error"
 				}
 				span.SetAttributes(
@@ -147,48 +114,31 @@
 				)
 				span.End()
 				// Clean up the span after use.
-<<<<<<< HEAD
-				delete(e.agentSpans, args.Invocation.InvocationID)
-=======
 				invocation.DeleteState("agent:span")
->>>>>>> 70cb3e46
-			}
-
-			fmt.Printf("⏱️  AfterAgentCallback: %s completed in %v\n", args.Invocation.AgentName, duration)
-			if args.Error != nil {
-				fmt.Printf("   Error: %v\n", args.Error)
+			}
+
+			fmt.Printf("⏱️  AfterAgentCallback: %s completed in %v\n", invocation.AgentName, duration)
+			if runErr != nil {
+				fmt.Printf("   Error: %v\n", runErr)
 			}
 			// Clean up the start time after use.
-<<<<<<< HEAD
-			delete(e.agentStartTimes, args.Invocation.InvocationID)
-=======
 			invocation.DeleteState("agent:start_time")
->>>>>>> 70cb3e46
 		} else {
-			fmt.Printf("⏱️  AfterAgentCallback: %s completed (no timing info available)\n", args.Invocation.AgentName)
+			fmt.Printf("⏱️  AfterAgentCallback: %s completed (no timing info available)\n", invocation.AgentName)
 		}
 		fmt.Println() // Add spacing after agent callback.
 
-		return nil, nil
+		return nil, nil // Return nil to use the original result.
 	}
 }
 
 // createBeforeModelCallback creates the before model callback for timing.
-<<<<<<< HEAD
-func (e *toolTimerExample) createBeforeModelCallback() model.BeforeModelCallbackStructured {
-	return func(ctx context.Context, args *model.BeforeModelArgs) (*model.BeforeModelResult, error) {
-		// Record start time and store it in the instance variable.
-		startTime := time.Now()
-		if e.modelStartTimes == nil {
-			e.modelStartTimes = make(map[string]time.Time)
-=======
 func (e *toolTimerExample) createBeforeModelCallback() model.BeforeModelCallback {
 	return func(ctx context.Context, req *model.Request) (*model.Response, error) {
 		// Get invocation from context.
 		inv, ok := agent.InvocationFromContext(ctx)
 		if !ok || inv == nil {
 			return nil, nil
->>>>>>> 70cb3e46
 		}
 
 		// Record start time and store it in invocation callback state.
@@ -200,36 +150,20 @@
 			ctx,
 			"model_inference",
 			trace.WithAttributes(
-<<<<<<< HEAD
-				attribute.Int("messages.count", len(args.Request.Messages)),
-				attribute.String("model.key", modelKey),
-=======
 				attribute.Int("messages.count", len(req.Messages)),
->>>>>>> 70cb3e46
 			),
 		)
 		// Store span in invocation callback state.
 		inv.SetState("model:span", span)
 
 		fmt.Printf("⏱️  BeforeModelCallback: model started at %s\n", startTime.Format("15:04:05.000"))
-<<<<<<< HEAD
-		fmt.Printf("   ModelKey: %s\n", modelKey)
-		fmt.Printf("   Messages: %d\n", len(args.Request.Messages))
-=======
 		fmt.Printf("   Messages: %d\n", len(req.Messages))
->>>>>>> 70cb3e46
 
 		return nil, nil
 	}
 }
 
 // createAfterModelCallback creates the after model callback for timing.
-<<<<<<< HEAD
-func (e *toolTimerExample) createAfterModelCallback() model.AfterModelCallbackStructured {
-	return func(ctx context.Context, args *model.AfterModelArgs) (*model.AfterModelResult, error) {
-		// Use the stored model key.
-		modelKey := e.currentModelKey
-=======
 func (e *toolTimerExample) createAfterModelCallback() model.AfterModelCallback {
 	return func(ctx context.Context, req *model.Request, rsp *model.Response, modelErr error) (*model.Response, error) {
 		// Get invocation from context.
@@ -237,7 +171,6 @@
 		if !ok || inv == nil {
 			return nil, nil
 		}
->>>>>>> 70cb3e46
 
 		// Get start time from invocation callback state.
 		if startTimeVal, ok := inv.GetState("model:start_time"); ok {
@@ -248,31 +181,19 @@
 			// Record metrics.
 			e.modelDurationHistogram.Record(ctx, durationSeconds,
 				metric.WithAttributes(
-<<<<<<< HEAD
-					attribute.String("model.key", modelKey),
-					attribute.Int("messages.count", len(args.Request.Messages)),
-=======
 					attribute.Int("messages.count", len(req.Messages)),
->>>>>>> 70cb3e46
 				),
 			)
 			e.modelCounter.Add(ctx, 1)
 
-<<<<<<< HEAD
-			// End trace span from instance variable.
-			if span, exists := e.modelSpans[modelKey]; exists {
-				if args.Error != nil {
-					span.RecordError(args.Error)
-=======
 			// End trace span from invocation callback state.
 			if spanVal, ok := inv.GetState("model:span"); ok {
 				span := spanVal.(trace.Span)
 				if modelErr != nil {
 					span.RecordError(modelErr)
->>>>>>> 70cb3e46
 				}
 				status := "success"
-				if args.Error != nil {
+				if modelErr != nil {
 					status = "error"
 				}
 				span.SetAttributes(
@@ -285,8 +206,8 @@
 			}
 
 			fmt.Printf("⏱️  AfterModelCallback: model completed in %v\n", duration)
-			if args.Error != nil {
-				fmt.Printf("   Error: %v\n", args.Error)
+			if modelErr != nil {
+				fmt.Printf("   Error: %v\n", modelErr)
 			}
 			// Clean up the start time after use.
 			inv.DeleteState("model:start_time")
@@ -294,21 +215,11 @@
 			fmt.Printf("⏱️  AfterModelCallback: model completed (no timing info available)\n")
 		}
 
-		return nil, nil
+		return nil, nil // Return nil to use the original result.
 	}
 }
 
 // createBeforeToolCallback creates the before tool callback for timing.
-<<<<<<< HEAD
-func (e *toolTimerExample) createBeforeToolCallback() tool.BeforeToolCallbackStructured {
-	return func(ctx context.Context, args *tool.BeforeToolArgs) (*tool.BeforeToolResult, error) {
-		// Record start time and store it in the instance variable.
-		startTime := time.Now()
-		if e.toolStartTimes == nil {
-			e.toolStartTimes = make(map[string]time.Time)
-		}
-		e.toolStartTimes[args.ToolName] = startTime
-=======
 func (e *toolTimerExample) createBeforeToolCallback() tool.BeforeToolCallback {
 	return func(ctx context.Context, toolName string, toolDeclaration *tool.Declaration, jsonArgs *[]byte) (any, error) {
 		// Get invocation from context.
@@ -329,38 +240,22 @@
 		startTime := time.Now()
 		key := fmt.Sprintf("tool:%s:%s:start_time", toolName, toolCallID)
 		inv.SetState(key, startTime)
->>>>>>> 70cb3e46
 
 		// Create trace span for tool execution.
 		_, span := atrace.Tracer.Start(
 			ctx,
 			"tool_execution",
 			trace.WithAttributes(
-<<<<<<< HEAD
-				attribute.String("tool.name", args.ToolName),
-=======
 				attribute.String("tool.name", toolName),
 				attribute.String("tool.call_id", toolCallID),
->>>>>>> 70cb3e46
 				attribute.String("tool.args", func() string {
-					if args.Arguments == nil {
+					if jsonArgs == nil {
 						return ""
 					}
-					return string(args.Arguments)
+					return string(*jsonArgs)
 				}()),
 			),
 		)
-<<<<<<< HEAD
-		// Store span in instance variable for later use.
-		if e.toolSpans == nil {
-			e.toolSpans = make(map[string]trace.Span)
-		}
-		e.toolSpans[args.ToolName] = span
-
-		fmt.Printf("⏱️  BeforeToolCallback: %s started at %s\n", args.ToolName, startTime.Format("15:04:05.000"))
-		if args.Arguments != nil {
-			fmt.Printf("   Args: %s\n", string(args.Arguments))
-=======
 		// Store span in invocation callback state.
 		spanKey := fmt.Sprintf("tool:%s:%s:span", toolName, toolCallID)
 		inv.SetState(spanKey, span)
@@ -369,7 +264,6 @@
 			toolName, toolCallID, startTime.Format("15:04:05.000"))
 		if jsonArgs != nil {
 			fmt.Printf("   Args: %s\n", string(*jsonArgs))
->>>>>>> 70cb3e46
 		} else {
 			fmt.Printf("   Args: <nil>\n")
 		}
@@ -379,12 +273,6 @@
 }
 
 // createAfterToolCallback creates the after tool callback for timing.
-<<<<<<< HEAD
-func (e *toolTimerExample) createAfterToolCallback() tool.AfterToolCallbackStructured {
-	return func(ctx context.Context, args *tool.AfterToolArgs) (*tool.AfterToolResult, error) {
-		// Get start time from the instance variable.
-		if startTime, exists := e.toolStartTimes[args.ToolName]; exists {
-=======
 func (e *toolTimerExample) createAfterToolCallback() tool.AfterToolCallback {
 	return func(ctx context.Context, toolName string, toolDeclaration *tool.Declaration, jsonArgs []byte, result any, runErr error) (any, error) {
 		// Get invocation from context.
@@ -403,43 +291,31 @@
 		key := fmt.Sprintf("tool:%s:%s:start_time", toolName, toolCallID)
 		if startTimeVal, ok := inv.GetState(key); ok {
 			startTime := startTimeVal.(time.Time)
->>>>>>> 70cb3e46
 			duration := time.Since(startTime)
 			durationSeconds := duration.Seconds()
 
 			// Record metrics.
 			e.toolDurationHistogram.Record(ctx, durationSeconds,
 				metric.WithAttributes(
-<<<<<<< HEAD
-					attribute.String("tool.name", args.ToolName),
-=======
 					attribute.String("tool.name", toolName),
 					attribute.String("tool.call_id", toolCallID),
->>>>>>> 70cb3e46
 				),
 			)
 			e.toolCounter.Add(ctx, 1,
 				metric.WithAttributes(
-					attribute.String("tool.name", args.ToolName),
-				),
-			)
-
-<<<<<<< HEAD
-			// End trace span from instance variable.
-			if span, exists := e.toolSpans[args.ToolName]; exists {
-				if args.Error != nil {
-					span.RecordError(args.Error)
-=======
+					attribute.String("tool.name", toolName),
+				),
+			)
+
 			// End trace span from invocation callback state.
 			spanKey := fmt.Sprintf("tool:%s:%s:span", toolName, toolCallID)
 			if spanVal, ok := inv.GetState(spanKey); ok {
 				span := spanVal.(trace.Span)
 				if runErr != nil {
 					span.RecordError(runErr)
->>>>>>> 70cb3e46
 				}
 				status := "success"
-				if args.Error != nil {
+				if runErr != nil {
 					status = "error"
 				}
 				span.SetAttributes(
@@ -448,20 +324,6 @@
 				)
 				span.End()
 				// Clean up the span after use.
-<<<<<<< HEAD
-				delete(e.toolSpans, args.ToolName)
-			}
-
-			fmt.Printf("⏱️  AfterToolCallback: %s completed in %v\n", args.ToolName, duration)
-			fmt.Printf("   Result: %v\n", args.Result)
-			if args.Error != nil {
-				fmt.Printf("   Error: %v\n", args.Error)
-			}
-			// Clean up the start time after use.
-			delete(e.toolStartTimes, args.ToolName)
-		} else {
-			fmt.Printf("⏱️  AfterToolCallback: %s completed (no timing info available)\n", args.ToolName)
-=======
 				inv.DeleteState(spanKey)
 			}
 
@@ -476,9 +338,8 @@
 		} else {
 			fmt.Printf("⏱️  AfterToolCallback: %s (call %s) completed (no timing info available)\n",
 				toolName, toolCallID)
->>>>>>> 70cb3e46
-		}
-
-		return nil, nil
+		}
+
+		return nil, nil // Return nil to use the original result.
 	}
 }