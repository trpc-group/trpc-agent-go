//
// Tencent is pleased to support the open source community by making trpc-agent-go available.
//
// Copyright (C) 2025 Tencent.  All rights reserved.
//
// trpc-agent-go is licensed under the Apache License Version 2.0.
//
//

// Package main demonstrates multi-turn chat using the Runner with streaming
// output, session management, and tool calling.
package main

import (
	"bufio"
	"context"
	"flag"
	"fmt"
	"log"
	"os"
	"strings"
	"time"

	"github.com/google/uuid"
	"trpc.group/trpc-go/trpc-agent-go/agent"
	"trpc.group/trpc-go/trpc-agent-go/agent/llmagent"
	"trpc.group/trpc-go/trpc-agent-go/event"
	"trpc.group/trpc-go/trpc-agent-go/model"
	"trpc.group/trpc-go/trpc-agent-go/model/openai"
<<<<<<< HEAD
	"trpc.group/trpc-go/trpc-agent-go/model/provider"
=======
>>>>>>> c8ce038e
	"trpc.group/trpc-go/trpc-agent-go/runner"
	"trpc.group/trpc-go/trpc-agent-go/session"
	sessioninmemory "trpc.group/trpc-go/trpc-agent-go/session/inmemory"
	"trpc.group/trpc-go/trpc-agent-go/session/postgres"
	"trpc.group/trpc-go/trpc-agent-go/session/redis"
	"trpc.group/trpc-go/trpc-agent-go/tool"
	"trpc.group/trpc-go/trpc-agent-go/tool/function"
)

var (
	modelName       = flag.String("model", "deepseek-chat", "Name of the model to use")
	sessServiceName = flag.String("session", "inmemory", "Name of the session service to use, inmemory / redis / pgsql")
	streaming       = flag.Bool("streaming", true, "Enable streaming mode for responses")
	enableParallel  = flag.Bool("enable-parallel", false, "Enable parallel tool execution (default: false, serial execution)")
	variant         = flag.String("variant", "openai", "Name of Variant to use when use openai provider, openai / hunyuan/ deepseek /qwen")
)

// Environment variables for session services.
var (
	// Redis.
	redisAddr = getEnvOrDefault("REDIS_ADDR", "localhost:6379")

	// PostgreSQL.
	pgHost     = getEnvOrDefault("PG_HOST", "localhost")
	pgPort     = getEnvOrDefault("PG_PORT", "5432")
	pgUser     = getEnvOrDefault("PG_USER", "root")
	pgPassword = getEnvOrDefault("PG_PASSWORD", "")
	pgDatabase = getEnvOrDefault("PG_DATABASE", "trpc-agent-go")
)

func main() {
	// Parse command line flags.
	flag.Parse()

	fmt.Printf("🚀 Multi-turn Chat with Runner + Tools\n")
	fmt.Printf("Model: %s\n", *modelName)
	fmt.Printf("Streaming: %t\n", *streaming)
	parallelStatus := "disabled (serial execution)"
	if *enableParallel {
		parallelStatus = "enabled (parallel execution)"
	}
	fmt.Printf("Parallel Tools: %s\n", parallelStatus)
	if *sessServiceName == "redis" {
		fmt.Printf("Redis: %s\n", redisAddr)
	} else if *sessServiceName == "pgsql" {
		fmt.Printf("PostgreSQL: %s:%s/%s\n", pgHost, pgPort, pgDatabase)
	}
	fmt.Printf("Type 'exit' to end the conversation\n")
	fmt.Printf("Available tools: calculator, current_time\n")
	fmt.Println(strings.Repeat("=", 50))

	// Create and run the chat.
	chat := &multiTurnChat{
<<<<<<< HEAD
		providerName: *providerName,
		modelName:    *modelName,
		variant:      *variant,
		streaming:    *streaming,
=======
		modelName: *modelName,
		streaming: *streaming,
>>>>>>> c8ce038e
	}

	if err := chat.run(); err != nil {
		log.Fatalf("Chat failed: %v", err)
	}
}

// multiTurnChat manages the conversation.
type multiTurnChat struct {
<<<<<<< HEAD
	providerName string
	modelName    string
	variant      string
	streaming    bool
	runner       runner.Runner
	userID       string
	sessionID    string
=======
	modelName string
	streaming bool
	runner    runner.Runner
	userID    string
	sessionID string
>>>>>>> c8ce038e
}

// run starts the interactive chat session.
func (c *multiTurnChat) run() error {
	ctx := context.Background()

	// Setup the runner.
	if err := c.setup(ctx); err != nil {
		return fmt.Errorf("setup failed: %w", err)
	}

	// Start interactive chat.
	return c.startChat(ctx)
}

// setup creates the runner with LLM agent and tools.
func (c *multiTurnChat) setup(_ context.Context) error {
<<<<<<< HEAD
	// Create model with specified provider name and model name.
	var opts []provider.Option
	if c.providerName == string(openai.VariantOpenAI) {
		opts = append(opts, provider.WithVariant(c.variant))
	}
	modelInstance, err := provider.Model(c.providerName, c.modelName, opts...)
	if err != nil {
		return fmt.Errorf("failed to create model: %w", err)
	}
=======
	// Create model with specified model name.
	modelInstance := openai.New(c.modelName)
>>>>>>> c8ce038e

	// Create session service based on configuration.
	var (
		err            error
		sessionService session.Service
	)
	switch *sessServiceName {
	case "inmemory":
		sessionService = sessioninmemory.NewSessionService()

	case "redis":
		redisURL := fmt.Sprintf("redis://%s", redisAddr)
		sessionService, err = redis.NewService(redis.WithRedisClientURL(redisURL))
		if err != nil {
			return fmt.Errorf("failed to create session service: %w", err)
		}

	case "pgsql":
		// Convert pgPort from string to int
		port := 5432
		if pgPort != "" {
			if p, parseErr := fmt.Sscanf(pgPort, "%d", &port); parseErr != nil || p != 1 {
				return fmt.Errorf("invalid PG_PORT value: %s", pgPort)
			}
		}
		sessionService, err = postgres.NewService(
			postgres.WithHost(pgHost),
			postgres.WithPort(port),
			postgres.WithUser(pgUser),
			postgres.WithPassword(pgPassword),
			postgres.WithDatabase(pgDatabase),
			postgres.WithTablePrefix("tRPC"),
		)
		if err != nil {
			return fmt.Errorf("failed to create postgres session service: %w", err)
		}

	default:
		return fmt.Errorf("invalid session service name: %s", *sessServiceName)
	}

	// Create tools.
	calculatorTool := function.NewFunctionTool(
		c.calculate,
		function.WithName("calculator"),
		function.WithDescription("Perform basic mathematical calculations (add, subtract, multiply, divide)"),
	)
	timeTool := function.NewFunctionTool(
		c.getCurrentTime,
		function.WithName("current_time"),
		function.WithDescription("Get the current time and date for a specific timezone"))

	// Create LLM agent with tools.
	genConfig := model.GenerationConfig{
		MaxTokens:   intPtr(2000),
		Temperature: floatPtr(0.7),
		Stream:      c.streaming,
	}

	appName := "multi-turn-chat"
	agentName := "chat-assistant"
	llmAgent := llmagent.New(
		agentName,
		llmagent.WithModel(modelInstance),
		llmagent.WithDescription("A helpful AI assistant with calculator and time tools."),
		llmagent.WithInstruction("Use tools when appropriate for calculations or time queries. "+
			"Be helpful and conversational."),
		llmagent.WithGenerationConfig(genConfig),
		llmagent.WithTools([]tool.Tool{calculatorTool, timeTool}),
		llmagent.WithEnableParallelTools(*enableParallel),
	)

	// Create runner.
	c.runner = runner.NewRunner(
		appName,
		llmAgent,
		runner.WithSessionService(sessionService),
	)

	// Setup identifiers.
	c.userID = "user"
	c.sessionID = fmt.Sprintf("chat-session-%d", time.Now().Unix())

	fmt.Printf("✅ Chat ready! Session: %s\n\n", c.sessionID)

	return nil
}

// startChat runs the interactive conversation loop.
func (c *multiTurnChat) startChat(ctx context.Context) error {
	scanner := bufio.NewScanner(os.Stdin)

	fmt.Println("💡 Special commands:")
	fmt.Println("   /history  - Show conversation history")
	fmt.Println("   /new      - Start a new session")
	fmt.Println("   /exit     - End the conversation")
	fmt.Println()

	for {
		fmt.Print("👤 You: ")
		if !scanner.Scan() {
			break
		}

		userInput := strings.TrimSpace(scanner.Text())
		if userInput == "" {
			continue
		}

		// Handle special commands.
		switch strings.ToLower(userInput) {
		case "/exit":
			fmt.Println("👋 Goodbye!")
			return nil
		case "/history":
			userInput = "show our conversation history"
		case "/new":
			c.startNewSession()
			continue
		}

		// Process the user message.
		if err := c.processMessage(ctx, userInput); err != nil {
			fmt.Printf("❌ Error: %v\n", err)
		}

		fmt.Println() // Add spacing between turns.
	}

	if err := scanner.Err(); err != nil {
		return fmt.Errorf("input scanner error: %w", err)
	}

	return nil
}

// processMessage handles a single message exchange.
func (c *multiTurnChat) processMessage(ctx context.Context, userMessage string) error {
	message := model.NewUserMessage(userMessage)

	requestID := uuid.New().String()
	// Run the agent through the runner.
	eventChan, err := c.runner.Run(ctx, c.userID, c.sessionID, message, agent.WithRequestID(requestID))
	if err != nil {
		return fmt.Errorf("failed to run agent: %w", err)
	}

	// Process response.
	return c.processResponse(eventChan)
}

// processResponse handles both streaming and non-streaming responses with tool call visualization.
func (c *multiTurnChat) processResponse(eventChan <-chan *event.Event) error {
	fmt.Print("🤖 Assistant: ")

	var (
		fullContent       string
		toolCallsDetected bool
		assistantStarted  bool
	)

	for event := range eventChan {
		if err := c.handleEvent(event, &toolCallsDetected, &assistantStarted, &fullContent); err != nil {
			return err
		}

		// Check if this is the final event.
		// Do not break on tool response events (Done=true but not final assistant response).
		if event.IsFinalResponse() {
			fmt.Printf("\n")
			break
		}
	}

	return nil
}

// handleEvent processes a single event from the event channel.
func (c *multiTurnChat) handleEvent(
	event *event.Event,
	toolCallsDetected *bool,
	assistantStarted *bool,
	fullContent *string,
) error {
	// Handle errors.
	if event.Error != nil {
		fmt.Printf("\n❌ Error: %s\n", event.Error.Message)
		return nil
	}

	// Handle tool calls.
	if c.handleToolCalls(event, toolCallsDetected, assistantStarted) {
		return nil
	}

	// Handle tool responses.
	if c.handleToolResponses(event) {
		return nil
	}

	// Handle content.
	c.handleContent(event, toolCallsDetected, assistantStarted, fullContent)

	return nil
}

// handleToolCalls detects and displays tool calls.
func (c *multiTurnChat) handleToolCalls(
	event *event.Event,
	toolCallsDetected *bool,
	assistantStarted *bool,
) bool {
	if len(event.Response.Choices) > 0 && len(event.Response.Choices[0].Message.ToolCalls) > 0 {
		*toolCallsDetected = true
		if *assistantStarted {
			fmt.Printf("\n")
		}
		fmt.Printf("🔧 CallableTool calls initiated:\n")
		for _, toolCall := range event.Response.Choices[0].Message.ToolCalls {
			fmt.Printf("   • %s (ID: %s)\n", toolCall.Function.Name, toolCall.ID)
			if len(toolCall.Function.Arguments) > 0 {
				fmt.Printf("     Args: %s\n", string(toolCall.Function.Arguments))
			}
		}
		fmt.Printf("\n🔄 Executing tools...\n")
		return true
	}
	return false
}

// handleToolResponses detects and displays tool responses.
func (c *multiTurnChat) handleToolResponses(event *event.Event) bool {
	if event.Response != nil && len(event.Response.Choices) > 0 {
		hasToolResponse := false
		for _, choice := range event.Response.Choices {
			if choice.Message.Role == model.RoleTool && choice.Message.ToolID != "" {
				fmt.Printf("✅ CallableTool response (ID: %s): %s\n",
					choice.Message.ToolID,
					strings.TrimSpace(choice.Message.Content))
				hasToolResponse = true
			}
		}
		if hasToolResponse {
			return true
		}
	}
	return false
}

// handleContent processes and displays content.
func (c *multiTurnChat) handleContent(
	event *event.Event,
	toolCallsDetected *bool,
	assistantStarted *bool,
	fullContent *string,
) {
	if len(event.Response.Choices) > 0 {
		choice := event.Response.Choices[0]
		content := c.extractContent(choice)

		if content != "" {
			c.displayContent(content, toolCallsDetected, assistantStarted, fullContent)
		}
	}
}

// extractContent extracts content based on streaming mode.
func (c *multiTurnChat) extractContent(choice model.Choice) string {
	if c.streaming {
		// Streaming mode: use delta content.
		return choice.Delta.Content
	}
	// Non-streaming mode: use full message content.
	return choice.Message.Content
}

// displayContent prints content to console.
func (c *multiTurnChat) displayContent(
	content string,
	toolCallsDetected *bool,
	assistantStarted *bool,
	fullContent *string,
) {
	if !*assistantStarted {
		if *toolCallsDetected {
			fmt.Printf("\n🤖 Assistant: ")
		}
		*assistantStarted = true
	}
	fmt.Print(content)
	*fullContent += content
}

// startNewSession creates a new session ID.
func (c *multiTurnChat) startNewSession() {
	oldSessionID := c.sessionID
	c.sessionID = fmt.Sprintf("chat-session-%d", time.Now().Unix())
	fmt.Printf("🆕 Started new session!\n")
	fmt.Printf("   Previous: %s\n", oldSessionID)
	fmt.Printf("   Current:  %s\n", c.sessionID)
	fmt.Printf("   (Conversation history has been reset)\n")
	fmt.Println()
}

// getEnvOrDefault returns the environment variable value or a default value if not set.
func getEnvOrDefault(key, defaultValue string) string {
	if value := os.Getenv(key); value != "" {
		return value
	}
	return defaultValue
}<|MERGE_RESOLUTION|>--- conflicted
+++ resolved
@@ -27,10 +27,7 @@
 	"trpc.group/trpc-go/trpc-agent-go/event"
 	"trpc.group/trpc-go/trpc-agent-go/model"
 	"trpc.group/trpc-go/trpc-agent-go/model/openai"
-<<<<<<< HEAD
 	"trpc.group/trpc-go/trpc-agent-go/model/provider"
-=======
->>>>>>> c8ce038e
 	"trpc.group/trpc-go/trpc-agent-go/runner"
 	"trpc.group/trpc-go/trpc-agent-go/session"
 	sessioninmemory "trpc.group/trpc-go/trpc-agent-go/session/inmemory"
@@ -84,15 +81,9 @@
 
 	// Create and run the chat.
 	chat := &multiTurnChat{
-<<<<<<< HEAD
-		providerName: *providerName,
-		modelName:    *modelName,
+		modelName: *modelName,
 		variant:      *variant,
-		streaming:    *streaming,
-=======
-		modelName: *modelName,
 		streaming: *streaming,
->>>>>>> c8ce038e
 	}
 
 	if err := chat.run(); err != nil {
@@ -102,21 +93,12 @@
 
 // multiTurnChat manages the conversation.
 type multiTurnChat struct {
-<<<<<<< HEAD
-	providerName string
-	modelName    string
+	modelName string
 	variant      string
-	streaming    bool
-	runner       runner.Runner
-	userID       string
-	sessionID    string
-=======
-	modelName string
 	streaming bool
 	runner    runner.Runner
 	userID    string
 	sessionID string
->>>>>>> c8ce038e
 }
 
 // run starts the interactive chat session.
@@ -134,20 +116,8 @@
 
 // setup creates the runner with LLM agent and tools.
 func (c *multiTurnChat) setup(_ context.Context) error {
-<<<<<<< HEAD
-	// Create model with specified provider name and model name.
-	var opts []provider.Option
-	if c.providerName == string(openai.VariantOpenAI) {
-		opts = append(opts, provider.WithVariant(c.variant))
-	}
-	modelInstance, err := provider.Model(c.providerName, c.modelName, opts...)
-	if err != nil {
-		return fmt.Errorf("failed to create model: %w", err)
-	}
-=======
 	// Create model with specified model name.
 	modelInstance := openai.New(c.modelName)
->>>>>>> c8ce038e
 
 	// Create session service based on configuration.
 	var (
