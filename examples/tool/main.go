--- conflicted
+++ resolved
@@ -40,7 +40,7 @@
 	ctx := context.Background()
 
 	fmt.Println("=== Non-streaming Example ===")
-	if err := Example(ctx, llm); err != nil {
+	if err := nonStreamingExample(ctx, llm); err != nil {
 		log.Printf("Non-streaming example failed: %v", err)
 	}
 
@@ -66,152 +66,4 @@
 		return "***"
 	}
 	return apiKey[:3]
-<<<<<<< HEAD
-}
-
-// Example demonstrates non-streaming usage.
-func Example(ctx context.Context, llm *openai.Model) error {
-	temperature := 0.9
-	maxTokens := 1000
-	getWeatherTool := tool.NewFunctionTool(getWeather, tool.FunctionToolConfig{
-		Name:        "get_weather",
-		Description: "Get weather at the given location",
-	})
-
-	request := &model.Request{
-		Messages: []model.Message{
-			model.NewSystemMessage("You are a helpful weather guide."),
-			model.NewUserMessage("What is the weather in London City?"),
-		},
-		GenerationConfig: model.GenerationConfig{
-			Temperature: &temperature,
-			MaxTokens:   &maxTokens,
-			Stream:      false,
-		},
-		Tools: map[string]tool.Tool{
-			"get_weather": getWeatherTool,
-		},
-	}
-
-	responseChan, err := llm.GenerateContent(ctx, request)
-	if err != nil {
-		return fmt.Errorf("failed to generate content: %w", err)
-	}
-
-	for response := range responseChan {
-		if response.Error != nil {
-			return fmt.Errorf("API error: %s", response.Error.Message)
-		}
-
-		if len(response.Choices) > 0 {
-			choice := response.Choices[0]
-			fmt.Printf("Response: %s\n", choice.Message.Content)
-
-			toolCalls := choice.Message.ToolCalls
-			if len(toolCalls) == 0 {
-				fmt.Println("No tool calls made.")
-			} else {
-				fmt.Println("Tool calls:")
-				for _, toolCall := range toolCalls {
-					if toolCall.Function.Name == "get_weather" {
-						// Simulate getting weather data
-						location := toolCall.Function.Arguments
-						weatherDataCh, err := getWeatherTool.Call(context.Background(), location)
-						if err != nil {
-							return fmt.Errorf("failed to call tool: %w", err)
-						}
-
-						var weatherData []any
-						for data := range weatherDataCh {
-							weatherData = append(weatherData, data)
-							// The range will automatically exit when the channel is closed
-							// No need for break as we'll consume until the last item
-						}
-						if err != nil {
-							return fmt.Errorf("failed to call tool: %w", err)
-						}
-
-						var weather getWeatherOutput
-						// Aggregate the weather data
-						for _, data := range weatherData {
-							weather.Humidity += fmt.Sprintf("%v", data.(getWeatherOutput).Humidity)
-							weather.Temperature += fmt.Sprintf("%v", data.(getWeatherOutput).Temperature)
-							weather.WindSpeed += fmt.Sprintf("%v", data.(getWeatherOutput).WindSpeed)
-						}
-
-						bts, err := json.Marshal(weather)
-						if err != nil {
-							return fmt.Errorf("failed to marshal weather data: %w", err)
-						}
-						// Print the weather data
-						fmt.Printf("CallTool at local: Weather in %s: %s\n", location, bts)
-						request.Messages = append(request.Messages, (model.NewToolCallMessage(string(bts), toolCall.ID)))
-					}
-				}
-			}
-
-			responseChan2, err := llm.GenerateContent(ctx, request)
-			if err != nil {
-				return fmt.Errorf("failed to generate content: %w", err)
-			}
-			for response2 := range responseChan2 {
-				if response2.Error != nil {
-					return fmt.Errorf("API error: %s", response2.Error.Message)
-				}
-				fmt.Printf("Response from LLM: %s\n", response2.Choices[0].Message.Content)
-
-				toolCalls := choice.Message.ToolCalls
-				if len(toolCalls) == 0 {
-					fmt.Println("No tool calls made.")
-				} else {
-					fmt.Println("Tool calls:")
-					for _, toolCall := range toolCalls {
-						fmt.Printf("func_name: %v\n", toolCall.Function.Name)
-					}
-				}
-			}
-
-			if choice.FinishReason != nil {
-				fmt.Printf("Finish reason: %s\n", *choice.FinishReason)
-			}
-
-		}
-
-		if response.Usage != nil {
-			fmt.Printf("Token usage - Prompt: %d, Completion: %d, Total: %d\n",
-				response.Usage.PromptTokens,
-				response.Usage.CompletionTokens,
-				response.Usage.TotalTokens)
-		}
-
-		if response.Done {
-			break
-		}
-	}
-
-	return nil
-}
-
-type getWeatherInput struct {
-	Location string `json:"location"`
-}
-type getWeatherOutput struct {
-	Humidity    string `json:"humidity"`
-	Temperature string `json:"temperature"`
-	WindSpeed   string `json:"wind_speed"`
-	// Weather     string `json:"weather"`
-}
-
-func getWeather(i getWeatherInput) <-chan getWeatherOutput {
-	// In a real implementation, this function would call a weather API
-	ch := make(chan getWeatherOutput, 1)
-	go func() {
-		ch <- getWeatherOutput{Humidity: "65%"}
-		ch <- getWeatherOutput{Temperature: "22°C"}
-		ch <- getWeatherOutput{WindSpeed: "15 km/h"}
-		close(ch)
-	}()
-	return ch
-=======
->>>>>>> a5a14ba3
 }