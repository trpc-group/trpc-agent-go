//
// Tencent is pleased to support the open source community by making trpc-agent-go available.
//
// Copyright (C) 2025 Tencent.  All rights reserved.
//
// trpc-agent-go is licensed under the Apache License Version 2.0.
//
//

// Package event provides the event system for agent communication.
package event

import (
	"context"
	"encoding/json"
	"errors"
	"strings"
	"time"

	"github.com/google/uuid"
	"trpc.group/trpc-go/trpc-agent-go/log"
	"trpc.group/trpc-go/trpc-agent-go/model"
)

const (
	// InitVersion is the initial version of the event format.
	InitVersion int = iota // 0

	// CurrentVersion is the current version of the event format.
	CurrentVersion
)

const (
	// EmitWithoutTimeout is the default timeout for emitting events.
	EmitWithoutTimeout = 0 * time.Second

	// FilterKeyDelimiter is the delimiter for hierarchical event filtering.
	FilterKeyDelimiter = "/"

	// TagDelimiter is the delimiter for event tags.
	TagDelimiter = ";"
)

const (
	// CodeExecutionTag is the tag value for code execution code event.
	CodeExecutionTag = "code_execution_code"

	// CodeExecutionResultTag is the tag value for code execution result event.
	CodeExecutionResultTag = "code_execution_result"

	// TransferTag is the tag for transfer event.
	TransferTag = "transfer"
)

// Event represents an event in conversation between agents and users.
type Event struct {
	// Response is the base struct for all LLM response functionality.
	*model.Response

	// RequestID is the request ID of the event.
	RequestID string `json:"requestID,omitempty"`

	// InvocationID is the invocation ID of the event.
	InvocationID string `json:"invocationId"`

	// ParentInvocationID is the parent invocation ID of the event.
	ParentInvocationID string `json:"parentInvocationId,omitempty"`

	// Author is the author of the event.
	Author string `json:"author"`

	// ID is the unique identifier of the event.
	ID string `json:"id"`

	// Timestamp is the timestamp of the event.
	Timestamp time.Time `json:"timestamp"`

	// Branch records agent execution chain information.
	// In multi-agent mode, this is useful for tracing agent execution trajectories.
	Branch string `json:"branch,omitempty"`

	// Tag Uses tags to annotate events with business-specific labels.
	Tag string `json:"tag,omitempty"`

	// RequiresCompletion indicates if this event needs completion signaling.
	RequiresCompletion bool `json:"requiresCompletion,omitempty"`

	// LongRunningToolIDs is the Set of ids of the long running function calls.
	// Agent client will know from this field about which function call is long running.
	// only valid for function call event
	LongRunningToolIDs map[string]struct{} `json:"longRunningToolIDs,omitempty"`

	// StateDelta contains state changes to be applied to the session.
	StateDelta map[string][]byte `json:"stateDelta,omitempty"`

	// StructuredOutput carries a typed, in-memory structured output payload.
	// This is not serialized and is meant for immediate consumer access.
	StructuredOutput any `json:"-"`

	// Actions carry flow-level hints that influence how this event is treated
	// by the runner/flow (e.g., skip summarization after a tool response).
	Actions *EventActions `json:"actions,omitempty"`

	// Track holds protocol-specific track event payloads when present.
	Track *TrackEvent `json:"track,omitempty"`

	// filterKey is identifier for hierarchical event filtering.
	FilterKey string `json:"filterKey,omitempty"`

	// version for handling version compatibility issues.
	Version int `json:"version,omitempty"`
}

<<<<<<< HEAD
// TrackEvent represents a protocol-specific track event embedded in Event.
type TrackEvent struct {
	Track   string          `json:"track"`
	Payload json.RawMessage `json:"payload"`
=======
// ContainsTag checks if the event contains the specified tag.
func (e *Event) ContainsTag(tag string) bool {
	if e.Tag == "" {
		return false
	}

	tags := strings.Split(e.Tag, TagDelimiter)
	for _, t := range tags {
		if strings.TrimSpace(t) == strings.TrimSpace(tag) {
			return true
		}
	}
	return false
>>>>>>> 075a7983
}

// EventActions represents optional actions/hints attached to an event.
// These are used by the flow to adjust control behavior without
// overloading Response fields.
type EventActions struct {
	// SkipSummarization indicates that the flow should not run an
	// additional summarization step after this event. Commonly used
	// for final tool.response events returned by AgentTool.
	SkipSummarization bool `json:"skipSummarization,omitempty"`
}

// Clone creates a deep copy of the event.
func (e *Event) Clone() *Event {
	if e == nil {
		return nil
	}
	clone := *e
	clone.Response = e.Response.Clone()
	clone.LongRunningToolIDs = make(map[string]struct{})
	clone.Version = CurrentVersion
	clone.ID = uuid.NewString()
	if e.Version != CurrentVersion {
		clone.FilterKey = e.Branch
	}
	for k := range e.LongRunningToolIDs {
		clone.LongRunningToolIDs[k] = struct{}{}
	}
	if e.Track != nil {
		cp := *e.Track
		cp.Payload = append([]byte(nil), e.Track.Payload...)
		clone.Track = &cp
	}
	if e.StateDelta != nil {
		clone.StateDelta = make(map[string][]byte)
		for k, v := range e.StateDelta {
			clone.StateDelta[k] = make([]byte, len(v))
			copy(clone.StateDelta[k], v)
		}
	}
	if e.Actions != nil {
		clone.Actions = &EventActions{
			SkipSummarization: e.Actions.SkipSummarization,
		}
	}
	return &clone
}

// Filter checks if the event matches the specified filter key.
func (e *Event) Filter(filterKey string) bool {
	if e == nil {
		return false
	}

	eFilterKey := e.FilterKey
	if e.Version != CurrentVersion {
		eFilterKey = e.Branch
	}

	if filterKey == "" || eFilterKey == "" {
		return true
	}

	filterKey += FilterKeyDelimiter
	eFilterKey = eFilterKey + FilterKeyDelimiter
	return strings.HasPrefix(filterKey, eFilterKey) || strings.HasPrefix(eFilterKey, filterKey)
}

// New creates a new Event with generated ID and timestamp.
func New(invocationID, author string, opts ...Option) *Event {
	e := &Event{
		Response:     &model.Response{},
		ID:           uuid.New().String(),
		Timestamp:    time.Now(),
		InvocationID: invocationID,
		Author:       author,
		Version:      CurrentVersion,
	}
	for _, opt := range opts {
		opt(e)
	}
	return e
}

// NewErrorEvent creates a new error Event with the specified error details.
// This provides a clean way to create error events without manual field assignment.
func NewErrorEvent(invocationID, author, errorType, errorMessage string,
	opts ...Option) *Event {
	rsp := &model.Response{
		Object: model.ObjectTypeError,
		Done:   true,
		Error: &model.ResponseError{
			Type:    errorType,
			Message: errorMessage,
		},
	}
	opts = append(opts, WithResponse(rsp))
	return New(invocationID, author, opts...)
}

// NewResponseEvent creates a new Event from a model Response.
func NewResponseEvent(invocationID, author string, response *model.Response,
	opts ...Option) *Event {
	opts = append(opts, WithResponse(response))
	return New(invocationID, author, opts...)
}

// DefaultEmitTimeoutErr is the default error returned when a wait notice times out.
var DefaultEmitTimeoutErr = NewEmitEventTimeoutError("emit event timeout.")

// EmitEventTimeoutError represents an error that signals the emit event timeout.
type EmitEventTimeoutError struct {
	// Message contains the stop reason
	Message string
}

// Error implements the error interface.
func (e *EmitEventTimeoutError) Error() string {
	return e.Message
}

// AsEmitEventTimeoutError checks if an error is a EmitEventTimeoutError using errors.As.
func AsEmitEventTimeoutError(err error) (*EmitEventTimeoutError, bool) {
	var waitNoticeTimeoutErr *EmitEventTimeoutError
	ok := errors.As(err, &waitNoticeTimeoutErr)
	return waitNoticeTimeoutErr, ok
}

// NewEmitEventTimeoutError creates a new EmitEventTimeoutError with the given message.
func NewEmitEventTimeoutError(message string) *EmitEventTimeoutError {
	return &EmitEventTimeoutError{Message: message}
}

// IsRunnerCompletion reports whether this event is the terminal completion
// event emitted by Runner. It is the most reliable signal that the entire
// run has finished (regardless of the specific Agent implementation), and the
// recommended condition to stop consuming the event stream.
func (e *Event) IsRunnerCompletion() bool {
	if e == nil || e.Response == nil {
		return false
	}
	return e.Done && e.Object == model.ObjectTypeRunnerCompletion
}

// EmitEvent sends an event to the channel without timeout.
func EmitEvent(ctx context.Context, ch chan<- *Event, e *Event) error {
	return EmitEventWithTimeout(ctx, ch, e, EmitWithoutTimeout)
}

// EmitEventWithTimeout sends an event to the channel with optional timeout.
func EmitEventWithTimeout(ctx context.Context, ch chan<- *Event,
	e *Event, timeout time.Duration) error {
	if e == nil || ch == nil {
		return nil
	}

	// If the context is already cancelled, prefer returning immediately
	// rather than attempting to send. This avoids a racy select where both
	// the send and the ctx.Done() cases are ready, which could otherwise
	// result in emitting an event after cancellation.
	if err := ctx.Err(); err != nil {
		log.Warnf("EmitEventWithTimeout: context cancelled, event: %+v", *e)
		return err
	}

	log.Tracef("[EmitEventWithTimeout]queue monitoring: RequestID: %s, channel capacity: %d, current length: %d, branch: %s",
		e.RequestID, cap(ch), len(ch), e.Branch)

	if timeout == EmitWithoutTimeout {
		select {
		case ch <- e:
			log.Tracef("EmitEventWithTimeout: event sent, event: %+v", *e)
		case <-ctx.Done():
			log.Warnf("EmitEventWithTimeout: context cancelled, event: %+v", *e)
			return ctx.Err()
		}
		return nil
	}

	select {
	case ch <- e:
		log.Tracef("EmitEventWithTimeout: event sent, event: %+v", *e)
	case <-ctx.Done():
		log.Warnf("EmitEventWithTimeout: context cancelled, event: %+v", *e)
		return ctx.Err()
	case <-time.After(timeout):
		log.Warnf("EmitEventWithTimeout: timeout, event: %+v", *e)
		return DefaultEmitTimeoutErr
	}
	return nil
}

// MarshalJSON implements json.Marshaler and produces a format that
// preserves legacy flattened fields while also embedding minimal
// response metadata (ID/timestamp) under the dedicated "response" key.
func (e Event) MarshalJSON() ([]byte, error) {
	payload := jsonEvent{
		eventNoMethods: (*eventNoMethods)(&e),
	}
	if e.Response != nil {
		payload.Response = &responseMeta{
			ID:        e.Response.ID,
			Timestamp: e.Response.Timestamp,
		}
	}
	return json.Marshal(payload)
}

// UnmarshalJSON implements json.Unmarshaler by accepting both legacy flattened
// payloads and the new nested-response representation, preferring the nested
// response when present.
func (e *Event) UnmarshalJSON(data []byte) error {
	// First parse the flat structure.
	var flat eventNoMethods
	if err := json.Unmarshal(data, &flat); err != nil {
		return err
	}
	*e = Event(flat)
	// Then try to read nested metadata.
	var nested struct {
		Response *responseMeta `json:"response,omitempty"`
	}
	// Tolerate nested part failure, it does not affect the overall failure, preserve the flat fields.
	if err := json.Unmarshal(data, &nested); err != nil {
		log.Warnf("unmarshal response: %v", err)
		return nil
	}
	if nested.Response != nil {
		if e.Response == nil {
			e.Response = &model.Response{}
		}
		e.Response.ID = nested.Response.ID
		e.Response.Timestamp = nested.Response.Timestamp
	}
	return nil
}

// eventNoMethods is the alias of Event for avoiding recursive calls of custom MarshalJSON/UnmarshalJSON.
type eventNoMethods Event

// responseMeta is the minimal response metadata for JSON nested.
type responseMeta struct {
	ID        string    `json:"id,omitempty"`
	Timestamp time.Time `json:"timestamp,omitempty"`
}

// jsonEvent is the final JSON structure to be output/read,
// including flat event fields and nested response metadata.
type jsonEvent struct {
	*eventNoMethods
	Response *responseMeta `json:"response,omitempty"`
}<|MERGE_RESOLUTION|>--- conflicted
+++ resolved
@@ -111,12 +111,12 @@
 	Version int `json:"version,omitempty"`
 }
 
-<<<<<<< HEAD
 // TrackEvent represents a protocol-specific track event embedded in Event.
 type TrackEvent struct {
 	Track   string          `json:"track"`
 	Payload json.RawMessage `json:"payload"`
-=======
+}
+
 // ContainsTag checks if the event contains the specified tag.
 func (e *Event) ContainsTag(tag string) bool {
 	if e.Tag == "" {
@@ -130,7 +130,6 @@
 		}
 	}
 	return false
->>>>>>> 075a7983
 }
 
 // EventActions represents optional actions/hints attached to an event.
