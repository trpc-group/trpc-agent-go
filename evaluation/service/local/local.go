--- conflicted
+++ resolved
@@ -202,16 +202,6 @@
 			}
 			return nil, fmt.Errorf("run evaluation for metric %s: %w", evalMetric.MetricName, err)
 		}
-<<<<<<< HEAD
-		overallMetricResults = append(overallMetricResults, &evalresult.EvalMetricResult{
-			MetricName: evalMetric.MetricName,
-			Threshold:  evalMetric.Threshold,
-			Criterion:  evalMetric.Criterion,
-			Score:      result.OverallScore,
-			EvalStatus: result.OverallStatus,
-		})
-=======
->>>>>>> bc059dcc
 		if len(result.PerInvocationResults) != len(perInvocation) {
 			return nil, fmt.Errorf("metric %s returned %d per-invocation results, expected %d", evalMetric.MetricName,
 				len(result.PerInvocationResults), len(perInvocation))
