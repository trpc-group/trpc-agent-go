//
// Tencent is pleased to support the open source community by making trpc-agent-go available.
//
// Copyright (C) 2025 Tencent.  All rights reserved.
//
// trpc-agent-go is licensed under the Apache License Version 2.0.
//
//

package registry

import (
	"context"
	"errors"
	"sort"
	"testing"

	"github.com/stretchr/testify/assert"
	"trpc.group/trpc-go/trpc-agent-go/evaluation/evalset"
	"trpc.group/trpc-go/trpc-agent-go/evaluation/evaluator"
	"trpc.group/trpc-go/trpc-agent-go/evaluation/evaluator/tooltrajectory"
	"trpc.group/trpc-go/trpc-agent-go/evaluation/metric"
	"trpc.group/trpc-go/trpc-agent-go/evaluation/status"
)

type stubEvaluator struct {
	name        string
	description string
}

func (s *stubEvaluator) Name() string {
	return s.name
}

func (s *stubEvaluator) Description() string {
	return s.description
}

func (s *stubEvaluator) Evaluate(ctx context.Context, actuals, expecteds []*evalset.Invocation, evalMetric *metric.EvalMetric) (*evaluator.EvaluateResult, error) {
	if ctx == nil {
		return nil, errors.New("context is nil")
	}
	return &evaluator.EvaluateResult{
		OverallScore:  42,
		OverallStatus: status.EvalStatusPassed,
	}, nil
}

func TestRegistryDefaults(t *testing.T) {
	reg := New()

	defaultName := tooltrajectory.New().Name()
	defaultEval, err := reg.Get(defaultName)
	assert.NoError(t, err)
	assert.NotNil(t, defaultEval)
	assert.Equal(t, defaultName, defaultEval.Name())
}

func TestRegistryRegisterAndGet(t *testing.T) {
	reg := New()
	custom := &stubEvaluator{name: "custom", description: "custom evaluator"}

	err := reg.Register("custom", custom)
	assert.NoError(t, err)

	got, err := reg.Get("custom")
	assert.NoError(t, err)
	assert.Equal(t, custom, got)
}

func TestRegistryOverwrite(t *testing.T) {
	reg := New()
	first := &stubEvaluator{name: "duplicate"}
	err := reg.Register("duplicate", first)
	assert.NoError(t, err)

	second := &stubEvaluator{name: "duplicate"}
	err = reg.Register("duplicate", second)
	assert.NoError(t, err)

	got, err := reg.Get("duplicate")
	assert.NoError(t, err)
	assert.Equal(t, second, got)
}

func TestRegistryRegisterDeriveName(t *testing.T) {
	reg := New()
	custom := &stubEvaluator{name: "derived"}

	err := reg.Register("", custom)
	assert.NoError(t, err)

	got, err := reg.Get("derived")
	assert.NoError(t, err)
	assert.Equal(t, custom, got)
}

func TestRegistryRegisterErrors(t *testing.T) {
	reg := New()

	err := reg.Register("nil", nil)
	assert.Error(t, err)

	err = reg.Register("", &stubEvaluator{})
	assert.Error(t, err)
}

func TestRegistryGetMissing(t *testing.T) {
	reg := New()

	_, err := reg.Get("missing")
	assert.Error(t, err)
	assert.Contains(t, err.Error(), "missing")
}

<<<<<<< HEAD
func TestRegistryListSorted(t *testing.T) {
	reg := New()
	_ = reg.Register("zzz", &stubEvaluator{name: "zzz"})
	_ = reg.Register("aaa", &stubEvaluator{name: "aaa"})

	names := reg.List()
	assert.True(t, sort.StringsAreSorted(names))
	assert.Contains(t, names, "aaa")
	assert.Contains(t, names, "zzz")
=======
func TestRegistryListSorting(t *testing.T) {
	reg := &registry{
		evaluators: map[string]evaluator.Evaluator{
			"b-eval": &stubEvaluator{name: "b-eval"},
			"a-eval": &stubEvaluator{name: "a-eval"},
		},
	}
	assert.Equal(t, []string{"a-eval", "b-eval"}, reg.List())
>>>>>>> 550d84d3
}<|MERGE_RESOLUTION|>--- conflicted
+++ resolved
@@ -113,7 +113,6 @@
 	assert.Contains(t, err.Error(), "missing")
 }
 
-<<<<<<< HEAD
 func TestRegistryListSorted(t *testing.T) {
 	reg := New()
 	_ = reg.Register("zzz", &stubEvaluator{name: "zzz"})
@@ -123,7 +122,8 @@
 	assert.True(t, sort.StringsAreSorted(names))
 	assert.Contains(t, names, "aaa")
 	assert.Contains(t, names, "zzz")
-=======
+}
+
 func TestRegistryListSorting(t *testing.T) {
 	reg := &registry{
 		evaluators: map[string]evaluator.Evaluator{
@@ -132,5 +132,4 @@
 		},
 	}
 	assert.Equal(t, []string{"a-eval", "b-eval"}, reg.List())
->>>>>>> 550d84d3
 }