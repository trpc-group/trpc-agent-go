--- conflicted
+++ resolved
@@ -20,7 +20,6 @@
 	"trpc.group/trpc-go/trpc-agent-go/evaluation/metric"
 	ctooltrajectory "trpc.group/trpc-go/trpc-agent-go/evaluation/metric/criterion/tooltrajectory"
 	"trpc.group/trpc-go/trpc-agent-go/evaluation/status"
-	"trpc.group/trpc-go/trpc-agent-go/log"
 )
 
 // toolTrajectoryEvaluator is a tool trajectory evaluator implementation for evaluator.
@@ -58,16 +57,10 @@
 		actual := actuals[i]
 		expected := expecteds[i]
 		score := 0.0
-<<<<<<< HEAD
-		ok, err := toolCallsMatch(actual, expected, evalMetric.Criterion.ToolTrajectory)
-		if err != nil {
-			log.Errorf("tool trajectory mismatch: %v", err)
-=======
 		reason := ""
 		ok, err := toolCallsMatch(actual, expected, evalMetric.Criterion.ToolTrajectory)
 		if err != nil {
 			reason = err.Error()
->>>>>>> bc059dcc
 		} else if ok {
 			score = 1.0
 		}
@@ -106,12 +99,6 @@
 
 func toolCallsMatch(actual, expected *evalset.Invocation,
 	criterion *ctooltrajectory.ToolTrajectoryCriterion) (bool, error) {
-<<<<<<< HEAD
-	if criterion == nil {
-		return false, fmt.Errorf("criterion is nil")
-	}
-=======
->>>>>>> bc059dcc
 	ok, err := criterion.Match(actual, expected)
 	if err != nil {
 		return false, fmt.Errorf("tool trajectory mismatch: %w", err)
