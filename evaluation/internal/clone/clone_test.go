--- conflicted
+++ resolved
@@ -41,7 +41,7 @@
 	src := &nonSerializable{Bad: map[string]any{"c": make(chan int)}}
 	dst, err := Clone(src)
 	assert.Error(t, err)
-<<<<<<< HEAD
+	assert.Nil(t, dst)
 }
 
 type dynamic struct {
@@ -65,7 +65,4 @@
 	// mutate clone and ensure original unchanged
 	dst.Payload["flag"] = false
 	assert.Equal(t, true, src.Payload["flag"])
-=======
-	assert.Nil(t, dst)
->>>>>>> 550d84d3
 }