--- conflicted
+++ resolved
@@ -27,13 +27,691 @@
     A -- no tool_calls --> F[fallback]:::processNode
     T --> A
     F --> END([finish]):::endNode
-    
+
     classDef startNode fill:#e1f5e1,stroke:#4caf50,stroke-width:2px
     classDef endNode fill:#ffe1e1,stroke:#f44336,stroke-width:2px
     classDef llmNode fill:#e3f2fd,stroke:#2196f3,stroke-width:2px
     classDef toolNode fill:#fff3e0,stroke:#ff9800,stroke-width:2px
     classDef processNode fill:#f3e5f5,stroke:#9c27b0,stroke-width:2px
 ```
+
+The Graph package allows you to model complex AI workflows as directed graphs, where nodes represent processing steps and edges represent data flow and control flow. It is particularly suitable for building AI applications that require conditional routing, state management, and multi-step processing.
+
+### Usage Pattern
+
+The usage of the Graph package follows this pattern:
+
+1. **Create Graph**: Use `StateGraph` builder to define workflow structure
+2. **Create GraphAgent**: Wrap the compiled Graph as an Agent
+3. **Create Runner**: Use Runner to manage sessions and execution environment
+4. **Execute Workflow**: Execute workflow through Runner and handle results
+
+This pattern provides:
+
+- **Type Safety**: Ensures data consistency through state schema
+- **Session Management**: Supports concurrent execution for multiple users and sessions
+- **Event Stream**: Real-time monitoring of workflow execution progress
+- **Error Handling**: Unified error handling and recovery mechanisms
+
+### Agent Integration
+
+GraphAgent implements the `agent.Agent` interface and can:
+
+- **Act as Independent Agent**: Execute directly through Runner
+- **Act as SubAgent**: Be used as a sub-agent by other Agents (such as LLMAgent)
+- **Host SubAgents**: Register child agents via `graphagent.WithSubAgents` and invoke them through `AddAgentNode`
+
+This design lets GraphAgent plug into other agents while orchestrating its own specialized sub-agents.
+
+### Key Features
+
+- **Type-safe state management**: Use Schema to define state structure, support custom Reducers
+- **Conditional routing**: Dynamically select execution paths based on state
+- **LLM node integration**: Built-in support for large language models
+- **Tool nodes**: Support function calls and external tool integration
+- **Agent nodes**: Delegate parts of the workflow to registered sub-agents
+- **Streaming execution**: Support real-time event streams and progress tracking
+- **Concurrency safety**: Thread-safe graph execution
+- **Checkpoint-based Time Travel**: Navigate through execution history and restore previous states
+- **Human-in-the-Loop (HITL)**: Support for interactive workflows with interrupt and resume capabilities
+- **Atomic checkpointing**: Atomic storage of checkpoints with pending writes for reliable recovery
+- **Checkpoint Lineage**: Track related checkpoints forming execution threads with parent-child relationships
+
+## Core Concepts
+
+### 1. Graph
+
+A graph is the core structure of a workflow, consisting of nodes and edges:
+
+```go
+import (
+    "trpc.group/trpc-go/trpc-agent-go/graph"
+)
+
+// Create state schema.
+schema := graph.NewStateSchema()
+
+// Create graph.
+graph := graph.New(schema)
+```
+
+**Virtual Nodes**:
+
+- `Start`: Virtual start node, automatically connected through `SetEntryPoint()`
+- `End`: Virtual end node, automatically connected through `SetFinishPoint()`
+- These nodes don't need to be explicitly created, the system automatically handles connections
+
+### 2. Node
+
+A node represents a processing step in the workflow:
+
+```go
+import (
+    "context"
+
+    "trpc.group/trpc-go/trpc-agent-go/graph"
+)
+
+// Node function signature.
+type NodeFunc func(ctx context.Context, state graph.State) (any, error)
+
+// Create node.
+node := &graph.Node{
+    ID:          "process_data",
+    Name:        "Data Processing",
+    Description: "Process input data",
+    Function:    processDataFunc,
+}
+```
+
+### 3. State
+
+State is a data container passed between nodes:
+
+```go
+import (
+	"trpc.group/trpc-go/trpc-agent-go/graph"
+)
+
+// State is a key-value pair mapping.
+type State map[string]any
+
+// User-defined state keys.
+const (
+	StateKeyInput         = "input"          // Input data.
+	StateKeyResult        = "result"         // Processing result.
+	StateKeyProcessedData = "processed_data" // Processed data.
+	StateKeyStatus        = "status"         // Processing status.
+)
+```
+
+**Built-in State Keys**:
+
+The Graph package provides some built-in state keys, mainly for internal system communication:
+
+**User-accessible Built-in Keys**:
+
+- `StateKeyUserInput`: User input (one-shot, cleared after consumption, persisted by LLM nodes)
+- `StateKeyOneShotMessages`: One-shot messages (complete override for current round, cleared after consumption)
+- `StateKeyLastResponse`: Last response (used to set final output, Executor reads this value as result)
+- `StateKeyMessages`: Message history (durable, supports append + MessageOp patch operations)
+- `StateKeyNodeResponses`: Per-node responses map. Key is node ID, value is the
+  node's final textual response. Use `StateKeyLastResponse` for the final
+  serial output; when multiple parallel nodes converge, read each node's
+  output from `StateKeyNodeResponses`.
+- `StateKeyMetadata`: Metadata (general metadata storage available to users)
+
+**System Internal Keys** (users should not use directly):
+
+- `StateKeySession`: Session information (automatically set by GraphAgent)
+- `StateKeyExecContext`: Execution context (automatically set by Executor)
+- `StateKeyToolCallbacks`: Tool callbacks (automatically set by Executor)
+- `StateKeyModelCallbacks`: Model callbacks (automatically set by Executor)
+
+Users should use custom state keys to store business data, and only use user-accessible built-in state keys when necessary.
+
+### 4. State Schema
+
+State schema defines the structure and behavior of state:
+
+```go
+import (
+    "reflect"
+
+    "trpc.group/trpc-go/trpc-agent-go/graph"
+)
+
+// Create state schema.
+schema := graph.NewStateSchema()
+
+// Add field definitions.
+schema.AddField("counter", graph.StateField{
+    Type:    reflect.TypeOf(0),
+    Reducer: graph.DefaultReducer,
+    Default: func() any { return 0 },
+})
+```
+
+## Usage Guide
+
+### Node I/O Conventions
+
+Nodes communicate exclusively through the shared state. Each node returns a state delta which is merged into the graph state using the schema’s reducers. Downstream nodes read whatever upstream nodes wrote.
+
+- Common built‑in keys (user‑facing)
+  - `user_input`: One‑shot input for the next LLM/Agent node. Cleared after consumption.
+  - `one_shot_messages`: Full message override for the next LLM call. Cleared after consumption.
+  - `messages`: Durable conversation history (LLM/Tools append here). Supports MessageOp patches.
+  - `last_response`: The last textual assistant response.
+  - `node_responses`: Map[nodeID]any — per‑node final textual response. Use `last_response` for the most recent.
+
+- Function node
+  - Input: the entire state
+  - Output: return a `graph.State` delta with custom keys (declare them in the schema), e.g. `{"parsed_time": "..."}`
+
+- LLM node
+  - Input priority: `one_shot_messages` → `user_input` → `messages`
+  - Output:
+    - Appends assistant message to `messages`
+    - Sets `last_response`
+    - Sets `node_responses[<llm_node_id>]`
+
+- Tools node
+  - Input: scans `messages` for the latest assistant message with `tool_calls`
+  - Output: appends tool responses to `messages`
+
+- Agent node (sub‑agent)
+  - Input: state is injected into the sub‑agent’s `Invocation.RunOptions.RuntimeState`.
+    - Model/Tool callbacks can access it via `agent.InvocationFromContext(ctx)`.
+  - Output on finish:
+    - Sets `last_response`
+    - Sets `node_responses[<agent_node_id>]`
+    - Clears `user_input`
+
+Recommended patterns
+
+- Add your own keys in the schema (e.g., `parsed_time`, `final_payload`) and write/read them in function nodes.
+- To feed structured hints into an LLM node, write `one_shot_messages` in the previous node (e.g., prepend a system message with parsed context).
+- To consume an upstream node’s text, read `last_response` immediately downstream or fetch from `node_responses[that_node_id]` later.
+
+See examples:
+
+- `examples/graph/io_conventions` — Function + LLM + Agent I/O
+- `examples/graph/io_conventions_tools` — Adds a Tools node path and shows how to capture tool JSON
+
+#### Constant references (import and keys)
+
+- Import: `import "trpc.group/trpc-go/trpc-agent-go/graph"`
+- Defined in: `graph/state.go`
+
+- User‑facing keys
+  - `user_input` → `graph.StateKeyUserInput`
+  - `one_shot_messages` → `graph.StateKeyOneShotMessages`
+  - `messages` → `graph.StateKeyMessages`
+  - `last_response` → `graph.StateKeyLastResponse`
+  - `node_responses` → `graph.StateKeyNodeResponses`
+
+- Other useful keys
+  - `session` → `graph.StateKeySession`
+  - `metadata` → `graph.StateKeyMetadata`
+  - `current_node_id` → `graph.StateKeyCurrentNodeID`
+  - `exec_context` → `graph.StateKeyExecContext`
+  - `tool_callbacks` → `graph.StateKeyToolCallbacks`
+  - `model_callbacks` → `graph.StateKeyModelCallbacks`
+  - `agent_callbacks` → `graph.StateKeyAgentCallbacks`
+  - `parent_agent` → `graph.StateKeyParentAgent`
+
+Snippet:
+
+```go
+import (
+    "context"
+    "trpc.group/trpc-go/trpc-agent-go/graph"
+)
+
+func myNode(ctx context.Context, state graph.State) (any, error) {
+    last, _ := state[graph.StateKeyLastResponse].(string)
+    return graph.State{"my_key": last}, nil
+}
+```
+
+#### Event metadata keys (StateDelta)
+
+- Import: `import "trpc.group/trpc-go/trpc-agent-go/graph"`
+- Defined in: `graph/events.go`
+
+- Model metadata: `_model_metadata` → `graph.MetadataKeyModel` (struct `graph.ModelExecutionMetadata`)
+- Tool metadata: `_tool_metadata` → `graph.MetadataKeyTool` (struct `graph.ToolExecutionMetadata`)
+
+Snippet:
+
+```go
+if b, ok := event.StateDelta[graph.MetadataKeyModel]; ok {
+    var md graph.ModelExecutionMetadata
+    _ = json.Unmarshal(b, &md)
+}
+```
+
+### 1. Creating GraphAgent and Runner
+
+Users mainly use the Graph package by creating GraphAgent and then using it through Runner. This is the recommended usage pattern:
+
+```go
+package main
+
+import (
+    "context"
+    "fmt"
+    "time"
+
+    "trpc.group/trpc-go/trpc-agent-go/agent/graphagent"
+    "trpc.group/trpc-go/trpc-agent-go/event"
+    "trpc.group/trpc-go/trpc-agent-go/graph"
+    "trpc.group/trpc-go/trpc-agent-go/model"
+    "trpc.group/trpc-go/trpc-agent-go/runner"
+    "trpc.group/trpc-go/trpc-agent-go/session/inmemory"
+)
+
+func main() {
+    // 1. Create state schema.
+    schema := graph.MessagesStateSchema()
+
+    // 2. Create state graph builder.
+    stateGraph := graph.NewStateGraph(schema)
+
+    // 3. Add nodes.
+    stateGraph.AddNode("start", startNodeFunc).
+        AddNode("process", processNodeFunc)
+
+    // 4. Set edges.
+    stateGraph.AddEdge("start", "process")
+
+    // 5. Set entry point and finish point.
+    // SetEntryPoint automatically creates edge from virtual Start node to "start" node.
+    // SetFinishPoint automatically creates edge from "process" node to virtual End node.
+    stateGraph.SetEntryPoint("start").
+        SetFinishPoint("process")
+
+    // 6. Compile graph.
+    compiledGraph, err := stateGraph.Compile()
+    if err != nil {
+        panic(err)
+    }
+
+    // 7. Create GraphAgent.
+    graphAgent, err := graphagent.New("simple-workflow", compiledGraph,
+        graphagent.WithDescription("Simple workflow example"),
+        graphagent.WithInitialState(graph.State{}),
+    )
+    if err != nil {
+        panic(err)
+    }
+
+    // 8. Create session service.
+    sessionService := inmemory.NewSessionService()
+
+    // 9. Create Runner.
+    appRunner := runner.NewRunner(
+        "simple-app",
+        graphAgent,
+        runner.WithSessionService(sessionService),
+    )
+
+    // 10. Execute workflow.
+    ctx := context.Background()
+    userID := "user"
+    sessionID := fmt.Sprintf("session-%d", time.Now().Unix())
+
+    // Create user message (Runner automatically puts message content into StateKeyUserInput).
+    message := model.NewUserMessage("Hello World")
+
+    // Execute through Runner.
+    eventChan, err := appRunner.Run(ctx, userID, sessionID, message)
+    if err != nil {
+        panic(err)
+    }
+
+    // Handle event stream.
+    for event := range eventChan {
+        if event.Error != nil {
+            fmt.Printf("Error: %s\n", event.Error.Message)
+            continue
+        }
+
+        if len(event.Response.Choices) > 0 {
+            choice := event.Response.Choices[0]
+            if choice.Delta.Content != "" {
+                fmt.Print(choice.Delta.Content)
+            }
+        }
+
+        if event.Done {
+            break
+        }
+    }
+}
+
+// Node function implementations.
+func startNodeFunc(ctx context.Context, state graph.State) (any, error) {
+    // Get user input from built-in StateKeyUserInput (automatically set by Runner).
+    input := state[graph.StateKeyUserInput].(string)
+    return graph.State{
+        StateKeyProcessedData: fmt.Sprintf("Processed: %s", input),
+    }, nil
+}
+
+func processNodeFunc(ctx context.Context, state graph.State) (any, error) {
+    processed := state[StateKeyProcessedData].(string)
+    result := fmt.Sprintf("Result: %s", processed)
+    return graph.State{
+        StateKeyResult: result,
+        // Use built-in StateKeyLastResponse to set final output.
+        graph.StateKeyLastResponse: fmt.Sprintf("Final result: %s", result),
+    }, nil
+}
+```
+
+### 2. Using LLM Nodes
+
+LLM nodes implement a fixed three-stage input rule without extra configuration:
+
+1. OneShot first: If `one_shot_messages` exists, use it as the input for this round.
+2. UserInput next: Otherwise, if `user_input` exists, persist once to history.
+3. History default: Otherwise, use durable `messages` as input.
+
+```go
+// Create LLM model.
+model := openai.New("gpt-4")
+
+// Add LLM node.
+stateGraph.AddLLMNode("analyze", model,
+    `You are a document analysis expert. Analyze the provided document and:
+1. Classify document type and complexity
+2. Extract key themes
+3. Evaluate content quality
+Please provide structured analysis results.`,
+    nil) // Tool mapping.
+```
+
+Important notes:
+
+- System prompt is only used for this round and is not persisted to state.
+- One-shot keys (`user_input` / `one_shot_messages`) are automatically cleared after successful execution.
+- All state updates are atomic.
+- GraphAgent/Runner only sets `user_input` and no longer pre-populates `messages` with a user message. This allows any pre-LLM node to modify `user_input` and have it take effect in the same round.
+
+#### Three input paradigms
+
+- OneShot (`StateKeyOneShotMessages`):
+
+  - When present, only the provided `[]model.Message` is used for this round, typically including a full system prompt and user prompt. Automatically cleared afterwards.
+  - Use case: a dedicated pre-node constructs the full prompt and must fully override input.
+
+- UserInput (`StateKeyUserInput`):
+
+  - When non-empty, the LLM node uses durable `messages` plus this round's user input to call the model. After the call, it writes the user input and assistant reply to `messages` using `MessageOp` (e.g., `AppendMessages`, `ReplaceLastUser`) atomically, and clears `user_input` to avoid repeated appends.
+  - Use case: conversational flows where pre-nodes may adjust user input.
+
+- Messages only (just `StateKeyMessages`):
+  - Common in tool-call loops. After the first round via `user_input`, routing to tools and back to LLM, since `user_input` is cleared, the LLM uses only `messages` (history). The tail is often a `tool` response, enabling the model to continue reasoning based on tool outputs.
+
+#### Atomic updates with Reducer and MessageOp
+
+The Graph package supports `MessageOp` patch operations (e.g., `ReplaceLastUser`,
+`AppendMessages`) on message state via `MessageReducer` to achieve atomic merges. Benefits:
+
+- Pre-LLM nodes can modify `user_input`. The LLM node returns a single state delta with the needed patch operations (replace last user message, append assistant message) for one-shot, race-free persistence.
+- Backwards compatible with appending `[]Message`, while providing more expressive updates for complex cases.
+
+Example: modify `user_input` in a pre-node before entering the LLM node.
+
+```go
+stateGraph.
+    AddNode("prepare_input", func(ctx context.Context, s graph.State) (any, error) {
+        cleaned := strings.TrimSpace(s[graph.StateKeyUserInput].(string))
+        return graph.State{graph.StateKeyUserInput: cleaned}, nil
+    }).
+    AddLLMNode("ask", modelInstance,
+        "You are a helpful assistant. Answer concisely.",
+        nil).
+    SetEntryPoint("prepare_input").
+    SetFinishPoint("ask")
+```
+
+### 3. GraphAgent Configuration Options
+
+GraphAgent supports various configuration options:
+
+```go
+// Multiple options can be used when creating GraphAgent.
+graphAgent, err := graphagent.New(
+    "workflow-name",
+    compiledGraph,
+    graphagent.WithDescription("Workflow description"),
+    graphagent.WithInitialState(graph.State{
+        "initial_data": "Initial data",
+    }),
+    graphagent.WithChannelBufferSize(1024),            // Tune event buffer size
+    graphagent.WithCheckpointSaver(memorySaver),       // Persist checkpoints if needed
+    graphagent.WithSubAgents([]agent.Agent{subAgent}), // Register sub-agents by name
+    graphagent.WithAgentCallbacks(&agent.Callbacks{
+        // Agent-level callbacks.
+    }),
+)
+```
+
+> Model/tool callbacks are configured per node, e.g. `AddLLMNode(..., graph.WithModelCallbacks(...))`
+> or `AddToolsNode(..., graph.WithToolCallbacks(...))`.
+
+Once sub-agents are registered you can delegate within the graph via agent nodes:
+
+```go
+// Assume subAgent.Info().Name == "assistant"
+stateGraph.AddAgentNode("assistant",
+    graph.WithName("Delegate to assistant agent"),
+    graph.WithDescription("Invoke the pre-registered assistant agent"),
+)
+
+// During execution the GraphAgent looks up a sub-agent with the same name and runs it
+```
+
+> The agent node uses its ID for the lookup, so keep `AddAgentNode("assistant")`
+> aligned with `subAgent.Info().Name == "assistant"`.
+
+### 4. Conditional Routing
+
+```go
+// Define condition function.
+func complexityCondition(ctx context.Context, state graph.State) (string, error) {
+    complexity := state["complexity"].(string)
+    if complexity == "simple" {
+        return "simple_process", nil
+    }
+    return "complex_process", nil
+}
+
+// Add conditional edges.
+stateGraph.AddConditionalEdges("analyze", complexityCondition, map[string]string{
+    "simple_process":  "simple_node",
+    "complex_process": "complex_node",
+})
+```
+
+### 5. Tool Node Integration
+
+```go
+// Create tools.
+tools := map[string]tool.Tool{
+    "calculator": calculatorTool,
+    "search":     searchTool,
+}
+
+// Add tool node.
+stateGraph.AddToolsNode("tools", tools)
+
+// Add conditional routing from LLM to tools.
+stateGraph.AddToolsConditionalEdges("llm_node", "tools", "fallback_node")
+```
+
+Tool-call pairing and second entry into LLM:
+
+- Scan `messages` backward from the tail to find the most recent `assistant(tool_calls)`; stop at `user` to ensure correct pairing.
+- When returning from tools to the LLM node, since `user_input` is cleared, the LLM follows the “Messages only” branch and continues based on the tool response in history.
+
+#### Placeholder Variables in LLM Instructions
+
+LLM nodes support placeholder injection in their `instruction` string (same rules as LLMAgent):
+
+- `{key}` → replaced by `session.State["key"]`
+- `{key?}` → optional; missing values become empty
+- `{user:subkey}`, `{app:subkey}`, `{temp:subkey}` → access user/app/temp scopes (session services merge app/user state into session with these prefixes)
+
+Notes:
+
+- GraphAgent writes the current `*session.Session` into graph state under `StateKeySession`; the LLM node reads values from there
+- Unprefixed keys (e.g., `research_topics`) must be present directly in `session.State`
+
+Example:
+
+```go
+mdl := openai.New(modelName)
+stateGraph.AddLLMNode(
+  "research",
+  mdl,
+  "You are a research assistant. Focus: {research_topics}. User: {user:topics?}. App: {app:banner?}.",
+  nil,
+)
+```
+
+See the runnable example: `examples/graph/placeholder`.
+
+### 6. Runner Configuration
+
+Runner provides session management and execution environment:
+
+```go
+// Create session service.
+sessionService := inmemory.NewSessionService()
+// Or use Redis session service.
+// sessionService, err := redis.NewService(redis.WithRedisClientURL("redis://localhost:6379"))
+
+// Create Runner.
+appRunner := runner.NewRunner(
+    "app-name",
+    graphAgent,
+    runner.WithSessionService(sessionService),
+    // Can add more configuration options.
+)
+
+// Use Runner to execute workflow.
+// Runner only sets StateKeyUserInput; it no longer pre-populates StateKeyMessages.
+message := model.NewUserMessage("User input")
+eventChan, err := appRunner.Run(ctx, userID, sessionID, message)
+```
+
+### 7. Message State Schema
+
+For conversational applications, you can use predefined message state schema:
+
+```go
+// Use message state schema.
+schema := graph.MessagesStateSchema()
+
+// This schema includes:
+// - messages: Conversation history (StateKeyMessages).
+// - user_input: User input (StateKeyUserInput).
+// - last_response: Last response (StateKeyLastResponse).
+// - node_responses: Map of nodeID -> response (StateKeyNodeResponses).
+// - metadata: Metadata (StateKeyMetadata).
+```
+
+### 8. State Key Usage Scenarios
+
+**User-defined State Keys**: Used to store business logic data.
+
+```go
+import (
+    "trpc.group/trpc-go/trpc-agent-go/graph"
+)
+
+// Recommended: Use custom state keys.
+const (
+    StateKeyDocumentLength = "document_length"
+    StateKeyComplexityLevel = "complexity_level"
+    StateKeyProcessingStage = "processing_stage"
+)
+
+// Use in nodes.
+return graph.State{
+    StateKeyDocumentLength: len(input),
+    StateKeyComplexityLevel: "simple",
+    StateKeyProcessingStage: "completed",
+}, nil
+```
+
+**Built-in State Keys**: Used for system integration.
+
+```go
+import (
+    "time"
+
+    "trpc.group/trpc-go/trpc-agent-go/graph"
+)
+
+// Get user input (automatically set by system).
+userInput := state[graph.StateKeyUserInput].(string)
+
+// Set final output (system will read this value).
+return graph.State{
+    graph.StateKeyLastResponse: "Processing complete",
+}, nil
+
+// Read per-node responses when multiple nodes (e.g., parallel LLM nodes)
+// produce outputs. Values are stored as a map[nodeID]any and merged across
+// steps. Use LastResponse for the final serial output; use NodeResponses for
+// converged parallel outputs.
+responses, _ := state[graph.StateKeyNodeResponses].(map[string]any)
+news := responses["news"].(string)
+dialog := responses["dialog"].(string)
+
+// Use them separately or combine into the final output.
+return graph.State{
+    "news_output":  news,
+    "dialog_output": dialog,
+    graph.StateKeyLastResponse: news + "\n" + dialog,
+}, nil
+
+// Store metadata.
+return graph.State{
+    graph.StateKeyMetadata: map[string]any{
+        "timestamp": time.Now(),
+        "version": "1.0",
+    },
+}, nil
+```
+
+## Advanced Features
+
+### 1. Interrupt and Resume (Human-in-the-Loop)
+
+The Graph package supports human-in-the-loop (HITL) workflows through interrupt and resume functionality. This enables workflows to pause execution, wait for human input or approval, and then resume from the exact point where they were interrupted.
+
+#### Basic Usage
+
+```go
+import (
+    "context"
+    "trpc.group/trpc-go/trpc-agent-go/graph"
+)
+
+// Create a node that can interrupt execution for human input
+b.AddNode("approval_node", func(ctx context.Context, s graph.State) (any, error) {
+    // Use the Interrupt helper for clean interrupt/resume handling
+    prompt := map[string]any{
+        "message": "Please approve this action (yes/no):",
+        "data":    s["some_data"],
+    }
+ 
 
 Turn the diagram into a runnable workflow:
 
@@ -146,6 +824,7 @@
         }
         if ev.Author == nodeAsk && !ev.Response.IsPartial && len(ev.Response.Choices) > 0 {
             fmt.Println("LLM:", ev.Response.Choices[0].Message.Content)
+        }
         }
     }
 }
@@ -390,7 +1069,6 @@
 
 ### Edges and Routing
 
-<<<<<<< HEAD
 Edges define control flow between nodes:
 
 ```go
@@ -411,14 +1089,6 @@
     routeToPathB  = "route_to_pathB"
     stateKeyFlag  = "flag"
 )
-=======
-        if len(event.Response.Choices) > 0 {
-            choice := event.Response.Choices[0]
-            if choice.Delta.Content != "" {
-                fmt.Print(choice.Delta.Content)
-            }
-        }
->>>>>>> ffe3dc5c
 
 // Straight edge
 sg.AddEdge(nodeA, nodeB)
@@ -1120,111 +1790,7 @@
 }
 ```
 
-<<<<<<< HEAD
 You can also filter by the event’s `Author` field:
-=======
-func (w *documentWorkflow) complexityCondition(ctx context.Context, state graph.State) (string, error) {
-    if msgs, ok := state[graph.StateKeyMessages].([]model.Message); ok {
-        if len(msgs) > 0 {
-            lastMsg := msgs[len(msgs)-1]
-            if strings.Contains(strings.ToLower(lastMsg.Content), "simple") {
-                return "simple", nil
-            }
-        }
-    }
-    return "complex", nil
-}
-
-func (w *documentWorkflow) formatOutput(ctx context.Context, state graph.State) (any, error) {
-    var result string
-    if lastResponse, ok := state[graph.StateKeyLastResponse].(string); ok {
-        result = lastResponse
-    }
-
-    finalOutput := fmt.Sprintf(`DOCUMENT PROCESSING RESULTS
-========================
-Processing Stage: %s
-Document Length: %d characters
-Word Count: %d words
-Complexity Level: %s
-
-Processed Content:
-%s
-`,
-        state[StateKeyProcessingStage],
-        state[StateKeyDocumentLength],
-        state[StateKeyWordCount],
-        state[StateKeyComplexityLevel],
-        result,
-    )
-
-    return graph.State{
-        graph.StateKeyLastResponse: finalOutput,
-    }, nil
-}
-
-// Tool function.
-func (w *documentWorkflow) analyzeComplexity(ctx context.Context, args map[string]any) (any, error) {
-    text, ok := args["text"].(string)
-    if !ok {
-        return nil, fmt.Errorf("text argument is required")
-    }
-
-    wordCount := len(strings.Fields(text))
-    sentenceCount := len(strings.Split(text, "."))
-
-    var level string
-    var score float64
-
-    if wordCount < 100 {
-        level = "simple"
-        score = 0.3
-    } else if wordCount < 500 {
-        level = "moderate"
-        score = 0.6
-    } else {
-        level = "complex"
-        score = 0.9
-    }
-
-    return map[string]any{
-        "level":          level,
-        "score":          score,
-        "word_count":     wordCount,
-        "sentence_count": sentenceCount,
-    }, nil
-}
-
-// Execute workflow.
-func (w *documentWorkflow) processDocument(ctx context.Context, content string) error {
-    message := model.NewUserMessage(content)
-    eventChan, err := w.runner.Run(ctx, w.userID, w.sessionID, message)
-    if err != nil {
-        return fmt.Errorf("failed to run workflow: %w", err)
-    }
-    return w.processStreamingResponse(eventChan)
-}
-
-func (w *documentWorkflow) processStreamingResponse(eventChan <-chan *event.Event) error {
-    var workflowStarted bool
-    var finalResult string
-
-    for event := range eventChan {
-        if event.Error != nil {
-            fmt.Printf("❌ Error: %s\n", event.Error.Message)
-            continue
-        }
-
-        if len(event.Response.Choices) > 0 {
-            choice := event.Response.Choices[0]
-            if choice.Delta.Content != "" {
-                if !workflowStarted {
-                    fmt.Print("🤖 Workflow: ")
-                    workflowStarted = true
-                }
-                fmt.Print(choice.Delta.Content)
-            }
->>>>>>> ffe3dc5c
 
 - Node‑level events (model, tools, node start/stop): `Author = <nodeID>` (or `graph-node` if unavailable)
 - Pregel (planning/execution/update/errors): `Author = graph.AuthorGraphPregel`
