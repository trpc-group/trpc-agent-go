# Evaluation Usage Guide

Evaluation provides a comprehensive framework for agent assessment, supporting evaluation data management in both local file and in-memory modes, and offering multi-dimensional evaluation capabilities for agents.

## Quick Start

This section describes how to execute the Agent evaluation process in local file system or inmemory mode.

### Local File System

local maintains evaluation sets, evaluation metrics, and evaluation results on the local file system.

For a complete example, see [examples/evaluation/local](https://github.com/trpc-group/trpc-agent-go/tree/main/examples/evaluation/local).

#### Code

```go
import (
	"trpc.group/trpc-go/trpc-agent-go/evaluation"
	"trpc.group/trpc-go/trpc-agent-go/evaluation/evalresult"
	evalresultlocal "trpc.group/trpc-go/trpc-agent-go/evaluation/evalresult/local"
	"trpc.group/trpc-go/trpc-agent-go/evaluation/evalset"
	evalsetlocal "trpc.group/trpc-go/trpc-agent-go/evaluation/evalset/local"
	"trpc.group/trpc-go/trpc-agent-go/evaluation/evaluator/registry"
	"trpc.group/trpc-go/trpc-agent-go/evaluation/metric"
	metriclocal "trpc.group/trpc-go/trpc-agent-go/evaluation/metric/local"
	"trpc.group/trpc-go/trpc-agent-go/runner"
)

// Create Runner.
runner := runner.NewRunner(appName, agent)
// Create EvalSet Manager、Metric Manager、EvalResult Manager、Registry.
evalSetManager := evalsetlocal.New(evalset.WithBaseDir(*inputDir))
metricManager := metriclocal.New(metric.WithBaseDir(*inputDir))
evalResultManager := evalresultlocal.New(evalresult.WithBaseDir(*outputDir))
registry := registry.New()
// Create AgentEvaluator.
agentEvaluator, err := evaluation.New(
	appName,
	runner,
	evaluation.WithEvalSetManager(evalSetManager),
	evaluation.WithMetricManager(metricManager),
	evaluation.WithEvalResultManager(evalResultManager),
	evaluation.WithRegistry(registry),
	evaluation.WithNumRuns(numRuns),
)
if err != nil {
	log.Fatalf("create evaluator: %v", err)
}
// Perform Evaluation.
result, err := agentEvaluator.Evaluate(context.Background(), evalSetID)
if err != nil {
	log.Fatalf("evaluate: %v", err)
}
```

#### Evaluation Set File Example

```json
{
  "evalSetId": "math-basic",
  "name": "math-basic",
  "evalCases": [
    {
      "evalId": "calc_add",
      "conversation": [
        {
          "invocationId": "calc_add-1",
          "userContent": {
            "role": "user",
            "content": "calc add 2 3"
          },
          "finalResponse": {
            "role": "assistant",
            "content": "calc result: 5"
          },
          "tools": [
            {
              "id": "tool_use_1",
              "name": "calculator",
              "arguments": {
                "operation": "add",
                "a": 2,
                "b": 3
              },
              "result": {
                "a": 2,
                "b": 3,
                "operation": "add",
                "result": 5
              }
            }
          ]
        }
      ],
      "sessionInput": {
        "appName": "math-eval-app",
        "userId": "user"
      }
    }
  ],
  "creationTimestamp": 1761134484.9804401
}
```

#### Evaluation Metric File Example

```json
[
  {
    "metricName": "tool_trajectory_avg_score",
    "threshold": 1,
    "criterion": {
      "toolTrajectory": {
        "orderSensitive": false,
        "defaultStrategy": {
          "name": {
            "matchStrategy": "exact"
          },
          "arguments": {
            "matchStrategy": "exact"
          },
          "result": {
            "matchStrategy": "exact"
          }
        }
      }
    }
  }
]
```

#### Evaluation Result File Example

```json
{
  "evalSetResultId": "math-eval-app_math-basic_538cdf6e-925d-41cf-943b-2849982b195e",
  "evalSetResultName": "math-eval-app_math-basic_538cdf6e-925d-41cf-943b-2849982b195e",
  "evalSetId": "math-basic",
  "evalCaseResults": [
    {
      "evalSetId": "math-basic",
      "evalId": "calc_add",
      "finalEvalStatus": "passed",
      "overallEvalMetricResults": [
        {
          "metricName": "tool_trajectory_avg_score",
          "score": 1,
          "evalStatus": "passed",
          "threshold": 1,
          "criterion": {
            "toolTrajectory": {
              "defaultStrategy": {
                "name": {
                  "matchStrategy": "exact"
                },
                "arguments": {
                  "matchStrategy": "exact"
                },
                "result": {
                  "matchStrategy": "exact"
                }
              }
            }
          },
          "details": {
            "score": 1
          }
        }
      ],
      "evalMetricResultPerInvocation": [
        {
          "actualInvocation": {
            "invocationId": "5cc1f162-37e6-4d07-90e9-eb3ec5205b8d",
            "userContent": {
              "role": "user",
              "content": "calc add 2 3"
            },
            "finalResponse": {
              "role": "assistant",
              "content": "The result of 2 + 3 is **5**."
            },
            "tools": [
              {
                "id": "call_00_etTEEthmCocxvq7r3m2LJRXf",
                "name": "calculator",
                "arguments": {
                  "a": 2,
                  "b": 3,
                  "operation": "add"
                },
                "result": {
                  "a": 2,
                  "b": 3,
                  "operation": "add",
                  "result": 5
                }
              }
            ]
          },
          "expectedInvocation": {
            "invocationId": "calc_add-1",
            "userContent": {
              "role": "user",
              "content": "calc add 2 3"
            },
            "finalResponse": {
              "role": "assistant",
              "content": "calc result: 5"
            },
            "tools": [
              {
                "id": "tool_use_1",
                "name": "calculator",
                "arguments": {
                  "a": 2,
                  "b": 3,
                  "operation": "add"
                },
                "result": {
                  "a": 2,
                  "b": 3,
                  "operation": "add",
                  "result": 5
                }
              }
            ]
          },
          "evalMetricResults": [
            {
              "metricName": "tool_trajectory_avg_score",
              "score": 1,
              "evalStatus": "passed",
              "threshold": 1,
              "criterion": {
                "toolTrajectory": {
                  "defaultStrategy": {
                    "name": {
                      "matchStrategy": "exact"
                    },
                    "arguments": {
                      "matchStrategy": "exact"
                    },
                    "result": {
                      "matchStrategy": "exact"
                    }
                  }
                }
              },
              "details": {
                "score": 1
              }
            }
          ]
        }
      ],
      "sessionId": "19877398-9586-4a97-b1d3-f8ce636ea54f",
      "userId": "user"
    }
  ],
  "creationTimestamp": 1766455261.342534
}
```

### inmemory

inmemory maintains the evaluation set, evaluation metrics, and evaluation results in memory.

For a complete example, see [examples/evaluation/inmemory](https://github.com/trpc-group/trpc-agent-go/tree/main/examples/evaluation/inmemory).

#### Code

```go
import (
	"trpc.group/trpc-go/trpc-agent-go/evaluation"
	"trpc.group/trpc-go/trpc-agent-go/evaluation/evalresult"
	evalresultinmemory "trpc.group/trpc-go/trpc-agent-go/evaluation/evalresult/inmemory"
	"trpc.group/trpc-go/trpc-agent-go/evaluation/evalset"
	evalsetinmemory "trpc.group/trpc-go/trpc-agent-go/evaluation/evalset/inmemory"
	"trpc.group/trpc-go/trpc-agent-go/evaluation/evaluator/registry"
	"trpc.group/trpc-go/trpc-agent-go/evaluation/metric"
	metricinmemory "trpc.group/trpc-go/trpc-agent-go/evaluation/metric/inmemory"
	"trpc.group/trpc-go/trpc-agent-go/runner"
)

// Create Runner.
run := runner.NewRunner(appName, agent)
// Create EvalSet Manager、Metric Manager、EvalResult Manager、Registry.
evalSetManager := evalsetinmemory.New()
metricManager := metricinmemory.New()
evalResultManager := evalresultinmemory.New()
registry := registry.New()
// Constructing evaluation set data.
if err := prepareEvalSet(ctx, evalSetManager); err != nil {
	log.Fatalf("prepare eval set: %v", err)
}
// Constructing evaluation metric data.
if err := prepareMetric(ctx, metricManager); err != nil {
	log.Fatalf("prepare metric: %v", err)
}
// Create AgentEvaluator.
agentEvaluator, err := evaluation.New(
	appName,
	run,
	evaluation.WithEvalSetManager(evalSetManager),
	evaluation.WithMetricManager(metricManager),
	evaluation.WithEvalResultManager(evalResultManager),
	evaluation.WithRegistry(registry),
	evaluation.WithNumRuns(numRuns),
)
if err != nil {
	log.Fatalf("create evaluator: %v", err)
}
// Perform Evaluation.
result, err := agentEvaluator.Evaluate(ctx, evalSetID)
if err != nil {
	log.Fatalf("evaluate: %v", err)
}
```

#### EvalSet Construction

```go
import (
	"trpc.group/trpc-go/trpc-agent-go/model"
	"trpc.group/trpc-go/trpc-agent-go/evaluation/evalset"
)

if _, err := evalSetManager.Create(ctx, appName, evalSetID); err != nil {
	return err
}
cases := []*evalset.EvalCase{
	{
		EvalID: "calc_add",
		Conversation: []*evalset.Invocation{
			{
				InvocationID: "calc_add-1",
				UserContent: &model.Message{
					Role:    model.RoleUser,
					Content: "calc add 2 3",
				},
				FinalResponse: &model.Message{
					Role:    model.RoleAssistant,
					Content: "calc result: 5",
				},
				Tools: []*evalset.Tool{
					{
						ID:   "tool_use_1",
						Name: "calculator",
						Arguments: map[string]any{
							"operation": "add",
							"a":         2,
							"b":         3,
						},
						Result: map[string]any{
							"a":         2,
							"b":         3,
							"operation": "add",
							"result":    5,
						},
					},
				},
			},
		},
		SessionInput: &evalset.SessionInput{
			AppName: appName,
			UserID:  "user",
		},
	},
}
for _, evalCase := range cases {
	if err := evalSetManager.AddCase(ctx, appName, evalSetID, evalCase); err != nil {
		return err
	}
}
```

#### Metric Construction

```go
import (
	"trpc.group/trpc-go/trpc-agent-go/evaluation/metric"
	"trpc.group/trpc-go/trpc-agent-go/evaluation/metric/criterion"
	cjson "trpc.group/trpc-go/trpc-agent-go/evaluation/metric/criterion/json"
	ctext "trpc.group/trpc-go/trpc-agent-go/evaluation/metric/criterion/text"
	ctooltrajectory "trpc.group/trpc-go/trpc-agent-go/evaluation/metric/criterion/tooltrajectory"
)

evalMetric := &metric.EvalMetric{
	MetricName: "tool_trajectory_avg_score",
	Threshold:  1.0,
	Criterion: criterion.New(
		criterion.WithToolTrajectory(
			ctooltrajectory.New(
				ctooltrajectory.WithDefault(
					&ctooltrajectory.ToolTrajectoryStrategy{
						Name: &ctext.TextCriterion{
							MatchStrategy: ctext.TextMatchStrategyExact,
						},
						Arguments: &cjson.JSONCriterion{
							MatchStrategy: cjson.JSONMatchStrategyExact,
						},
						Result: &cjson.JSONCriterion{
							MatchStrategy: cjson.JSONMatchStrategyExact,
						},
					},
				),
			),
		),
	),
}
metricManager.Add(ctx, appName, evalSetID, evalMetric)
```

## Core Concepts

![evaluation](../assets/img/evaluation/evaluation.png)

- The EvalSet provides the dataset required for evaluation, including user input and its corresponding expected agent output.
- The Metric defines the metric used to measure model performance, including the metric name and corresponding score threshold.
- The Evaluator compares the actual session results with the expected session results, calculates the specific score, and determines the evaluation status based on the metric threshold.
- The Evaluator Registry maintains the mapping between metric names and corresponding evaluators and supports dynamic registration and search of evaluators.
- The Evaluation Service, as a core component, integrates the Agent to be evaluated, the EvalSet, the Metric, the Evaluator Registry, and the EvalResult Registry. The evaluation process is divided into two phases:
  - Inference: Extracting user input from the EvalSet, invoking the Agent to perform inference, and combining the Agent's actual output with the expected output to form the inference result. 
  - Result Evaluation Phase: Evaluate retrieves the corresponding evaluator from the registry based on the evaluation metric name. Multiple evaluators are used to perform a multi-dimensional evaluation of the inference results, ultimately generating the evaluation result, EvalResult.
- Agent Evaluator: To reduce the randomness of the agent's output, the evaluation service is called NumRuns times and aggregates the results to obtain a more stable evaluation result.

### EvalSet

An EvalSet is a collection of EvalCase instances, identified by a unique EvalSetID, serving as session data within the evaluation process.

An EvalCase represents a set of evaluation cases within the same Session and includes a unique identifier (EvalID), the conversation content, and session initialization information.

Conversation data includes three types of content:

- User input
- Agent final response
- Tool invocation and result
- Intermediate response information

```go
import (
	"trpc.group/trpc-go/trpc-agent-go/evaluation/epochtime"
	"trpc.group/trpc-go/trpc-agent-go/model"
)

// EvalSet represents an evaluation set.
type EvalSet struct {
	EvalSetID         string               // Unique identifier of the evaluation set.
	Name              string               // Evaluation set name.
	Description       string               // Evaluation set description.
	EvalCases         []*EvalCase          // All evaluation cases.
	CreationTimestamp *epochtime.EpochTime // Creation time.
}

// EvalCase represents a single evaluation case.
type EvalCase struct {
	EvalID            string               // Unique identifier of the case.
	Conversation      []*Invocation        // Conversation sequence.
	SessionInput      *SessionInput        // Session initialization data.
	CreationTimestamp *epochtime.EpochTime // Creation time.
}

// Invocation represents a user-agent interaction.
type Invocation struct {
	InvocationID          string
	UserContent           *model.Message       // User input.
	FinalResponse         *model.Message       // Agent final response.
	Tools                 []*Tool              // Tool calls and results.
	IntermediateResponses []*model.Message     // Intermediate responses.
	CreationTimestamp     *epochtime.EpochTime // Creation time.
}

// Tool represents a single tool invocation and its execution result.
type Tool struct {
	ID        string         // Tool invocation ID.
	Name      string         // Tool name.
	Arguments map[string]any // Tool invocation parameters.
	Result    map[string]any // Tool execution result.
}

// SessionInput represents session initialization input.
type SessionInput struct {
	AppName string         // Application name.
	UserID  string         // User ID.
	State   map[string]any // Initial state.
}
```

The EvalSet Manager is responsible for performing operations such as adding, deleting, modifying, and querying evaluation sets. The interface definition is as follows:

```go
type Manager interface {
	// Get the specified EvalSet.
	Get(ctx context.Context, appName, evalSetID string) (*EvalSet, error)
	// Create a new EvalSet.
	Create(ctx context.Context, appName, evalSetID string) (*EvalSet, error)
	// List all EvalSet IDs.
	List(ctx context.Context, appName string) ([]string, error)
	// Delete the specified EvalSet.
	Delete(ctx context.Context, appName, evalSetID string) error
	// Get the specified case.
	GetCase(ctx context.Context, appName, evalSetID, evalCaseID string) (*EvalCase, error)
	// Add a case to the evaluation set.
	AddCase(ctx context.Context, appName, evalSetID string, evalCase *EvalCase) error
	// Update a case.
	UpdateCase(ctx context.Context, appName, evalSetID string, evalCase *EvalCase) error
	// Delete case.
	DeleteCase(ctx context.Context, appName, evalSetID, evalCaseID string) error
}
```

The framework provides two implementations of the EvalSet Manager:

- local: Stores the evaluation set in the local file system, with a file name format of `<EvalSetID>.evalset.json`.
- inmemory: Stores the evaluation set in memory, ensuring a deep copy of all operations. This is suitable for temporary testing scenarios.

### Metric

Metric represents an evaluation indicator used to measure a certain aspect of EvalSet’s performance. Each evaluation indicator includes the metric name, evaluation criterion, and score threshold.

During the evaluation process, the evaluator compares the actual conversation with the expected conversation according to the configured evaluation criterion, calculates the evaluation score for this metric, and compares it with the threshold:

- When the evaluation score is lower than the threshold, the metric is determined as not passed.
- When the evaluation score reaches or exceeds the threshold, the metric is determined as passed.

```go
import (
	"trpc.group/trpc-go/trpc-agent-go/evaluation/metric/criterion"
	"trpc.group/trpc-go/trpc-agent-go/evaluation/metric/criterion/llm"
	"trpc.group/trpc-go/trpc-agent-go/evaluation/metric/criterion/tooltrajectory"
)

// EvalMetric represents a single metric used to evaluate an EvalCase.
type EvalMetric struct {
	MetricName string               // Metric name.
	Threshold  float64              // Score threshold.
	Criterion  *criterion.Criterion // Evaluation criterion.
}

// Criterion aggregates various evaluation criteria.
type Criterion struct {
	ToolTrajectory *tooltrajectory.ToolTrajectoryCriterion // Tool trajectory evaluation criterion.
	LLMJudge       *llm.LLMCriterion                       // LLM evaluation criterion.
}
```

The Metric Manager is responsible for managing evaluation metrics.

Each EvalSet can have multiple evaluation metrics, identified by `MetricName`.

The interface definition is as follows:

```go
type Manager interface {
	// Returns all metric names for a specified EvalSet.
	List(ctx context.Context, appName, evalSetID string) ([]string, error)
	// Gets a single metric from a specified EvalSet.
	Get(ctx context.Context, appName, evalSetID, metricName string) (*EvalMetric, error)
	// Adds the metric to a specified EvalSet.
	Add(ctx context.Context, appName, evalSetID string, metric *EvalMetric) error
	// Deletes the specified metric.
	Delete(ctx context.Context, appName, evalSetID, metricName string) error
	// Updates the specified metric.
	Update(ctx context.Context, appName, evalSetID string, metric *EvalMetric) error
}
```

The framework provides two implementations of the Metric Manager:

- local: Stores evaluation metrics in the local file system, with file names in the format `<EvalSetID>.metric.json`.
- inmemory: Stores evaluation metrics in memory, ensuring a deep copy for all operations. Suitable for temporary testing or quick verification scenarios.

### Evaluator

The Evaluator calculates the final evaluation result based on actual sessions, expected sessions, and the evaluation metric.

The Evaluator outputs the following:

- Overall evaluation score
- Overall evaluation status
- A list of session-by-session evaluation results

The evaluation results for a single session include:

- Actual sessions
- Expected sessions
- Evaluation score
- Evaluation status

The evaluation status is typically determined by both the score and the metric threshold:

- If the evaluation score ≥ the metric threshold, the status is Passed
- If the evaluation score < the metric threshold, the status is Failed

**Note**: The evaluator name `Evaluator.Name()` must match the evaluation metric name `metric.MetricName`.

The Evaluator interface is defined as follows:

```go
import (
	"trpc.group/trpc-go/trpc-agent-go/evaluation/evalresult"
	"trpc.group/trpc-go/trpc-agent-go/evaluation/evalset"
	"trpc.group/trpc-go/trpc-agent-go/evaluation/metric"
	"trpc.group/trpc-go/trpc-agent-go/evaluation/status"
)

// Evaluator defines the general interface for evaluators.
type Evaluator interface {
	// Name returns the evaluator name.
	Name() string
	// Description returns the evaluator description.
	Description() string
	// Evaluate executes the evaluation logic, compares the actual and expected sessions, and returns the result.
	Evaluate(ctx context.Context, actuals, expecteds []*evalset.Invocation,
		evalMetric *metric.EvalMetric) (*EvaluateResult, error)
}

// EvaluateResult represents the aggregated results of the evaluator across multiple sessions.
type EvaluateResult struct {
	OverallScore         float64                // Overall score.
	OverallStatus        status.EvalStatus      // Overall status, categorized as passed/failed/not evaluated.
	PerInvocationResults []*PerInvocationResult // Evaluation results for a single session.
}

// PerInvocationResult represents the evaluation results for a single session.
type PerInvocationResult struct {
	ActualInvocation   *evalset.Invocation   // Actual session.
	ExpectedInvocation *evalset.Invocation   // Expected session.
	Score              float64               // Current session score.
	Status             status.EvalStatus     // Current session status.
	Details            *PerInvocationDetails // Additional information such as reason and score.
}

// PerInvocationDetails represents additional information for a single evaluation round.
type PerInvocationDetails struct {
	Reason       string                    // Scoring reason.
	Score        float64                   // Evaluation score.
	RubricScores []*evalresult.RubricScore // Results of each rubric item.
}
```

### Registry

Registry is used to centrally manage and access various evaluators.

Methods include:

- `Register(name string, e Evaluator)`: Registers an evaluator with a specified name.
- `Get(name string)`: Gets an evaluator instance by name.

```go
import "trpc.group/trpc-go/trpc-agent-go/evaluation/evaluator"

// Registry defines the evaluator registry interface.
type Registry interface {
	// Register registers an evaluator with the global registry.
	Register(name string, e evaluator.Evaluator) error
	// Get gets an instance by evaluator name.
	Get(name string) (evaluator.Evaluator, error)
}
```

The framework registers the following evaluators by default:

- `tool_trajectory_avg_score` tool trajectory consistency evaluator, requires expected outputs.
- `llm_final_response` LLM final response evaluator, requires expected outputs.
- `llm_rubric_response` LLM rubric response evaluator, requires EvalSet to provide conversation input and configure LLMJudge/rubrics.
- `llm_rubric_knowledge_recall` LLM rubric knowledge recall evaluator, requires EvalSet to provide conversation input and configure LLMJudge/rubrics.

### EvalResult

The EvalResult module is used to record and manage evaluation result data.

EvalSetResult records the evaluation results of an evaluation set (EvalSetID) and contains multiple EvalCaseResults, which display the execution status and score details of each evaluation case.

```go
import "trpc.group/trpc-go/trpc-agent-go/evaluation/internal/epochtime"

// EvalSetResult represents the overall evaluation result of the evaluation set.
type EvalSetResult struct {
	EvalSetResultID   string               // Unique identifier of the evaluation result.
	EvalSetResultName string               // Evaluation result name.
	EvalSetID         string               // Corresponding evaluation set ID.
	EvalCaseResults   []*EvalCaseResult    // Results of each evaluation case.
	CreationTimestamp *epochtime.EpochTime // Result creation time.
}
```
EvalCaseResult represents the evaluation result of a single evaluation case, including the overall evaluation status, scores for each indicator, and evaluation details for each round of dialogue.

```go
import "trpc.group/trpc-go/trpc-agent-go/evaluation/status"

// EvalCaseResult represents the evaluation result of a single evaluation case.
type EvalCaseResult struct {
	EvalSetID                     string                           // Evaluation set ID.
	EvalID                        string                           // Unique identifier of the case.
	FinalEvalStatus               status.EvalStatus                // Final evaluation status of the case.
	OverallEvalMetricResults      []*EvalMetricResult              // Overall score for each metric.
	EvalMetricResultPerInvocation []*EvalMetricResultPerInvocation // Metric evaluation results per invocation.
	SessionID                     string                           // Session ID generated during the inference phase.
	UserID                        string                           // User ID used during the inference phase.
}
```

EvalMetricResult represents the evaluation result of a specific metric, including the score, status, threshold, and additional information.

```go
import (
	"trpc.group/trpc-go/trpc-agent-go/evaluation/metric/criterion"
	"trpc.group/trpc-go/trpc-agent-go/evaluation/status"
)

// EvalMetricResult represents the evaluation result of a single metric.
type EvalMetricResult struct {
	MetricName string                   // Metric name.
	Score      float64                  // Actual score.
	EvalStatus status.EvalStatus        // Evaluation status.
	Threshold  float64                  // Score threshold.
	Criterion  *criterion.Criterion     // Evaluation criterion.
	Details    *EvalMetricResultDetails // Additional information, such as scoring process, error description, etc.
}

// EvalMetricResultDetails represents additional information for metric evaluation.
type EvalMetricResultDetails struct {
	Reason       string         // Scoring reason.
	Score        float64        // Evaluation score.
	RubricScores []*RubricScore // Results of each rubric item.
}

// RubricScore represents the result of a single rubric item.
type RubricScore struct {
	ID     string  // Rubric ID.
	Reason string  // Scoring reason.
	Score  float64 // Evaluation score.
}

// ScoreResult represents the scoring result of a single metric.
type ScoreResult struct {
	Reason       string         // Scoring reason.
	Score        float64        // Evaluation score.
	RubricScores []*RubricScore // Results of each rubric item.
}
```

EvalMetricResultPerInvocation represents the metric-by-metric evaluation result of a single conversation turn, used to analyze the performance differences of a specific conversation under different metrics.

```go
import "trpc.group/trpc-go/trpc-agent-go/evaluation/evalset"

// EvalMetricResultPerInvocation represents the metric-by-metric evaluation results for a single conversation.
type EvalMetricResultPerInvocation struct {
	ActualInvocation   *evalset.Invocation // Actual conversation executed.
	ExpectedInvocation *evalset.Invocation // Expected conversation result.
	EvalMetricResults  []*EvalMetricResult // Evaluation results for each metric.
}
```

The EvalResult Manager manages the storage, query, and list operations of evaluation results. The interface definition is as follows:

```go
// Manager defines the management interface for evaluation results.
type Manager interface {
	// Save saves the evaluation result and returns the EvalSetResultID.
	Save(ctx context.Context, appName string, evalSetResult *EvalSetResult) (string, error)
	// Get retrieves the specified evaluation result based on the evalSetResultID.
	Get(ctx context.Context, appName, evalSetResultID string) (*EvalSetResult, error)
	// List returns all evaluation result IDs for the specified application.
	List(ctx context.Context, appName string) ([]string, error)
}
```

The framework provides two implementations of the EvalResult Manager:

- local: Stores the evaluation results in the local file system. The default file name format is `<EvalSetResultID>.evalset_result.json`. The default naming convention for `EvalSetResultID` is `<appName>_<EvalSetID>_<UUID>`.
- inmemory: Stores the evaluation results in memory. All operations ensure a deep copy, which is suitable for debugging and quick verification scenarios.

### Service

Service is an evaluation service that integrates the following modules:

- EvalSet
- Metric
- Registry
- Evaluator
- EvalSetResult

The Service interface defines the complete evaluation process, including the inference and evaluation phases. The interface definition is as follows:

```go
import "trpc.group/trpc-go/trpc-agent-go/evaluation/evalset"

// Service defines the core interface of the evaluation service.
type Service interface {
	// Inference performs inference, calls the Agent to process the specified evaluation case, 
	// and returns the inference result.
	Inference(ctx context.Context, request *InferenceRequest) ([]*InferenceResult, error)
	// Evaluate evaluates the inference result, generates and persists the evaluation result.
	Evaluate(ctx context.Context, request *EvaluateRequest) (*evalresult.EvalSetResult, error)
}
```

The framework provides a default local evaluation service `local` implementation for the Service interface: it calls the local Agent to perform reasoning and evaluation locally.

#### Inference

The inference phase is responsible for running the agent and capturing the actual responses to the test cases.

The input is `InferenceRequest`, and the output is a list of `InferenceResult`.

```go
// InferenceRequest represents an inference request.
type InferenceRequest struct {
	AppName     string   // Application name.
	EvalSetID   string   // Evaluation set ID.
	EvalCaseIDs []string // List of evaluation case IDs to be inferred.
}
```

Description:

- `AppName` specifies the application name.
- `EvalSetID` specifies the evaluation set.
- `EvalCaseIDs` specifies the list of use cases to be evaluated. If left blank, all use cases in the evaluation set are evaluated by default.

During the inference phase, the system sequentially reads the `Invocation` of each evaluation case, uses the `UserContent` as user input to invoke the agent, and records the agent's response.

```go
import "trpc.group/trpc-go/trpc-agent-go/evaluation/status"

// InferenceResult represents the inference result of a single evaluation case.
type InferenceResult struct {
	AppName      string                // Application name.
	EvalSetID    string                // Evaluation set ID.
	EvalCaseID   string                // Evaluation case ID.
	Inferences   []*evalset.Invocation // Session ID for the actual inference.
	SessionID    string                // Session ID for the inference phase.
	Status       status.EvalStatus     // Inference status.
	ErrorMessage string                // Error message if inference fails.
}
```

Note:

- Each `InferenceResult` corresponds to an `EvalCase`.
- Since an evaluation set may contain multiple evaluation cases, `Inference` returns a list of `InferenceResult`s.

#### Evaluate

The evaluation phase evaluates inference results. Its input is `EvaluateRequest`, and its output is the evaluation result `EvalSetResult`.

```go
import "trpc.group/trpc-go/trpc-agent-go/evaluation/metric"

// EvaluateRequest represents an evaluation request.
type EvaluateRequest struct {
	AppName          string             // Application name.
	EvalSetID        string             // Evaluation set ID.
	InferenceResults []*InferenceResult // Inference phase results.
	EvaluateConfig   *EvaluateConfig    // Evaluation configuration.
}

// EvaluateConfig represents the configuration for the evaluation phase.
type EvaluateConfig struct {
	EvalMetrics []*metric.EvalMetric // Metric set to be evaluated.
}
```

Description:

- The framework will call the corresponding evaluator based on the configured `EvalMetrics` to perform evaluation and scoring.
- Each metric result will be aggregated into the final `EvalSetResult`.

### AgentEvaluator

`AgentEvaluator` evaluates an agent based on the configured evaluation set EvalSetID.

```go
// AgentEvaluator evaluates an agent based on an evaluation set.
type AgentEvaluator interface {
	// Evaluate evaluates the specified evaluation set.
	Evaluate(ctx context.Context, evalSetID string) (*EvaluationResult, error)
}
```

`EvaluationResult` represents the final result of a complete evaluation task, including the overall evaluation status, execution time, and a summary of the results of all evaluation cases.

```go
import "trpc.group/trpc-go/trpc-agent-go/evaluation/status"

// EvaluationResult contains the aggregated results of multiple evaluation runs.
type EvaluationResult struct {
	AppName       string                  // Application name.
	EvalSetID     string                  // Corresponding evaluation set ID.
	OverallStatus status.EvalStatus       // Overall evaluation status.
	ExecutionTime time.Duration           // Execution duration.
	EvalCases     []*EvaluationCaseResult // Results of each evaluation case.
}
```

`EvaluationCaseResult` aggregates the results of multiple runs of a single evaluation case, including the overall evaluation status, detailed results of each run, and metric-level statistics.

```go
import (
	"trpc.group/trpc-go/trpc-agent-go/evaluation/evalresult"
	"trpc.group/trpc-go/trpc-agent-go/evaluation/status"
)

// EvaluationCaseResult summarizes the results of a single evaluation case across multiple executions.
type EvaluationCaseResult struct {
	EvalCaseID      string                         // Evaluation case ID.
	OverallStatus   status.EvalStatus              // Overall evaluation status.
	EvalCaseResults []*evalresult.EvalCaseResult   // Individual run results.
	MetricResults   []*evalresult.EvalMetricResult // Metric-level results.
}
```

An `AgentEvaluator` instance can be created using `evaluation.New`. By default, it uses the `local` implementations of the `EvalSet Manager`, `Metric Manager`, and `EvalResult Manager`.

```go
import "trpc.group/trpc-go/trpc-agent-go/evaluation"

agentEvaluator, err := evaluation.New(appName, runner, evaluation.WithNumRuns(numRuns))
```

Because the Agent's execution process may be uncertain, `evaluation.WithNumRuns` provides a mechanism for multiple evaluation runs to reduce the randomness of a single run.

- The default number of runs is 1;
- By specifying `evaluation.WithNumRuns(n)`, each evaluation case can be run multiple times;
- The final result is based on the combined statistical results of multiple runs. The default statistical method is the average of the evaluation scores of multiple runs.

## Usage Guide

### Local File Path

There are three types of local files:

- EvalSet file
- Metric file
- EvalResult file

#### EvalSet File
The default path for the evaluation set file is `./<AppName>/<EvalSetID>.evalset.json`.

You can set a custom `BaseDir` using `WithBaseDir`, which means the file path will be `<BaseDir>/<AppName>/<EvalSetID>.evalset.json`.

```go
import (
	"trpc.group/trpc-go/trpc-agent-go/evaluation"
	"trpc.group/trpc-go/trpc-agent-go/evaluation/evalset"
	evalsetlocal "trpc.group/trpc-go/trpc-agent-go/evaluation/evalset/local"
)

evalSetManager := evalsetlocal.New(evalset.WithBaseDir("<BaseDir>"))
agentEvaluator, err := evaluation.New(appName, runner, evaluation.WithEvalSetManager(evalSetManager))
```

In addition, if the default path structure does not meet your requirements, you can customize the file path rules by implementing the `Locator` interface. The interface definition is as follows:

```go
// Locator is used to define the path generation and enumeration logic for evaluation set files.
type Locator interface {
	// Build specifies the appName and evalSetID Path to the evaluation set file.
	Build(baseDir, appName, evalSetID string) string
	// List all evaluation set IDs under the specified appName.
	List(baseDir, appName string) ([]string, error)
}
```

For example, set the evaluation set file format to `custom-<EvalSetID>.evalset.json`.

```go
import (
	"trpc.group/trpc-go/trpc-agent-go/evaluation"
	"trpc.group/trpc-go/trpc-agent-go/evaluation/evalset"
	evalsetlocal "trpc.group/trpc-go/trpc-agent-go/evaluation/evalset/local"
)

evalSetManager := evalsetlocal.New(evalset.WithLocator(&customLocator{}))
agentEvaluator, err := evaluation.New(appName, runner, evaluation.WithEvalSetManager(evalSetManager))

type customLocator struct {
}

// Build returns the custom file path format: <BaseDir>/<AppName>/custom-<EvalSetID>.evalset.json.
func (l *customLocator) Build(baseDir, appName, EvalSetID string) string {
	return filepath.Join(baseDir, appName, "custom-"+evalSetID+".evalset.json")
}

// List lists all evaluation set IDs under the specified app.
func (l *customLocator) List(baseDir, appName string) ([]string, error) {
	dir := filepath.Join(baseDir, appName)
	entries, err := os.ReadDir(dir)
	if err != nil {
		if errors.Is(err, os.ErrNotExist) {
			return []string{}, nil
		}
		return nil, err
	}
	var results []string
	for _, entry := range entries {
		if entry.IsDir() {
			continue
		}
		if strings.HasSuffix(entry.Name(), ".evalset.json") {
			name := strings.TrimPrefix(entry.Name(), "custom-")
			name = strings.TrimSuffix(name, defaultResultFileSuffix)
			results = append(results, name)
		}
	}
	return results, nil
}
```

#### Metric File

The default path for the metrics file is `./<AppName>/<EvalSetID>.metrics.json`.

You can use `WithBaseDir` to set a custom `BaseDir`, meaning the file path will be `<BaseDir>/<AppName>/<EvalSetID>.metrics.json`.

```go
import (
	"trpc.group/trpc-go/trpc-agent-go/evaluation"
	"trpc.group/trpc-go/trpc-agent-go/evaluation/metric"
	metriclocal "trpc.group/trpc-go/trpc-agent-go/evaluation/metric/local"
)

metricManager := metriclocal.New(metric.WithBaseDir("<BaseDir>"))
agentEvaluator, err := evaluation.New(appName, runner, evaluation.WithMetricManager(metricManager))
```

In addition, if the default path structure does not meet your requirements, you can customize the file path rules by implementing the `Locator` interface. The interface definition is as follows:

```go
// Locator is used to define the path generation for evaluation metric files.
type Locator interface {
	// Build builds the evaluation metric file path for the specified appName and evalSetID.
	Build(baseDir, appName, evalSetID string) string
}
```

For example, set the evaluation set file format to `custom-<EvalSetID>.metrics.json`.

```go
import ( 
	"trpc.group/trpc-go/trpc-agent-go/evaluation" 
	"trpc.group/trpc-go/trpc-agent-go/evaluation/metric" 
	metriclocal "trpc.group/trpc-go/trpc-agent-go/evaluation/metric/local"
)

metricManager := metriclocal.New(metric.WithLocator(&customLocator{}))
agentEvaluator, err := evaluation.New(appName, runner, evaluation.WithMetricManager(metricManager))

type customLocator struct {
}

// Build returns the custom file path format: <BaseDir>/<AppName>/custom-<EvalSetID>.metrics.json.
func (l *customLocator) Build(baseDir, appName, EvalSetID string) string {
	return filepath.Join(baseDir, appName, "custom-"+evalSetID+".metrics.json")
}
```

#### EvalResult File

The default path for the evaluation result file is `./<AppName>/<EvalSetResultID>.evalresult.json`.

You can set a custom `BaseDir` using `WithBaseDir`. For example, the file path will be `<BaseDir>/<AppName>/<EvalSetResultID>.evalresult.json`. The default naming convention for `EvalSetResultID` is `<appName>_<EvalSetID>_<UUID>`.

```go
import (
	"trpc.group/trpc-go/trpc-agent-go/evaluation"
	"trpc.group/trpc-go/trpc-agent-go/evaluation/evalresult"
	evalresultlocal "trpc.group/trpc-go/trpc-agent-go/evaluation/evalresult/local"
)

evalResultManager := evalresultlocal.New(evalresult.WithBaseDir("<BaseDir>"))
agentEvaluator, err := evaluation.New(appName, runner, evaluation.WithEvalResultManager(evalResultManager))
```

In addition, if the default path structure does not meet your requirements, you can customize the file path rules by implementing the `Locator` interface. The interface definition is as follows:

```go
// Locator is used to define the path generation and enumeration logic for evaluation result files.
type Locator interface {
	// Build the specified appName and The evaluation result file path for the evalSetResultID.
	Build(baseDir, appName, evalSetResultID string) string
	// List all evaluation result IDs under the specified appName.
	List(baseDir, appName string) ([]string, error)
}
```

For example, set the evaluation result file format to `custom-<EvalSetResultID>.evalresult.json`.

```go
import ( 
	"trpc.group/trpc-go/trpc-agent-go/evaluation" 
	"trpc.group/trpc-go/trpc-agent-go/evaluation/evalresult" 
	evalresultlocal "trpc.group/trpc-go/trpc-agent-go/evaluation/evalresult/local"
)

evalResultManager := evalresultlocal.New(evalresult.WithLocator(&customLocator{}))
agentEvaluator, err := evaluation.New(appName, runner, evaluation.WithEvalResultManager(evalResultManager))

type customLocator struct {
}

// Build returns the custom file path format: <BaseDir>/<AppName>/custom-<EvalSetResultID>.evalresult.json.
func (l *customLocator) Build(baseDir, appName, evalSetResultID string) string {
	return filepath.Join(baseDir, appName, "custom-"+evalSetResultID+".evalresult.json")
}

// List lists all evaluation result IDs under the specified app.
func (l *customLocator) List(baseDir, appName string) ([]string, error) {
	dir := filepath.Join(baseDir, appName)
	entries, err := os.ReadDir(dir)
	if err != nil {
		if errors.Is(err, os.ErrNotExist) {
			return []string{}, nil
		}
		return nil, err
	}
	var results []string
	for _, entry := range entries {
		if entry.IsDir() {
			continue
		}
		if strings.HasSuffix(entry.Name(), ".evalresult.json") {
			name := strings.TrimPrefix(entry.Name(), "custom-")
			name = strings.TrimSuffix(name, ".evalresult.json")
			results = append(results, name)
		}
	}
	return results, nil
}
```

### Evaluation Criterion

The evaluation criterion describes the specific evaluation method and can be combined as needed.

The framework has the following built-in types of evaluation criteria:

| Criterion Type          | Applicable Object                                     |
| ----------------------- | ----------------------------------------------------- |
| TextCriterion           | Text string                                           |
| JSONCriterion           | JSON object, usually used to compare `map[string]any` |
| ToolTrajectoryCriterion | Tool invocation trajectory                            |
| LLMCriterion            | Evaluation based on an LLM judge model                |
| Criterion               | Aggregation of multiple criteria                      |

#### TextCriterion

TextCriterion is used for string matching and can be configured to ignore case and to use a specific matching strategy.

```go
// TextCriterion defines the matching method for strings.
type TextCriterion struct {
	Ignore          bool              // Whether to skip matching.
	CaseInsensitive bool              // Whether case-insensitive.
	MatchStrategy   TextMatchStrategy // Matching strategy.
	Compare         func(actual, expected string) (bool, error) // Custom comparison.
}
```

Explanation of TextMatchStrategy values:

| TextMatchStrategy Value | Description                                                             |
| ----------------------- | ----------------------------------------------------------------------- |
| exact                   | The actual string is exactly the same as the expected string (default). |
| contains                | The actual string contains the expected string.                         |
| regex                   | The actual string matches the expected string as a regular expression.  |

#### JSONCriterion

JSONCriterion is used to compare structured JSON data. You can configure whether to ignore the comparison and choose a specific matching strategy.

```go
// JSONCriterion defines the matching method for JSON objects.
type JSONCriterion struct {
	Ignore        bool                                                // Whether to skip matching.
	IgnoreTree    map[string]any                                      // Ignore tree; a true leaf skips the key and its subtree.
	MatchStrategy JSONMatchStrategy                                   // Matching strategy.
	Compare       func(actual, expected map[string]any) (bool, error) // Custom comparison.
}
```

Explanation of JSONMatchStrategy values:

| JSONMatchStrategy Value | Description                                                         |
| ----------------------- | ------------------------------------------------------------------- |
| exact                   | The actual JSON is exactly the same as the expected JSON (default). |

`IgnoreTree` lets you skip specific fields and their subtrees while checking the remaining fields.

For example, ignore `metadata.updatedAt` but verify other fields:

```go
criterion := &json.JSONCriterion{
	IgnoreTree: map[string]any{
		"metadata": map[string]any{
			"updatedAt": true,
		},
	},
}
```

Configuration file example:

```json
[
  {
    "metricName": "tool_trajectory_avg_score",
    "threshold": 1,
    "criterion": {
      "toolTrajectory": {
        "orderSensitive": false,
        "defaultStrategy": {
          "name": {
            "matchStrategy": "exact"
          },
          "arguments": {
            "matchStrategy": "exact"
          },
          "result": {
            "matchStrategy": "exact",
            "ignoreTree": {
              "metadata": {
                "updatedAt": true
              }
            }
          }
        }
      }
    }
  }
]
```

#### ToolTrajectoryCriterion

ToolTrajectoryCriterion is used to configure the evaluation criteria for tool invocations and results. You can set default strategies, customize strategies by tool name, and control whether invocation order must be preserved.

```go
// ToolTrajectoryCriterion defines the evaluation criteria for tool invocations and results.
type ToolTrajectoryCriterion struct {
	DefaultStrategy *ToolTrajectoryStrategy                                  // Default strategy.
	ToolStrategy    map[string]*ToolTrajectoryStrategy                       // Customized strategies by tool name.
	OrderSensitive  bool                                                     // Whether to require strict order matching.
	SubsetMatching  bool                                                     // Whether expected calls can be a subset of actual.
	Compare         func(actual, expected *evalset.Invocation) (bool, error) // Custom comparison.
}

// ToolTrajectoryStrategy defines the matching strategy for a single tool.
type ToolTrajectoryStrategy struct {
	Name      *TextCriterion // Tool name matching.
	Arguments *JSONCriterion // Invocation arguments matching.
	Result    *JSONCriterion // Tool result matching.
}
```

DefaultStrategy is used to configure the global default evaluation criterion and applies to all tools.

ToolStrategy overrides the evaluation criterion for specific tools by tool name. When ToolStrategy is not set, all tool invocations use DefaultStrategy.

If no evaluation criterion is configured, the framework uses the default evaluation criterion: tool names are compared using TextCriterion with the `exact` strategy, and arguments and results are compared using JSONCriterion with the `exact` strategy. This ensures that tool trajectory evaluation always has a reasonable fallback behavior.

The following example illustrates a typical scenario: for most tools you want strict alignment of tool invocations and results, but for time-related tools such as `current_time`, the response value itself is unstable. Therefore, you only need to check whether the correct tool and arguments were invoked as expected, without requiring the time value itself to be exactly the same.

```go
import (
	"trpc.group/trpc-go/trpc-agent-go/evaluation/metric/criterion"
	"trpc.group/trpc-go/trpc-agent-go/evaluation/metric/criterion/json"
	"trpc.group/trpc-go/trpc-agent-go/evaluation/metric/criterion/text"
	"trpc.group/trpc-go/trpc-agent-go/evaluation/metric/criterion/tooltrajectory"
)

criterion := criterion.New(
	criterion.WithToolTrajectory(
		tooltrajectory.New(
			tooltrajectory.WithDefault(
				&tooltrajectory.ToolTrajectoryStrategy{
					Name: &text.TextCriterion{
						MatchStrategy: text.TextMatchStrategyExact,
					},
					Arguments: &json.JSONCriterion{
						MatchStrategy: json.JSONMatchStrategyExact,
					},
					Result: &json.JSONCriterion{
						MatchStrategy: json.JSONMatchStrategyExact,
					},
				},
			),
			tooltrajectory.WithTool(map[string]*tooltrajectory.ToolTrajectoryStrategy{
				"current_time": {
					Name: &text.TextCriterion{
						MatchStrategy: text.TextMatchStrategyExact,
					},
					Arguments: &json.JSONCriterion{
						MatchStrategy: json.JSONMatchStrategyExact,
					},
					Result: &json.JSONCriterion{
						Ignore: true, // Ignore matching of this tool's result.
					},
				},
			}),
		),
	),
)
```
	
By default, tool invocation matching is order-insensitive. Each expected tool attempts to pair with any actual tool that satisfies the strategy, and a single actual invocation will not be reused. Matching passes when all expected tools find a partner. Specifically, the evaluator builds a bipartite graph with expected invocations as left nodes and actual invocations as right nodes; for every expected/actual pair that satisfies the tool strategy, it adds an edge. It then uses the Kuhn algorithm to compute the maximum matching and checks unmatched expected nodes. If every expected node is matched, tool matching passes; otherwise, the unmatched expected nodes are returned.
	
If you want to strictly compare in the order tools appear, enable `WithOrderSensitive(true)`. The evaluator scans the expected and actual lists in order and fails if an expected invocation cannot find a matching actual invocation.

```go
criterion := criterion.New(
	criterion.WithToolTrajectory(
		ctooltrajectory.New(
			ctooltrajectory.WithOrderSensitive(true), // Enable order-sensitive matching.
		),
	),
)
```

Configuration example for strict order matching:

```json
[
  {
    "metricName": "tool_trajectory_avg_score",
    "threshold": 1,
    "criterion": {
      "toolTrajectory": {
        "orderSensitive": true,
        "defaultStrategy": {
          "name": {
            "matchStrategy": "exact"
          },
          "arguments": {
            "matchStrategy": "exact"
          },
          "result": {
            "matchStrategy": "exact"
          }
        }
      }
    }
  }
]
```

SubsetMatching controls whether the expected tool sequence can be just a subset of the actual tool sequence. It is off by default.

- Off: the expected and actual tool call counts must be the same.
- On: the actual sequence may be longer, allowing the expected tools to be a subset of the actual tools.

```go
criterion := criterion.New(
	criterion.WithToolTrajectory(
		ctooltrajectory.New(
			ctooltrajectory.WithSubsetMatching(true),
		),
	),
)
```

<<<<<<< HEAD
#### LLMCriterion

LLMCriterion is used to configure an LLM-based evaluation criterion for scenarios where a model produces the judgment.

```go
// LLMCriterion configures the judge model.
type LLMCriterion struct {
	Rubrics    []*Rubric          // Rubric configuration.
	JudgeModel *JudgeModelOptions // Judge model configuration.
}

// Rubric defines a rubric item.
type Rubric struct {
	ID          string         // Unique rubric ID.
	Description string         // Human-readable description.
	Type        string         // Rubric type.
	Content     *RubricContent // Rubric content for the judge model.
}

// RubricContent defines rubric content.
type RubricContent struct {
	Text string // Concrete rubric content.
}

// JudgeModelOptions defines judge model parameters.
type JudgeModelOptions struct {
	ProviderName string                  // Model provider name.
	ModelName    string                  // Judge model name.
	BaseURL      string                  // Model base URL.
	APIKey       string                  // Model API key.
	ExtraFields  map[string]any          // Extra request fields.
	NumSamples   int                     // Number of evaluation samples.
	Generation   *model.GenerationConfig // Generation config for the judge model.
}
```

- `Rubrics` defines rubric items and is only used in rubric-style evaluators. Expected outputs are not needed; the judge model evaluates each rubric.
- `NumSamples` controls how many times the judge model is called, defaulting to 1 when not set.
- `Generation` defaults to `MaxTokens=2000`, `Temperature=0.8`, and `Stream=false`.

You can pass a custom configuration via `criterion.WithLLMJudge`, for example:

```go
import (
	"trpc.group/trpc-go/trpc-agent-go/evaluation/metric/criterion"
	"trpc.group/trpc-go/trpc-agent-go/evaluation/metric/criterion/llm"
	"trpc.group/trpc-go/trpc-agent-go/model"
)

criterion := criterion.New(
	criterion.WithLLMJudge(
		llm.New(
			"openai",
			"deepseek-chat",
			llm.WithNumSamples(3),
			llm.WithGeneration(&model.GenerationConfig{
				MaxTokens:   floatPtr(512),
				Temperature: floatPtr(1.0),
				Stream:      false,
			}),
			llm.WithRubrics([]*llm.Rubric{
				{
					ID:          "1",
					Type:        "FINAL_RESPONSE_QUALITY",
					Description: "The final answer is correct.",
					Content: &llm.RubricContent{
						Text: "The final answer directly addresses the user question, provides the required result, and is consistent with the facts given.",
					},
				},
				{
					ID:          "2",
					Type:        "CONTEXT_RELEVANCE",
					Description: "The final answer is relevant to the user prompt.",
					Content: &llm.RubricContent{
						Text: "The final answer stays on topic and does not include unrelated or missing key points from the user prompt.",
					},
				},
			}),
		),
	),
)
```

=======
Configuration example with subset matching:

```json
[
  {
    "metricName": "tool_trajectory_avg_score",
    "threshold": 1,
    "criterion": {
      "toolTrajectory": {
        "subsetMatching": true,
        "defaultStrategy": {
          "name": {
            "matchStrategy": "exact"
          },
          "arguments": {
            "matchStrategy": "exact"
          },
          "result": {
            "matchStrategy": "exact"
          }
        }
      }
    }
  }
]
```

Assume `A`, `B`, `C`, and `D` each denote one tool call. Matching examples:

| SubsetMatching | OrderSensitive | Expected | Actual | Result | Note |
| --- | --- | --- | --- | --- | --- |
| Off | Off | `[A]` | `[A, B]` | Mismatch | Count differs |
| On | Off | `[A]` | `[A, B]` | Match | Expected is subset |
| On | Off | `[C, A]` | `[A, B, C]` | Match | Expected is subset with order-insensitive matching |
| On | On | `[A, C]` | `[A, B, C]` | Match | Expected is subset and order matches |
| On | On | `[C, A]` | `[A, B, C]` | Mismatch | Order not satisfied |
| On | Off | `[C, D]` | `[A, B, C]` | Mismatch | Actual tool sequence missing D |
| Any | Any | `[A, A]` | `[A]` | Mismatch | Actual calls insufficient; a single call cannot be reused |
>>>>>>> 550d84d3

### Evaluator

#### Tool Trajectory Evaluator

The metric name corresponding to the tool trajectory evaluator is `tool_trajectory_avg_score`. It is used to evaluate whether the Agent’s use of tools across multiple conversations conforms to expectations.

In a single conversation, the evaluator compares the actual tool invocation trajectory with the expected trajectory using `ToolTrajectoryCriterion`:

* If the entire tool invocation trajectory satisfies the evaluation criterion, the score of this conversation on this metric is 1.
* If any step of the invocation does not satisfy the evaluation criterion, the score of this conversation on this metric is 0.

In the scenario of multiple conversations, the evaluator takes the average of the scores of all conversations on this metric as the final `tool_trajectory_avg_score`, and compares it with `EvalMetric.Threshold` to determine whether the result is pass or fail.

A typical way to combine the tool trajectory evaluator with Metric and Criterion is as follows:

```go
import (
	"trpc.group/trpc-go/trpc-agent-go/evaluation/metric"
	"trpc.group/trpc-go/trpc-agent-go/evaluation/metric/criterion"
	ctooltrajectory "trpc.group/trpc-go/trpc-agent-go/evaluation/metric/criterion/tooltrajectory"
)

evalMetric := &metric.EvalMetric{
	MetricName: "tool_trajectory_avg_score",
	Threshold:  1.0,
	Criterion: criterion.New(
		criterion.WithToolTrajectory(
			// Use the default evaluation criterion; tool name, arguments, and result must be strictly identical.
			ctooltrajectory.New(),
		),
	),
}
```

<<<<<<< HEAD
An example of the corresponding metric config file:

```json
[
  {
    "metricName": "tool_trajectory_avg_score",
    "threshold": 1,
    "criterion": {
      "toolTrajectory": {}
    }
  }
]
```

See the complete example at [examples/evaluation/local](https://github.com/trpc-group/trpc-agent-go/tree/main/examples/evaluation/local).

#### LLM Final Response Evaluator

The metric name for the LLM final response evaluator is `llm_final_response`. It uses a judge model to determine whether the Agent’s final answer is valid. The judge prompt includes the user input, reference answer, and the Agent’s final answer, making it suitable for automatically checking the final text output.

Evaluation logic:

- Use the `JudgeModel` in `LLMCriterion` to call the judge model, sampling multiple times according to `NumSamples`.
- The judge model must return the field `is_the_agent_response_valid` with values `valid` or `invalid` (case-insensitive); `valid` scores 1, `invalid` scores 0. Other results or parse failures produce an error.
- With multiple samples, use majority voting to aggregate, then compare the final score against `EvalMetric.Threshold` to get the evaluation result.

A typical configuration looks like this:

```go
import (
	"trpc.group/trpc-go/trpc-agent-go/evaluation/metric"
	"trpc.group/trpc-go/trpc-agent-go/evaluation/metric/criterion"
	cllm "trpc.group/trpc-go/trpc-agent-go/evaluation/metric/criterion/llm"
	"trpc.group/trpc-go/trpc-agent-go/model"
)

evalMetric := &metric.EvalMetric{
	MetricName: "llm_final_response",
	Threshold:  0.9,
	Criterion: criterion.New(
		criterion.WithLLMJudge(
			cllm.New(
				"openai",
				"gpt-4o",
				cllm.WithNumSamples(3),
				cllm.WithGeneration(&model.GenerationConfig{
					MaxTokens:   ptr(512),
					Temperature: ptr(1.0),
					Stream:      false,
				}),
			),
		),
	),
}
```

An example metric config file:

```json
[
  {
    "metricName": "llm_final_response",
    "threshold": 0.9,
    "criterion": {
      "llmJudge": {
        "judgeModel": {
          "providerName": "openai",
          "modelName": "gpt-4o",
          "numSamples": 3,
          "generationConfig": {
            "max_tokens": 512,
            "temperature": 1.0,
            "stream": false
          }
        }
      }
    }
  }
]
```

See the complete example at [examples/evaluation/llm/finalresponse](https://github.com/trpc-group/trpc-agent-go/tree/main/examples/evaluation/llm/finalresponse).

#### LLM Rubric Response Evaluator

The metric name for the LLM rubric response evaluator is `llm_rubric_response`. It checks whether the Agent’s final answer meets each rubric requirement.

Evaluation logic:

- Use `Rubrics` in `LLMCriterion` to build the prompt, and the judge model returns `yes`/`no` for each rubric.
- The score for a single sample is the average of all rubric scores (`yes`=1, `no`=0).
- With multiple samples, pick the representative result via majority voting, then compare against `EvalMetric.Threshold` to determine pass/fail.

Typical configuration:

```go
import (
	"trpc.group/trpc-go/trpc-agent-go/evaluation/metric"
	"trpc.group/trpc-go/trpc-agent-go/evaluation/metric/criterion"
	cllm "trpc.group/trpc-go/trpc-agent-go/evaluation/metric/criterion/llm"
	"trpc.group/trpc-go/trpc-agent-go/model"
)

evalMetric := &metric.EvalMetric{
	MetricName: "llm_rubric_response",
	Threshold:  0.9,
	Criterion: criterion.New(
		criterion.WithLLMJudge(
			cllm.New(
				"openai",
				"deepseek-chat",
				cllm.WithNumSamples(3),
				cllm.WithGeneration(&model.GenerationConfig{
					MaxTokens:   ptr(512),
					Temperature: ptr(1.0),
					Stream:      false,
				}),
				cllm.WithRubrics([]*cllm.Rubric{
					{
						ID:          "1",
						Type:        "FINAL_RESPONSE_QUALITY",
						Description: "The final answer is correct.",
						Content: &cllm.RubricContent{
							Text: "The final answer is correct and consistent with the user request.",
						},
					},
					{
						ID:          "2",
						Type:        "CONTEXT_RELEVANCE",
						Description: "The final answer is relevant to the user prompt.",
						Content: &cllm.RubricContent{
							Text: "The final answer is relevant to the user prompt without unrelated content.",
						},
					},
				}),
			),
		),
	),
}
```

An example metric config file:

```json
[
  {
    "metricName": "llm_rubric_response",
    "threshold": 0.9,
    "criterion": {
      "llmJudge": {
        "judgeModel": {
          "providerName": "openai",
          "modelName": "deepseek-chat",
          "numSamples": 3,
          "generationConfig": {
            "max_tokens": 512,
            "temperature": 1.0,
            "stream": false
          }
        },
        "rubrics": [
          {
            "id": "1",
            "type": "FINAL_RESPONSE_QUALITY",
            "description": "The final answer is correct.",
            "content": {
              "text": "The final answer is correct and consistent with the user request."
            }
          },
          {
            "id": "2",
            "type": "CONTEXT_RELEVANCE",
            "description": "The final answer is relevant to the user prompt.",
            "content": {
              "text": "The final answer is relevant to the user prompt without unrelated content."
            }
          }
        ]
      }
    }
  }
]
```

See the complete example at [examples/evaluation/llm/rubricresponse](https://github.com/trpc-group/trpc-agent-go/tree/main/examples/evaluation/llm/rubricresponse).

#### LLM Rubric Knowledge Recall Evaluator

The metric name for the LLM rubric knowledge recall evaluator is `llm_rubric_knowledge_recall`. It determines whether the retrieved knowledge supports the key information in the user question.

Evaluation logic:

- Extract responses from the `knowledge_search`/`knowledge_search_with_agentic_filter` tools in `IntermediateData.ToolResponses` as retrieval results.
- Combine `Rubrics` to build the prompt. The judge model returns `yes`/`no` for each rubric, and the score for a single sample is the average.
- With multiple samples, use majority voting to pick the representative result, then compare with the threshold for the final conclusion.

Typical configuration:

```go
import (
	"trpc.group/trpc-go/trpc-agent-go/evaluation/metric"
	"trpc.group/trpc-go/trpc-agent-go/evaluation/metric/criterion"
	cllm "trpc.group/trpc-go/trpc-agent-go/evaluation/metric/criterion/llm"
	"trpc.group/trpc-go/trpc-agent-go/model"
)

evalMetric := &metric.EvalMetric{
	MetricName: "llm_rubric_knowledge_recall",
	Threshold:  0.9,
	Criterion: criterion.New(
		criterion.WithLLMJudge(
			cllm.New(
				"openai",
				"deepseek-chat",
				cllm.WithNumSamples(3),
				cllm.WithGeneration(&model.GenerationConfig{
					MaxTokens:   ptr(512),
					Temperature: ptr(1.0),
					Stream:      false,
				}),
				cllm.WithRubrics([]*cllm.Rubric{
					{
						ID:          "1",
						Type:        "KNOWLEDGE_RELEVANCE",
						Description: "The recalled knowledge is relevant to the user's prompt.",
						Content: &cllm.RubricContent{
							Text: "The retrieved knowledge directly supports the user prompt and includes key facts.",
						},
					},
				}),
			),
		),
	),
}
```

An example metric config file:

```json
[
  {
    "metricName": "llm_rubric_knowledge_recall",
    "threshold": 0.9,
    "criterion": {
      "llmJudge": {
        "judgeModel": {
          "providerName": "openai",
          "modelName": "deepseek-chat",
          "numSamples": 3,
          "generationConfig": {
            "max_tokens": 512,
            "temperature": 1.0,
            "stream": false
          }
        },
        "rubrics": [
          {
            "id": "1",
            "type": "KNOWLEDGE_RELEVANCE",
            "description": "The recalled knowledge is relevant to the user's prompt.",
            "content": {
              "text": "The retrieved knowledge directly supports the user prompt and includes key facts."
            }
          }
        ]
      }
    }
  }
]
```

This evaluator requires the Agent’s tool calls to return retrieval results. See the complete example at [examples/evaluation/llm/knowledgerecall](https://github.com/trpc-group/trpc-agent-go/tree/main/examples/evaluation/llm/knowledgerecall).
=======
For a complete example, see [examples/evaluation/tooltrajectory](https://github.com/trpc-group/trpc-agent-go/tree/main/examples/evaluation/tooltrajectory).
>>>>>>> 550d84d3
<|MERGE_RESOLUTION|>--- conflicted
+++ resolved
@@ -1364,7 +1364,46 @@
 )
 ```
 
-<<<<<<< HEAD
+Configuration example with subset matching:
+
+```json
+[
+  {
+    "metricName": "tool_trajectory_avg_score",
+    "threshold": 1,
+    "criterion": {
+      "toolTrajectory": {
+        "subsetMatching": true,
+        "defaultStrategy": {
+          "name": {
+            "matchStrategy": "exact"
+          },
+          "arguments": {
+            "matchStrategy": "exact"
+          },
+          "result": {
+            "matchStrategy": "exact"
+          }
+        }
+      }
+    }
+  }
+]
+```
+
+Assume `A`, `B`, `C`, and `D` each denote one tool call. Matching examples:
+
+| SubsetMatching | OrderSensitive | Expected | Actual | Result | Note |
+| --- | --- | --- | --- | --- | --- |
+| Off | Off | `[A]` | `[A, B]` | Mismatch | Count differs |
+| On | Off | `[A]` | `[A, B]` | Match | Expected is subset |
+| On | Off | `[C, A]` | `[A, B, C]` | Match | Expected is subset with order-insensitive matching |
+| On | On | `[A, C]` | `[A, B, C]` | Match | Expected is subset and order matches |
+| On | On | `[C, A]` | `[A, B, C]` | Mismatch | Order not satisfied |
+| On | Off | `[C, D]` | `[A, B, C]` | Mismatch | Actual tool sequence missing D |
+| Any | Any | `[A, A]` | `[A]` | Mismatch | Actual calls insufficient; a single call cannot be reused |
+
+
 #### LLMCriterion
 
 LLMCriterion is used to configure an LLM-based evaluation criterion for scenarios where a model produces the judgment.
@@ -1448,47 +1487,6 @@
 )
 ```
 
-=======
-Configuration example with subset matching:
-
-```json
-[
-  {
-    "metricName": "tool_trajectory_avg_score",
-    "threshold": 1,
-    "criterion": {
-      "toolTrajectory": {
-        "subsetMatching": true,
-        "defaultStrategy": {
-          "name": {
-            "matchStrategy": "exact"
-          },
-          "arguments": {
-            "matchStrategy": "exact"
-          },
-          "result": {
-            "matchStrategy": "exact"
-          }
-        }
-      }
-    }
-  }
-]
-```
-
-Assume `A`, `B`, `C`, and `D` each denote one tool call. Matching examples:
-
-| SubsetMatching | OrderSensitive | Expected | Actual | Result | Note |
-| --- | --- | --- | --- | --- | --- |
-| Off | Off | `[A]` | `[A, B]` | Mismatch | Count differs |
-| On | Off | `[A]` | `[A, B]` | Match | Expected is subset |
-| On | Off | `[C, A]` | `[A, B, C]` | Match | Expected is subset with order-insensitive matching |
-| On | On | `[A, C]` | `[A, B, C]` | Match | Expected is subset and order matches |
-| On | On | `[C, A]` | `[A, B, C]` | Mismatch | Order not satisfied |
-| On | Off | `[C, D]` | `[A, B, C]` | Mismatch | Actual tool sequence missing D |
-| Any | Any | `[A, A]` | `[A]` | Mismatch | Actual calls insufficient; a single call cannot be reused |
->>>>>>> 550d84d3
-
 ### Evaluator
 
 #### Tool Trajectory Evaluator
@@ -1523,7 +1521,6 @@
 }
 ```
 
-<<<<<<< HEAD
 An example of the corresponding metric config file:
 
 ```json
@@ -1538,7 +1535,7 @@
 ]
 ```
 
-See the complete example at [examples/evaluation/local](https://github.com/trpc-group/trpc-agent-go/tree/main/examples/evaluation/local).
+For a complete example, see [examples/evaluation/tooltrajectory](https://github.com/trpc-group/trpc-agent-go/tree/main/examples/evaluation/tooltrajectory).
 
 #### LLM Final Response Evaluator
 
@@ -1795,7 +1792,4 @@
 ]
 ```
 
-This evaluator requires the Agent’s tool calls to return retrieval results. See the complete example at [examples/evaluation/llm/knowledgerecall](https://github.com/trpc-group/trpc-agent-go/tree/main/examples/evaluation/llm/knowledgerecall).
-=======
-For a complete example, see [examples/evaluation/tooltrajectory](https://github.com/trpc-group/trpc-agent-go/tree/main/examples/evaluation/tooltrajectory).
->>>>>>> 550d84d3
+This evaluator requires the Agent’s tool calls to return retrieval results. See the complete example at [examples/evaluation/llm/knowledgerecall](https://github.com/trpc-group/trpc-agent-go/tree/main/examples/evaluation/llm/knowledgerecall).