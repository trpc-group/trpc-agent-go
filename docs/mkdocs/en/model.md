# Model Module

## Overview

The Model module is the large language model abstraction layer of the tRPC-Agent-Go framework, providing a unified LLM interface design that currently supports OpenAI-compatible and Anthropic-compatible API calls. Through standardized interface design, developers can flexibly switch between different model providers, achieving seamless model integration and invocation. This module has been verified to be compatible with most OpenAI-like interfaces both inside and outside the company.

The Model module has the following core features:

- **Unified Interface Abstraction**: Provides standardized `Model` interface, shielding differences between model providers
- **Streaming Response Support**: Native support for streaming output, enabling real-time interactive experience
- **Multimodal Capabilities**: Supports text, image, audio, and other multimodal content processing
- **Complete Error Handling**: Provides dual-layer error handling mechanism, distinguishing between system errors and API errors
- **Extensible Configuration**: Supports rich custom configuration options to meet different scenario requirements

## Quick Start

### Using Model in Agent

```go
import (
    "trpc.group/trpc-go/trpc-agent-go/agent/llmagent"
    "trpc.group/trpc-go/trpc-agent-go/model"
    "trpc.group/trpc-go/trpc-agent-go/model/openai"
    "trpc.group/trpc-go/trpc-agent-go/runner"
    "trpc.group/trpc-go/trpc-agent-go/tool"
)

func main() {
    // 1. Create model instance.
    modelInstance := openai.New("deepseek-chat",
        openai.WithExtraFields(map[string]interface{}{
            "tool_choice": "auto", // Automatically select tools.
        }),
    )

    // 2. Configure generation parameters.
    genConfig := model.GenerationConfig{
        MaxTokens:   intPtr(2000),
        Temperature: floatPtr(0.7),
        Stream:      true, // Enable streaming output.
    }

    // 3. Create Agent and integrate model.
    agent := llmagent.New(
        "chat-assistant",
        llmagent.WithModel(modelInstance),
        llmagent.WithDescription("A helpful assistant"),
        llmagent.WithInstruction("You are an intelligent assistant, use tools when needed."),
        llmagent.WithGenerationConfig(genConfig),
        llmagent.WithTools([]tool.Tool{calculatorTool, timeTool}),
    )

    // 4. Create Runner and run.
    r := runner.NewRunner("app-name", agent)
    eventChan, err := r.Run(ctx, userID, sessionID, model.NewUserMessage("Hello"))
    if err != nil {
        log.Fatal(err)
    }

    // 5. Handle response events.
    for event := range eventChan {
        // Handle streaming responses, tool calls, etc.
    }
}
```

Example code is located at [examples/runner](https://github.com/trpc-group/trpc-agent-go/tree/main/examples/runner)

### Usage Methods and Platform Integration Guide

The Model module supports multiple usage methods and platform integration. The following are common usage scenarios based on Runner examples:

#### Quick Start

```bash
# Basic usage: Configure through environment variables, run directly.
cd examples/runner
export OPENAI_BASE_URL="https://api.deepseek.com/v1"
export OPENAI_API_KEY="your-api-key"
go run main.go -model deepseek-chat
```

#### Platform Integration Configuration

All platform integration methods follow the same pattern, only requiring configuration of different environment variables or direct setting in code:

**Environment Variable Method** (Recommended):

```bash
export OPENAI_BASE_URL="Platform API address"
export OPENAI_API_KEY="API key"
```

**Code Method**:

```go
model := openai.New("Model name",
    openai.WithBaseURL("Platform API address"),
    openai.WithAPIKey("API key"),
)
```

#### Supported Platforms and Their Configuration

The following are configuration examples for each platform, divided into environment variable configuration and code configuration methods:

**Environment Variable Configuration**

The runner example supports specifying model names through command line parameters (-model), which is actually passing the model name when calling `openai.New()`.

```bash
# OpenAI platform.
export OPENAI_API_KEY="sk-..."
cd examples/runner
go run main.go -model gpt-4o-mini

# OpenAI API compatible.
export OPENAI_BASE_URL="https://api.deepseek.com/v1"
export OPENAI_API_KEY="your-api-key"
cd examples/runner
go run main.go -model deepseek-chat
```

**Code Configuration Method**

Configuration method when directly using Model in your own code:

```go
model := openai.New("deepseek-chat",
    openai.WithBaseURL("https://api.deepseek.com/v1"),
    openai.WithAPIKey("your-api-key"),
)

// Other platform configurations are similar, only need to modify model name, BaseURL and APIKey, no additional fields needed.
```

## Core Interface Design

### Model Interface

```go
// Model is the interface that all language models must implement.
type Model interface {
    // Generate content, supports streaming response.
    GenerateContent(ctx context.Context, request *Request) (<-chan *Response, error)

    // Return basic model information.
    Info() Info
}

// Model information structure.
type Info struct {
    Name string // Model name.
}
```

### Request Structure

```go
// Request represents the request sent to the model.
type Request struct {
    // Message list, containing system instructions, user input and assistant replies.
    Messages []Message `json:"messages"`

    // Generation configuration (inlined into request).
    GenerationConfig `json:",inline"`

    // Tool list.
    Tools map[string]tool.Tool `json:"-"`
}

// GenerationConfig contains generation parameter configuration.
type GenerationConfig struct {
    // Whether to use streaming response.
    Stream bool `json:"stream"`

    // Temperature parameter (0.0-2.0).
    Temperature *float64 `json:"temperature,omitempty"`

    // Maximum generation token count.
    MaxTokens *int `json:"max_tokens,omitempty"`

    // Top-P sampling parameter.
    TopP *float64 `json:"top_p,omitempty"`

    // Stop generation markers.
    Stop []string `json:"stop,omitempty"`

    // Frequency penalty.
    FrequencyPenalty *float64 `json:"frequency_penalty,omitempty"`

    // Presence penalty.
    PresencePenalty *float64 `json:"presence_penalty,omitempty"`

    // Reasoning effort level ("low", "medium", "high").
    ReasoningEffort *string `json:"reasoning_effort,omitempty"`

    // Whether to enable thinking mode.
    ThinkingEnabled *bool `json:"-"`

    // Maximum token count for thinking mode.
    ThinkingTokens *int `json:"-"`
}
```

### Response Structure

```go
// Response represents the response returned by the model.
type Response struct {
    // OpenAI compatible fields.
    ID                string   `json:"id,omitempty"`
    Object            string   `json:"object,omitempty"`
    Created           int64    `json:"created,omitempty"`
    Model             string   `json:"model,omitempty"`
    SystemFingerprint *string  `json:"system_fingerprint,omitempty"`
    Choices           []Choice `json:"choices,omitempty"`
    Usage             *Usage   `json:"usage,omitempty"`

    // Error information.
    Error *ResponseError `json:"error,omitempty"`

    // Internal fields.
    Timestamp time.Time `json:"-"`
    Done      bool      `json:"-"`
    IsPartial bool      `json:"-"`
}

// ResponseError represents API-level errors.
type ResponseError struct {
    Message string    `json:"message"`
    Type    ErrorType `json:"type"`
    Param   string    `json:"param,omitempty"`
    Code    string    `json:"code,omitempty"`
}
```

## OpenAI Model

The OpenAI Model is used to interface with OpenAI and its compatible platforms. It supports streaming output, multimodal and advanced parameter configuration, and provides rich callback mechanisms, batch processing and retry capabilities. It also allows for flexible setting of custom HTTP headers.

### Configuration Method

#### Environment Variable Method

```bash
export OPENAI_API_KEY="your-api-key"
export OPENAI_BASE_URL="https://api.openai.com" # Optional configuration, default is this BASE URL
```

#### Code Method

```go
import "trpc.group/trpc-go/trpc-agent-go/model/openai"

m := openai.New(
    "gpt-4o",
    openai.WithAPIKey("your-api-key"),
    openai.WithBaseURL("https://api.openai.com"), // Optional configuration, default is this BASE URL
)
```

### Direct Model Usage

```go
import (
    "context"
    "fmt"

    "trpc.group/trpc-go/trpc-agent-go/model"
    "trpc.group/trpc-go/trpc-agent-go/model/openai"
)

func main() {
    // Create model instance.
    llm := openai.New("deepseek-chat")

    // Build request.
    temperature := 0.7
    maxTokens := 1000

    request := &model.Request{
        Messages: []model.Message{
            model.NewSystemMessage("You are a professional AI assistant."),
            model.NewUserMessage("Introduce Go language's concurrency features."),
        },
        GenerationConfig: model.GenerationConfig{
            Temperature: &temperature,
            MaxTokens:   &maxTokens,
            Stream:      false,
        },
    }

    // Call model.
    ctx := context.Background()
    responseChan, err := llm.GenerateContent(ctx, request)
    if err != nil {
        fmt.Printf("System error: %v\n", err)
        return
    }

    // Handle response.
    for response := range responseChan {
        if response.Error != nil {
            fmt.Printf("API error: %s\n", response.Error.Message)
            return
        }

        if len(response.Choices) > 0 {
            fmt.Printf("Reply: %s\n", response.Choices[0].Message.Content)
        }

        if response.Done {
            break
        }
    }
}
```

### Streaming Output

```go
// Streaming request configuration.
request := &model.Request{
    Messages: []model.Message{
        model.NewSystemMessage("You are a creative story teller."),
        model.NewUserMessage("Write a short story about a robot learning to paint."),
    },
    GenerationConfig: model.GenerationConfig{
        Stream: true,  // Enable streaming output.
    },
}

// Handle streaming response.
responseChan, err := llm.GenerateContent(ctx, request)
if err != nil {
    return err
}

for response := range responseChan {
    if response.Error != nil {
        fmt.Printf("Error: %s", response.Error.Message)
        return
    }

    if len(response.Choices) > 0 && response.Choices[0].Delta.Content != "" {
        fmt.Print(response.Choices[0].Delta.Content)
    }

    if response.Done {
        break
    }
}
```

### Advanced Parameter Configuration

```go
// Use advanced generation parameters.
temperature := 0.3
maxTokens := 2000
topP := 0.9
presencePenalty := 0.2
frequencyPenalty := 0.5
reasoningEffort := "high"

request := &model.Request{
    Messages: []model.Message{
        model.NewSystemMessage("You are a professional technical documentation writer."),
        model.NewUserMessage("Explain the advantages and disadvantages of microservice architecture."),
    },
    GenerationConfig: model.GenerationConfig{
        Temperature:      &temperature,
        MaxTokens:        &maxTokens,
        TopP:             &topP,
        PresencePenalty:  &presencePenalty,
        FrequencyPenalty: &frequencyPenalty,
        ReasoningEffort:  &reasoningEffort,
        Stream:           true,
    },
}
```

### Multimodal Content

```go
// Read image file.
imageData, _ := os.ReadFile("image.jpg")

// Create multimodal message.
request := &model.Request{
    Messages: []model.Message{
        model.NewSystemMessage("You are an image analysis expert."),
        {
            Role: model.RoleUser,
            ContentParts: []model.ContentPart{
                {
                    Type: model.ContentTypeText,
                    Text: stringPtr("What's in this image?"),
                },
                {
                    Type: model.ContentTypeImage,
                    Image: &model.Image{
                        Data:   imageData,
                        Format: "jpeg",
                    },
                },
            },
        },
    },
}
```

### Advanced Features

#### 1. Callback Functions

```go
// Set pre-request callback function.
model := openai.New("deepseek-chat",
    openai.WithChatRequestCallback(func(ctx context.Context, req *openai.ChatCompletionNewParams) {
        // Called before request is sent.
        log.Printf("Sending request: model=%s, message count=%d", req.Model, len(req.Messages))
    }),

    // Set response callback function (non-streaming).
    openai.WithChatResponseCallback(func(ctx context.Context,
        req *openai.ChatCompletionNewParams,
        resp *openai.ChatCompletion) {
        // Called when complete response is received.
        log.Printf("Received response: ID=%s, tokens used=%d",
            resp.ID, resp.Usage.TotalTokens)
    }),

    // Set streaming response callback function.
    openai.WithChatChunkCallback(func(ctx context.Context,
        req *openai.ChatCompletionNewParams,
        chunk *openai.ChatCompletionChunk) {
        // Called when each streaming response chunk is received.
        log.Printf("Received streaming chunk: ID=%s", chunk.ID)
    }),

    // Set streaming completion callback function.
    openai.WithChatStreamCompleteCallback(func(ctx context.Context,
        req *openai.ChatCompletionNewParams,
        acc *openai.ChatCompletionAccumulator,
        streamErr error) {
        // Called when streaming is completely finished (success or error).
        if streamErr != nil {
            log.Printf("Streaming failed: %v", streamErr)
        } else {
            log.Printf("Streaming completed: reason=%s",
                acc.Choices[0].FinishReason)
        }
    }),
)
```

#### 2. Batch Processing (Batch API)

Batch API is an asynchronous batch processing technique for efficiently handling large volumes of requests. This feature is particularly suitable for scenarios requiring large-scale data processing, significantly reducing costs and improving processing efficiency.

##### Core Features

- **Asynchronous Processing**: Batch requests are processed asynchronously without waiting for immediate responses
- **Cost Optimization**: Typically more cost-effective than individual requests
- **Flexible Input**: Supports both inline requests and file-based input
- **Complete Management**: Provides full operations including create, retrieve, cancel, and list
- **Result Parsing**: Automatically downloads and parses batch processing results

##### Quick Start

**Creating a Batch Job**:

```go
import (
    openaisdk "github.com/openai/openai-go"
    "trpc.group/trpc-go/trpc-agent-go/model"
    "trpc.group/trpc-go/trpc-agent-go/model/openai"
)

// Create model instance.
llm := openai.New("gpt-4o-mini")

// Prepare batch requests.
requests := []*openai.BatchRequestInput{
    {
        CustomID: "request-1",
        Method:   "POST",
        URL:      string(openaisdk.BatchNewParamsEndpointV1ChatCompletions),
        Body: openai.BatchRequest{
            Messages: []model.Message{
                model.NewSystemMessage("You are a helpful assistant."),
                model.NewUserMessage("Hello"),
            },
        },
    },
    {
        CustomID: "request-2",
        Method:   "POST",
        URL:      string(openaisdk.BatchNewParamsEndpointV1ChatCompletions),
        Body: openai.BatchRequest{
            Messages: []model.Message{
                model.NewSystemMessage("You are a helpful assistant."),
                model.NewUserMessage("Introduce Go language"),
            },
        },
    },
}

// Create batch job.
batch, err := llm.CreateBatch(ctx, requests,
    openai.WithBatchCreateCompletionWindow("24h"),
)
if err != nil {
    log.Fatal(err)
}

fmt.Printf("Batch job created: %s\n", batch.ID)
```

##### Batch Operations

**Retrieving Batch Status**:

```go
// Get batch details.
batch, err := llm.RetrieveBatch(ctx, batchID)
if err != nil {
    log.Fatal(err)
}

fmt.Printf("Status: %s\n", batch.Status)
fmt.Printf("Total requests: %d\n", batch.RequestCounts.Total)
fmt.Printf("Completed: %d\n", batch.RequestCounts.Completed)
fmt.Printf("Failed: %d\n", batch.RequestCounts.Failed)
```

**Downloading and Parsing Results**:

```go
// Download output file.
if batch.OutputFileID != "" {
    text, err := llm.DownloadFileContent(ctx, batch.OutputFileID)
    if err != nil {
        log.Fatal(err)
    }

    // Parse batch output.
    entries, err := llm.ParseBatchOutput(text)
    if err != nil {
        log.Fatal(err)
    }

    // Process each result.
    for _, entry := range entries {
        fmt.Printf("[%s] Status code: %d\n", entry.CustomID, entry.Response.StatusCode)
        if len(entry.Response.Body.Choices) > 0 {
            content := entry.Response.Body.Choices[0].Message.Content
            fmt.Printf("Content: %s\n", content)
        }
        if entry.Error != nil {
            fmt.Printf("Error: %s\n", entry.Error.Message)
        }
    }
}
```

**Canceling a Batch Job**:

```go
// Cancel an in-progress batch.
batch, err := llm.CancelBatch(ctx, batchID)
if err != nil {
    log.Fatal(err)
}

fmt.Printf("Batch job canceled: %s\n", batch.ID)
```

**Listing Batch Jobs**:

```go
// List batch jobs (with pagination support).
page, err := llm.ListBatches(ctx, "", 10)
if err != nil {
    log.Fatal(err)
}

for _, batch := range page.Data {
    fmt.Printf("ID: %s, Status: %s\n", batch.ID, batch.Status)
}
```

##### Configuration Options

**Global Configuration**:

```go
// Configure batch default parameters when creating model.
llm := openai.New("gpt-4o-mini",
    openai.WithBatchCompletionWindow("24h"),
    openai.WithBatchMetadata(map[string]string{
        "project": "my-project",
        "env":     "production",
    }),
    openai.WithBatchBaseURL("https://custom-batch-api.com"),
)
```

**Request-level Configuration**:

```go
// Override default configuration when creating batch.
batch, err := llm.CreateBatch(ctx, requests,
    openai.WithBatchCreateCompletionWindow("48h"),
    openai.WithBatchCreateMetadata(map[string]string{
        "priority": "high",
    }),
)
```

##### How It Works

Batch API execution flow:

```
1. Prepare batch requests (BatchRequestInput list)
2. Validate request format and CustomID uniqueness
3. Generate JSONL format input file
4. Upload input file to server
5. Create batch job
6. Process requests asynchronously
7. Download output file and parse results
```

Key design:

- **CustomID Uniqueness**: Each request must have a unique CustomID for matching input/output
- **JSONL Format**: Batch processing uses JSONL (JSON Lines) format for storing requests and responses
- **Asynchronous Processing**: Batch jobs execute asynchronously in the background without blocking main flow
- **Completion Window**: Configurable completion time window for batch processing (e.g., 24h)

##### Use Cases

- **Large-scale Data Processing**: Processing thousands or tens of thousands of requests
- **Offline Analysis**: Non-real-time data analysis and processing tasks
- **Cost Optimization**: Batch processing is typically more economical than individual requests
- **Scheduled Tasks**: Regularly executed batch processing jobs

##### Usage Example

For a complete interactive example, see [examples/model/batch](https://github.com/trpc-group/trpc-agent-go/tree/main/examples/model/batch).

#### 3. Retry Mechanism

The retry mechanism is an automatic error recovery technique that automatically retries failed requests. This feature is provided by the underlying OpenAI SDK, with the framework passing retry parameters to the SDK through configuration options.

##### Core Features

- **Automatic Retry**: SDK automatically handles retryable errors
- **Smart Backoff**: Follows API's `Retry-After` headers or uses exponential backoff
- **Configurable**: Supports custom maximum retry count and timeout duration
- **Zero Maintenance**: No custom retry logic needed, handled by mature SDK

##### Quick Start

**Basic Configuration**:

```go
import (
    "time"
    openaiopt "github.com/openai/openai-go/option"
    "trpc.group/trpc-go/trpc-agent-go/model/openai"
)

// Create model instance with retry configuration.
llm := openai.New("gpt-4o-mini",
    openai.WithOpenAIOptions(
        openaiopt.WithMaxRetries(3),
        openaiopt.WithRequestTimeout(30*time.Second),
    ),
)
```

##### Retryable Errors

The OpenAI SDK automatically retries the following errors:

- **408 Request Timeout**: Request timeout
- **409 Conflict**: Conflict error
- **429 Too Many Requests**: Rate limiting
- **500+ Server Errors**: Internal server errors (5xx)
- **Network Connection Errors**: No response or connection failure

**Note**: SDK default maximum retry count is 2.

##### Retry Strategies

**Standard Retry**:

```go
// Standard configuration suitable for most scenarios.
llm := openai.New("gpt-4o-mini",
    openai.WithOpenAIOptions(
        openaiopt.WithMaxRetries(3),
        openaiopt.WithRequestTimeout(30*time.Second),
    ),
)
```

**Rate Limiting Optimization**:

```go
// Optimized configuration for rate limiting scenarios.
llm := openai.New("gpt-4o-mini",
    openai.WithOpenAIOptions(
        openaiopt.WithMaxRetries(5),  // More retry attempts.
        openaiopt.WithRequestTimeout(60*time.Second),  // Longer timeout.
    ),
)
```

**Fast Fail**:

```go
// For scenarios requiring quick failure.
llm := openai.New("gpt-4o-mini",
    openai.WithOpenAIOptions(
        openaiopt.WithMaxRetries(1),  // Minimal retries.
        openaiopt.WithRequestTimeout(10*time.Second),  // Short timeout.
    ),
)
```

##### How It Works

Retry mechanism execution flow:

```
1. Send request to LLM API
2. If request fails and error is retryable:
   a. Check if maximum retry count is reached
   b. Calculate wait time based on Retry-After header or exponential backoff
   c. Wait and resend request
3. If request succeeds or error is not retryable, return result
```

Key design:

- **SDK-level Implementation**: Retry logic is completely handled by OpenAI SDK
- **Configuration Pass-through**: Framework passes configuration via `WithOpenAIOptions`
- **Smart Backoff**: Prioritizes using `Retry-After` header returned by API
- **Transparent Handling**: Transparent to application layer, no additional code needed

##### Use Cases

- **Production Environment**: Improve service reliability and fault tolerance
- **Rate Limiting**: Automatically handle 429 errors
- **Network Instability**: Handle temporary network failures
- **Server Errors**: Handle temporary server-side issues

##### Important Notes

- **No Framework Retry**: Framework itself does not implement retry logic
- **Client-level Retry**: All retry is handled by OpenAI client
- **Configuration Pass-through**: Use `WithOpenAIOptions` to configure retry behavior
- **Automatic Handling**: Rate limiting (429) is automatically handled without additional code

##### Usage Example

For a complete interactive example, see [examples/model/retry](https://github.com/trpc-group/trpc-agent-go/tree/main/examples/model/retry).

#### 4. Custom HTTP Headers

In some enterprise or proxy scenarios, the model provider requires
additional HTTP headers (for example, organization ID, tenant routing,
or custom authentication). The Model module supports setting headers in
two reliable ways that apply to all model requests, including
non-streaming, streaming, file upload, and batch APIs.

Recommended order:

- Global header via OpenAI RequestOption (simple, built-in)
- Custom `http.RoundTripper` (advanced, cross-cutting)

Both methods affect streaming too because the same client is used for
`New` and `NewStreaming` calls.

##### 1. Global headers using OpenAI RequestOption

Use `WithOpenAIOptions` with `openaiopt.WithHeader` or
`openaiopt.WithMiddleware` to inject headers for every request created
by the underlying OpenAI client.

```go
import (
    openaiopt "github.com/openai/openai-go/option"
    "trpc.group/trpc-go/trpc-agent-go/model/openai"
)

llm := openai.New("deepseek-chat",
    // If your provider needs extra headers
    openai.WithOpenAIOptions(
        openaiopt.WithHeader("X-Custom-Header", "custom-value"),
        openaiopt.WithHeader("X-Request-ID", "req-123"),
        // You can also set User-Agent or vendor-specific headers
        openaiopt.WithHeader("User-Agent", "trpc-agent-go/1.0"),
    ),
)
```

For complex logic, middleware lets you modify headers conditionally
(for example, by URL path or context values):

```go
llm := openai.New("deepseek-chat",
    openai.WithOpenAIOptions(
        openaiopt.WithMiddleware(
            func(r *http.Request, next openaiopt.MiddlewareNext) (*http.Response, error) {
                // Example: per-request header via context value
                if v := r.Context().Value("x-request-id"); v != nil {
                    if s, ok := v.(string); ok && s != "" {
                        r.Header.Set("X-Request-ID", s)
                    }
                }
                // Or only for chat completion endpoint
                if strings.Contains(r.URL.Path, "/chat/completions") {
                    r.Header.Set("X-Feature-Flag", "on")
                }
                return next(r)
            },
        ),
    ),
)
```

Notes for authentication variants:

- OpenAI style: keep `openai.WithAPIKey("sk-...")` which sets
  `Authorization: Bearer ...` under the hood.
- Azure/OpenAI‑compatible that use `api-key`: omit `WithAPIKey` and set
  `openaiopt.WithHeader("api-key", "<key>")` instead.

##### 2. Custom http.RoundTripper (advanced)

Inject headers across all requests at the HTTP layer by wrapping the
transport. This is useful when you also need custom proxy, TLS, or
metrics logic.

```go
type headerRoundTripper struct{ base http.RoundTripper }

func (rt headerRoundTripper) RoundTrip(req *http.Request) (*http.Response, error) {
    // Add or override headers
    req.Header.Set("X-Custom-Header", "custom-value")
    req.Header.Set("X-Trace-ID", "trace-xyz")
    return rt.base.RoundTrip(req)
}

llm := openai.New("deepseek-chat",
    openai.WithHTTPClientOptions(
        openai.WithHTTPClientTransport(headerRoundTripper{base: http.DefaultTransport}),
    ),
)
```

Per-request headers

- Agent/Runner passes `ctx` through to the model call; middleware can
  read values from `req.Context()` to inject per-invocation headers.
- Chat completion per-request base URL override is not exposed; create a
  second model with a different base URL or alter `r.URL` in middleware.

#### 5. Token Tailoring

Token Tailoring is an intelligent message management technique designed to automatically trim messages when they exceed the model's context window limits, ensuring requests can be successfully sent to the LLM API. This feature is particularly useful for long conversation scenarios, allowing you to keep the message list within the model's token limits while preserving key context.

**Automatic Mode (Recommended)**:

```go
import (
    "trpc.group/trpc-go/trpc-agent-go/model/openai"
)

// Enable token tailoring with automatic configuration
model := openai.New("deepseek-chat",
    openai.WithEnableTokenTailoring(true),
)
```

**Advanced Mode**:

```go
// Custom token limit and strategy
model := openai.New("deepseek-chat",
    openai.WithEnableTokenTailoring(true),               // Required: enable token tailoring
    openai.WithMaxInputTokens(10000),                    // Custom token limit
    openai.WithTokenCounter(customCounter),              // Optional: custom counter
    openai.WithTailoringStrategy(customStrategy),        // Optional: custom strategy
)
```

**Token Calculation Formula**:

The framework automatically calculates "maxInputTokens" based on the model's context window:

```
safetyMargin = contextWindow × 10%
calculatedMax = contextWindow - 2048 (output reserve) - 512 (protocol overhead) - safetyMargin
ratioLimit = contextWindow × 65% (max input ratio)
maxInputTokens = max(min(calculatedMax, ratioLimit), 1024 (minimum))
```

For example, "gpt-4o" (contextWindow = 128000):

```
safetyMargin = 128000 × 0.10 = 12800 tokens
calculatedMax = 128000 - 2048 - 512 - 12800 = 112640 tokens
ratioLimit = 128000 × 0.65 = 83200 tokens
maxInputTokens = 83200 tokens (approximately 65% of context window)
```

**Tailoring Strategy**:

The framework provides a default tailoring strategy that preserves messages according to the following priorities:

1. **System Messages**: Highest priority, always preserved
2. **Latest User Message**: Ensures the current conversation turn is complete
3. **Tool Call Related Messages**: Maintains tool call context integrity
4. **Historical Messages**: Retains as much conversation history as possible based on remaining space

**Custom Tailoring Strategy**:

You can implement the `TailoringStrategy` interface to customize the trimming logic:

```go
type CustomStrategy struct{}

func (s *CustomStrategy) Tailor(
    ctx context.Context,
    messages []model.Message,
    maxTokens int,
    counter tokencounter.Counter,
) ([]model.Message, error) {
    // Implement custom tailoring logic
    // e.g., keep only the most recent N conversation rounds
    return messages, nil
}

model := openai.New("deepseek-chat",
    openai.WithEnableTokenTailoring(true),
    openai.WithTailoringStrategy(&CustomStrategy{}),
)
```

## Anthropic Model

Anthropic Model is used to interface with Claude models and compatible platforms, supporting streaming output, thought modes and tool calls, and providing a rich callback mechanism, while also allowing for flexible configuration of custom HTTP headers.

### Configuration Method

#### Environment Variable Method

```bash
export ANTHROPIC_API_KEY="your-api-key"
export ANTHROPIC_BASE_URL="https://api.anthropic.com" # Optional configuration, default is this BASE URL
```

#### Code Method

```go
import "trpc.group/trpc-go/trpc-agent-go/model/anthropic"

m := anthropic.New(
    "claude-sonnet-4-0",
    anthropic.WithAPIKey("your-api-key"),
    anthropic.WithBaseURL("https://api.anthropic.com"), // Optional configuration, default is this BASE URL
)
```

### Using the Model Directly

```go
import (
    "trpc.group/trpc-go/trpc-agent-go/model"
    "trpc.group/trpc-go/trpc-agent-go/model/anthropic"
)

func main() {
	// Create model instance
	llm := anthropic.New("claude-sonnet-4-0")
	// Build request
	temperature := 0.7
	maxTokens := 1000
	request := &model.Request{
		Messages: []model.Message{
			model.NewSystemMessage("You are a professional AI assistant."),
			model.NewUserMessage("Introduce the concurrency features of Go language."),
		},
		GenerationConfig: model.GenerationConfig{
			Temperature: &temperature,
			MaxTokens:   &maxTokens,
			Stream:      false,
		},
	}
	// Call the model
	ctx := context.Background()
	responseChan, err := llm.GenerateContent(ctx, request)
	if err != nil {
		fmt.Printf("System error: %v\n", err)
		return
	}
	// Handle response
	for response := range responseChan {
		if response.Error != nil {
			fmt.Printf("API error: %s\n", response.Error.Message)
			return
		}
		if len(response.Choices) > 0 {
			fmt.Printf("Reply: %s\n", response.Choices[0].Message.Content)
		}
		if response.Done {
			break
		}
	}
}
```

### Streaming Output

```go
import (
    "trpc.group/trpc-go/trpc-agent-go/model"
    "trpc.group/trpc-go/trpc-agent-go/model/anthropic"
)

func main() {
	// Create model instance
	llm := anthropic.New("claude-sonnet-4-0")
	// Streaming request configuration
	temperature := 0.7
	maxTokens := 1000
	request := &model.Request{
		Messages: []model.Message{
			model.NewSystemMessage("You are a creative story storyteller."),
			model.NewUserMessage("Write a short story about a robot learning to paint."),
		},
		GenerationConfig: model.GenerationConfig{
			Temperature: &temperature,
			MaxTokens:   &maxTokens,
			Stream:      true,
		},
	}
	// Call the model
	ctx := context.Background()
	// Handle streaming response
	responseChan, err := llm.GenerateContent(ctx, request)
	if err != nil {
		fmt.Printf("System error: %v\n", err)
		return
	}
	for response := range responseChan {
		if response.Error != nil {
			fmt.Printf("Error: %s", response.Error.Message)
			return
		}
		if len(response.Choices) > 0 && response.Choices[0].Delta.Content != "" {
			fmt.Print(response.Choices[0].Delta.Content)
		}
		if response.Done {
			break
		}
	}
}
```

### Advanced Parameter Configuration

```go
// Using advanced generation parameters
temperature := 0.3
maxTokens := 2000
topP := 0.9
thinking := true
thinkingTokens := 2048

request := &model.Request{
    Messages: []model.Message{
        model.NewSystemMessage("You are a professional technical documentation writer."),
        model.NewUserMessage("Explain the pros and cons of microservices architecture."),
    },
    GenerationConfig: model.GenerationConfig{
        Temperature:     &temperature,
        MaxTokens:       &maxTokens,
        TopP:            &topP,
        ThinkingEnabled: &thinking,
        ThinkingTokens:  &thinkingTokens,
        Stream:          true,
    },
}
```

### Advanced features

#### 1. Callback Functions

```go
import (
    anthropicsdk "github.com/anthropics/anthropic-sdk-go"
    "trpc.group/trpc-go/trpc-agent-go/model/anthropic"
)

model := anthropic.New(
    "claude-sonnet-4-0",
    anthropic.WithChatRequestCallback(func(ctx context.Context, req *anthropicsdk.MessageNewParams) {
        // Log the request before sending.
        log.Printf("sending request: model=%s, messages=%d.", req.Model, len(req.Messages))
    }),
    anthropic.WithChatResponseCallback(func(ctx context.Context, req *anthropicsdk.MessageNewParams, resp *anthropicsdk.Message) {
        // Log details of the non-streaming response.
        log.Printf("received response: id=%s, input_tokens=%d, output_tokens=%d.", resp.ID, resp.Usage.InputTokens, resp.Usage.OutputTokens)
    }),
    anthropic.WithChatChunkCallback(func(ctx context.Context, req *anthropicsdk.MessageNewParams, chunk *anthropicsdk.MessageStreamEventUnion) {
        // Log the type of the streaming event.
        log.Printf("stream event: %T.", chunk.AsAny())
    }),
    anthropic.WithChatStreamCompleteCallback(func(ctx context.Context, req *anthropicsdk.MessageNewParams, acc *anthropicsdk.Message, streamErr error) {
        // Log stream completion or error.
        if streamErr != nil {
            log.Printf("stream failed: %v.", streamErr)
            return
        }
        log.Printf("stream completed: finish_reason=%s, input_tokens=%d, output_tokens=%d.", acc.StopReason, acc.Usage.InputTokens, acc.Usage.OutputTokens)
    }),
)
```

#### 2. Custom HTTP Headers

In environments like gateways, proprietary platforms, or proxy setups, model API requests often require additional HTTP headers (e.g., organization/tenant identifiers, grayscale routing, custom authentication, etc.). The Model module provides two reliable ways to add headers for "all model requests," including standard requests, streaming, file uploads, batch processing, etc.

Recommended order:

* Use **Anthropic RequestOption** to set global headers (simple and intuitive)
* Use a custom `http.RoundTripper` injection (advanced, more cross-cutting capabilities)

Both methods affect streaming requests, as they use the same underlying client.

##### 1. Using Anthropic RequestOption to Set Global Headers

By using `WithAnthropicClientOptions` combined with `anthropicopt.WithHeader` or `anthropicopt.WithMiddleware`, you can inject headers into every request made by the underlying Anthropic client.

```go
import (
    anthropicopt "github.com/anthropics/anthropic-sdk-go/option"
    "trpc.group/trpc-go/trpc-agent-go/model/anthropic"
)

llm := anthropic.New("claude-sonnet-4-0",
    // If your platform requires additional headers
    anthropic.WithAnthropicClientOptions(
        anthropicopt.WithHeader("X-Custom-Header", "custom-value"),
        anthropicopt.WithHeader("X-Request-ID", "req-123"),
        // You can also set User-Agent or vendor-specific headers
        anthropicopt.WithHeader("User-Agent", "trpc-agent-go/1.0"),
    ),
)
```

If you need to set headers conditionally (e.g., only for certain paths or depending on context values), you can use middleware:

```go
import (
    anthropicopt "github.com/anthropics/anthropic-sdk-go/option"
    "trpc.group/trpc-go/trpc-agent-go/model/anthropic"
)

llm := anthropic.New("claude-sonnet-4-0",
    anthropic.WithAnthropicClientOptions(
        anthropicopt.WithMiddleware(
            func(r *http.Request, next anthropicopt.MiddlewareNext) (*http.Response, error) {
                // Example: Set "per-request" headers based on context value
                if v := r.Context().Value("x-request-id"); v != nil {
                    if s, ok := v.(string); ok && s != "" {
                        r.Header.Set("X-Request-ID", s)
                    }
                }
                // Or only for the "message completion" endpoint
                if strings.Contains(r.URL.Path, "v1/messages") {
                    r.Header.Set("X-Feature-Flag", "on")
                }
                return next(r)
            },
        ),
    ),
)
```

##### 2. Using Custom `http.RoundTripper`

For injecting headers at the HTTP transport layer, ideal for scenarios requiring proxying, TLS, custom monitoring, and other capabilities.

```go
import (
    anthropicopt "github.com/anthropics/anthropic-sdk-go/option"
    "trpc.group/trpc-go/trpc-agent-go/model/anthropic"
)

type headerRoundTripper struct{ base http.RoundTripper }

func (rt headerRoundTripper) RoundTrip(req *http.Request) (*http.Response, error) {
    // Add or override headers
    req.Header.Set("X-Custom-Header", "custom-value")
    req.Header.Set("X-Trace-ID", "trace-xyz")
    return rt.base.RoundTrip(req)
}

llm := anthropic.New("claude-sonnet-4-0",
    anthropic.WithHTTPClientOptions(
        anthropic.WithHTTPClientTransport(headerRoundTripper{base: http.DefaultTransport}),
    ),
)
```

Regarding **"per-request" headers**:

* The Agent/Runner will propagate `ctx` to the model call; middleware can read the value from `req.Context()` to inject headers for "this call."
* For **message completion**, the current API doesn't expose per-call BaseURL overrides; if switching is needed, create a model using a different BaseURL or modify the `r.URL` in middleware.

#### 3. Token Tailoring

Anthropic models also support Token Tailoring functionality, designed to automatically trim messages when they exceed the model's context window limits, ensuring requests can be successfully sent to the LLM API.

**Automatic Mode (Recommended)**:

```go
import (
    "trpc.group/trpc-go/trpc-agent-go/model/anthropic"
)

// Enable token tailoring with automatic configuration
model := anthropic.New("claude-3-5-sonnet",
    anthropic.WithEnableTokenTailoring(true),
)
```

**Advanced Mode**:

```go
// Custom token limit and strategy
model := anthropic.New("claude-3-5-sonnet",
    anthropic.WithEnableTokenTailoring(true),               // Required: enable token tailoring
    anthropic.WithMaxInputTokens(10000),                    // Custom token limit
    anthropic.WithTokenCounter(customCounter),              // Optional: custom counter
    anthropic.WithTailoringStrategy(customStrategy),        // Optional: custom strategy
)
```

<<<<<<< HEAD
For detailed explanations of the token calculation formula, tailoring strategy, and custom strategy implementation, please refer to [Token Tailoring under OpenAI Model](#5-token-tailoring).
=======
#### Tailoring Strategies

The framework provides three built-in strategies for different scenarios:

**MiddleOutStrategy (Default)**:

Removes messages from the middle, preserving head and tail:

```go
import "trpc.group/trpc-go/trpc-agent-go/model"

counter := model.NewSimpleTokenCounter()
strategy := model.NewMiddleOutStrategy(counter)

model := openai.New("deepseek-chat",
    openai.WithEnableTokenTailoring(true),
    openai.WithMaxInputTokens(10000),
    openai.WithTailoringStrategy(strategy),
)
```

- **Use Case**: Scenarios requiring both initial and recent context
- **Preserves**: System message + early messages + recent messages + last turn

**HeadOutStrategy**:

Removes messages from the head, prioritizing recent messages:

```go
strategy := model.NewHeadOutStrategy(counter)

model := openai.New("deepseek-chat",
    openai.WithEnableTokenTailoring(true),
    openai.WithMaxInputTokens(10000),
    openai.WithTailoringStrategy(strategy),
)
```

- **Use Case**: Chat applications where recent context is more important
- **Preserves**: System message + recent messages + last turn

**TailOutStrategy**:

Removes messages from the tail, prioritizing early messages:

```go
strategy := model.NewTailOutStrategy(counter)

model := openai.New("deepseek-chat",
    openai.WithEnableTokenTailoring(true),
    openai.WithMaxInputTokens(10000),
    openai.WithTailoringStrategy(strategy),
)
```

- **Use Case**: RAG applications where initial instructions and context are more important
- **Preserves**: System message + early messages + last turn

#### Token Counters

**SimpleTokenCounter (Default)**:

Fast estimation based on character count:

```go
counter := model.NewSimpleTokenCounter()
```

- **Pros**: Fast, no external dependencies, suitable for most scenarios
- **Cons**: Slightly less accurate than tiktoken

**TikToken Counter (Optional)**:

Accurate counting using OpenAI's official tokenizer:

```go
import "trpc.group/trpc-go/trpc-agent-go/model/tiktoken"

tkCounter, err := tiktoken.New("gpt-4o")
if err != nil {
    // Handle error
}

model := openai.New("gpt-4o-mini",
    openai.WithEnableTokenTailoring(true),
    openai.WithTokenCounter(tkCounter),
)
```

- **Pros**: Accurately matches OpenAI API token counting
- **Cons**: Requires additional dependency, slightly lower performance

#### How It Works

Token Tailoring execution flow:

```
1. Check if token tailoring is enabled via WithEnableTokenTailoring(true)
2. Calculate total tokens for current messages
3. If exceeds limit:
   a. Mark messages that must be preserved (system message + last turn)
   b. Apply selected strategy to trim middle messages
   c. Ensure result is within token limit
4. Return trimmed message list
```

**Important**: Token tailoring is only activated when `WithEnableTokenTailoring(true)` is set. The `WithMaxInputTokens()` option only sets the token limit but does not enable tailoring by itself.

Key design principles:

- **Immutable Original**: Original message list remains unchanged
- **Smart Preservation**: Automatically preserves system message and last complete user-assistant pair
- **Efficient Algorithm**: Uses prefix sum (O(n)) + binary search (O(log n))

#### Model Context Registration

For custom models not recognized by the framework, you can register their context window size to enable automatic mode:

```go
import "trpc.group/trpc-go/trpc-agent-go/model"

// Register a single model
model.RegisterModelContextWindow("my-custom-model", 8192)

// Batch register multiple models
model.RegisterModelContextWindows(map[string]int{
    "my-model-1": 4096,
    "my-model-2": 16384,
    "my-model-3": 32768,
})

// Then use automatic mode
m := openai.New("my-custom-model",
    openai.WithEnableTokenTailoring(true), // Auto-detect context window
)
```

**Use Cases**:

- Using privately deployed or custom models
- Overriding framework built-in context window configurations
- Adapting to newly released model versions

#### Usage Example

For a complete interactive example, see [examples/tailor](https://github.com/trpc-group/trpc-agent-go/tree/main/examples/tailor).

### 3. Provider

With the emergence of multiple large model providers, some have defined their own API specifications. Currently, the framework has integrated the APIs of OpenAI and Anthropic, and exposes them as models. Users can access different provider models through `openai.New` and `anthropic.New`.

However, there are differences in instantiation and configuration between providers, which often requires developers to modify a significant amount of code when switching between providers, increasing the cost of switching.

To solve this problem, the Provider offers a unified model instantiation entry point. Developers only need to specify the provider and model name, and other configuration options are managed through the unified `Option`, simplifying the complexity of switching between providers.

The Provider supports the following `Option`:

| Option                                                                                            | Description                                                             |
| ------------------------------------------------------------------------------------------------- | ----------------------------------------------------------------------- |
| `WithAPIKey` / `WithBaseURL`                                                                      | Set the API Key and Base URL for the model                              |
| `WithHTTPClientName` / `WithHTTPClientTransport`                                                  | Configure HTTP client properties                                        |
| `WithChannelBufferSize`                                                                           | Adjust the response channel buffer size                                 |
| `WithCallbacks`                                                                                   | Configure OpenAI / Anthropic request, response, and streaming callbacks |
| `WithExtraFields`                                                                                 | Configure custom fields in the request body                             |
| `WithEnableTokenTailoring` / `WithMaxInputTokens`<br>`WithTokenCounter` / `WithTailoringStrategy` | Token trimming related parameters                                       |
| `WithOpenAI` / `WithAnthropic`                                                                    | Pass-through native options for the respective providers                |

#### Usage Example

```go
import (
    "trpc.group/trpc-go/trpc-agent-go/agent/llmagent"
    "trpc.group/trpc-go/trpc-agent-go/model/provider"
)

gpt, err := provider.Model("openai", "gpt-4.1-mini", provider.WithChannelBufferSize(512))
if err != nil {
    log.Fatalf("create openai model: %v", err)
}

claude, err := provider.Model("anthropic", "claude-sonnet-4.0", provider.WithChannelBufferSize(512))
if err != nil {
    log.Fatalf("create anthropic model: %v", err)
}

// Choose the model instance based on business needs.
agent := llmagent.New("chat-assistant", llmagent.WithModel(gpt))
```

Full code can be found in [examples/runner](https://github.com/trpc-group/trpc-agent-go/tree/main/examples/runner).

#### Registering a Custom Provider

The framework supports registering custom providers to integrate other large model providers or custom model implementations.

Using `provider.Register`, you can define a method to create custom model instances based on the options.

```go
import "trpc.group/trpc-go/trpc-agent-go/model/provider"

provider.Register("custom-provider", func(opts *provider.Options) (model.Model, error) {
    return newCustomModel(opts.ModelName, WithAPIKey(opts.APIKey)), nil
})

customModel, err := provider.Model("custom-provider", "custom-model")
```
>>>>>>> 67cf7424
<|MERGE_RESOLUTION|>--- conflicted
+++ resolved
@@ -1257,155 +1257,7 @@
 )
 ```
 
-<<<<<<< HEAD
 For detailed explanations of the token calculation formula, tailoring strategy, and custom strategy implementation, please refer to [Token Tailoring under OpenAI Model](#5-token-tailoring).
-=======
-#### Tailoring Strategies
-
-The framework provides three built-in strategies for different scenarios:
-
-**MiddleOutStrategy (Default)**:
-
-Removes messages from the middle, preserving head and tail:
-
-```go
-import "trpc.group/trpc-go/trpc-agent-go/model"
-
-counter := model.NewSimpleTokenCounter()
-strategy := model.NewMiddleOutStrategy(counter)
-
-model := openai.New("deepseek-chat",
-    openai.WithEnableTokenTailoring(true),
-    openai.WithMaxInputTokens(10000),
-    openai.WithTailoringStrategy(strategy),
-)
-```
-
-- **Use Case**: Scenarios requiring both initial and recent context
-- **Preserves**: System message + early messages + recent messages + last turn
-
-**HeadOutStrategy**:
-
-Removes messages from the head, prioritizing recent messages:
-
-```go
-strategy := model.NewHeadOutStrategy(counter)
-
-model := openai.New("deepseek-chat",
-    openai.WithEnableTokenTailoring(true),
-    openai.WithMaxInputTokens(10000),
-    openai.WithTailoringStrategy(strategy),
-)
-```
-
-- **Use Case**: Chat applications where recent context is more important
-- **Preserves**: System message + recent messages + last turn
-
-**TailOutStrategy**:
-
-Removes messages from the tail, prioritizing early messages:
-
-```go
-strategy := model.NewTailOutStrategy(counter)
-
-model := openai.New("deepseek-chat",
-    openai.WithEnableTokenTailoring(true),
-    openai.WithMaxInputTokens(10000),
-    openai.WithTailoringStrategy(strategy),
-)
-```
-
-- **Use Case**: RAG applications where initial instructions and context are more important
-- **Preserves**: System message + early messages + last turn
-
-#### Token Counters
-
-**SimpleTokenCounter (Default)**:
-
-Fast estimation based on character count:
-
-```go
-counter := model.NewSimpleTokenCounter()
-```
-
-- **Pros**: Fast, no external dependencies, suitable for most scenarios
-- **Cons**: Slightly less accurate than tiktoken
-
-**TikToken Counter (Optional)**:
-
-Accurate counting using OpenAI's official tokenizer:
-
-```go
-import "trpc.group/trpc-go/trpc-agent-go/model/tiktoken"
-
-tkCounter, err := tiktoken.New("gpt-4o")
-if err != nil {
-    // Handle error
-}
-
-model := openai.New("gpt-4o-mini",
-    openai.WithEnableTokenTailoring(true),
-    openai.WithTokenCounter(tkCounter),
-)
-```
-
-- **Pros**: Accurately matches OpenAI API token counting
-- **Cons**: Requires additional dependency, slightly lower performance
-
-#### How It Works
-
-Token Tailoring execution flow:
-
-```
-1. Check if token tailoring is enabled via WithEnableTokenTailoring(true)
-2. Calculate total tokens for current messages
-3. If exceeds limit:
-   a. Mark messages that must be preserved (system message + last turn)
-   b. Apply selected strategy to trim middle messages
-   c. Ensure result is within token limit
-4. Return trimmed message list
-```
-
-**Important**: Token tailoring is only activated when `WithEnableTokenTailoring(true)` is set. The `WithMaxInputTokens()` option only sets the token limit but does not enable tailoring by itself.
-
-Key design principles:
-
-- **Immutable Original**: Original message list remains unchanged
-- **Smart Preservation**: Automatically preserves system message and last complete user-assistant pair
-- **Efficient Algorithm**: Uses prefix sum (O(n)) + binary search (O(log n))
-
-#### Model Context Registration
-
-For custom models not recognized by the framework, you can register their context window size to enable automatic mode:
-
-```go
-import "trpc.group/trpc-go/trpc-agent-go/model"
-
-// Register a single model
-model.RegisterModelContextWindow("my-custom-model", 8192)
-
-// Batch register multiple models
-model.RegisterModelContextWindows(map[string]int{
-    "my-model-1": 4096,
-    "my-model-2": 16384,
-    "my-model-3": 32768,
-})
-
-// Then use automatic mode
-m := openai.New("my-custom-model",
-    openai.WithEnableTokenTailoring(true), // Auto-detect context window
-)
-```
-
-**Use Cases**:
-
-- Using privately deployed or custom models
-- Overriding framework built-in context window configurations
-- Adapting to newly released model versions
-
-#### Usage Example
-
-For a complete interactive example, see [examples/tailor](https://github.com/trpc-group/trpc-agent-go/tree/main/examples/tailor).
 
 ### 3. Provider
 
@@ -1465,5 +1317,4 @@
 })
 
 customModel, err := provider.Model("custom-provider", "custom-model")
-```
->>>>>>> 67cf7424
+```