# Model Module

## Overview

The Model module is the large language model abstraction layer of the tRPC-Agent-Go framework, providing a unified LLM interface design that currently supports OpenAI-compatible and Anthropic-compatible API calls. Through standardized interface design, developers can flexibly switch between different model providers, achieving seamless model integration and invocation. This module has been verified to be compatible with most OpenAI-like interfaces both inside and outside the company.

The Model module has the following core features:

- **Unified Interface Abstraction**: Provides standardized `Model` interface, shielding differences between model providers
- **Streaming Response Support**: Native support for streaming output, enabling real-time interactive experience
- **Multimodal Capabilities**: Supports text, image, audio, and other multimodal content processing
- **Complete Error Handling**: Provides dual-layer error handling mechanism, distinguishing between system errors and API errors
- **Extensible Configuration**: Supports rich custom configuration options to meet different scenario requirements

## Quick Start

### Using Model in Agent

```go
import (
    "trpc.group/trpc-go/trpc-agent-go/agent/llmagent"
    "trpc.group/trpc-go/trpc-agent-go/model"
    "trpc.group/trpc-go/trpc-agent-go/model/openai"
    "trpc.group/trpc-go/trpc-agent-go/runner"
    "trpc.group/trpc-go/trpc-agent-go/tool"
)

func main() {
    // 1. Create model instance.
    modelInstance := openai.New("deepseek-chat",
        openai.WithExtraFields(map[string]interface{}{
            "tool_choice": "auto", // Automatically select tools.
        }),
    )

    // 2. Configure generation parameters.
    genConfig := model.GenerationConfig{
        MaxTokens:   intPtr(2000),
        Temperature: floatPtr(0.7),
        Stream:      true, // Enable streaming output.
    }

    // 3. Create Agent and integrate model.
    agent := llmagent.New(
        "chat-assistant",
        llmagent.WithModel(modelInstance),
        llmagent.WithDescription("A helpful assistant"),
        llmagent.WithInstruction("You are an intelligent assistant, use tools when needed."),
        llmagent.WithGenerationConfig(genConfig),
        llmagent.WithTools([]tool.Tool{calculatorTool, timeTool}),
    )

    // 4. Create Runner and run.
    r := runner.NewRunner("app-name", agent)
    eventChan, err := r.Run(ctx, userID, sessionID, model.NewUserMessage("Hello"))
    if err != nil {
        log.Fatal(err)
    }

    // 5. Handle response events.
    for event := range eventChan {
        // Handle streaming responses, tool calls, etc.
    }
}
```

Example code is located at [examples/runner](https://github.com/trpc-group/trpc-agent-go/tree/main/examples/runner)

### Usage Methods and Platform Integration Guide

The Model module supports multiple usage methods and platform integration. The following are common usage scenarios based on Runner examples:

#### Quick Start

```bash
# Basic usage: Configure through environment variables, run directly.
cd examples/runner
export OPENAI_BASE_URL="https://api.deepseek.com/v1"
export OPENAI_API_KEY="your-api-key"
go run main.go -model deepseek-chat
```

#### Platform Integration Configuration

All platform integration methods follow the same pattern, only requiring configuration of different environment variables or direct setting in code:

**Environment Variable Method** (Recommended):

```bash
export OPENAI_BASE_URL="Platform API address"
export OPENAI_API_KEY="API key"
```

**Code Method**:

```go
model := openai.New("Model name",
    openai.WithBaseURL("Platform API address"),
    openai.WithAPIKey("API key"),
)
```

#### Supported Platforms and Their Configuration

The following are configuration examples for each platform, divided into environment variable configuration and code configuration methods:

**Environment Variable Configuration**

The runner example supports specifying model names through command line parameters (-model), which is actually passing the model name when calling `openai.New()`.

```bash
# OpenAI platform.
export OPENAI_API_KEY="sk-..."
cd examples/runner
go run main.go -model gpt-4o-mini

# OpenAI API compatible.
export OPENAI_BASE_URL="https://api.deepseek.com/v1"
export OPENAI_API_KEY="your-api-key"
cd examples/runner
go run main.go -model deepseek-chat
```

**Code Configuration Method**

Configuration method when directly using Model in your own code:

```go
model := openai.New("deepseek-chat",
    openai.WithBaseURL("https://api.deepseek.com/v1"),
    openai.WithAPIKey("your-api-key"),
)

// Other platform configurations are similar, only need to modify model name, BaseURL and APIKey, no additional fields needed.
```

## Core Interface Design

### Model Interface

```go
// Model is the interface that all language models must implement.
type Model interface {
    // Generate content, supports streaming response.
    GenerateContent(ctx context.Context, request *Request) (<-chan *Response, error)

    // Return basic model information.
    Info() Info
}

// Model information structure.
type Info struct {
    Name string // Model name.
}
```

### Request Structure

```go
// Request represents the request sent to the model.
type Request struct {
    // Message list, containing system instructions, user input and assistant replies.
    Messages []Message `json:"messages"`

    // Generation configuration (inlined into request).
    GenerationConfig `json:",inline"`

    // Tool list.
    Tools map[string]tool.Tool `json:"-"`
}

// GenerationConfig contains generation parameter configuration.
type GenerationConfig struct {
    // Whether to use streaming response.
    Stream bool `json:"stream"`

    // Temperature parameter (0.0-2.0).
    Temperature *float64 `json:"temperature,omitempty"`

    // Maximum generation token count.
    MaxTokens *int `json:"max_tokens,omitempty"`

    // Top-P sampling parameter.
    TopP *float64 `json:"top_p,omitempty"`

    // Stop generation markers.
    Stop []string `json:"stop,omitempty"`

    // Frequency penalty.
    FrequencyPenalty *float64 `json:"frequency_penalty,omitempty"`

    // Presence penalty.
    PresencePenalty *float64 `json:"presence_penalty,omitempty"`

    // Reasoning effort level ("low", "medium", "high").
    ReasoningEffort *string `json:"reasoning_effort,omitempty"`

    // Whether to enable thinking mode.
    ThinkingEnabled *bool `json:"-"`

    // Maximum token count for thinking mode.
    ThinkingTokens *int `json:"-"`
}
```

### Response Structure

```go
// Response represents the response returned by the model.
type Response struct {
    // OpenAI compatible fields.
    ID                string   `json:"id,omitempty"`
    Object            string   `json:"object,omitempty"`
    Created           int64    `json:"created,omitempty"`
    Model             string   `json:"model,omitempty"`
    SystemFingerprint *string  `json:"system_fingerprint,omitempty"`
    Choices           []Choice `json:"choices,omitempty"`
    Usage             *Usage   `json:"usage,omitempty"`

    // Error information.
    Error *ResponseError `json:"error,omitempty"`

    // Internal fields.
    Timestamp time.Time `json:"-"`
    Done      bool      `json:"-"`
    IsPartial bool      `json:"-"`
}

// ResponseError represents API-level errors.
type ResponseError struct {
    Message string    `json:"message"`
    Type    ErrorType `json:"type"`
    Param   string    `json:"param,omitempty"`
    Code    string    `json:"code,omitempty"`
}
```

## OpenAI Model

The OpenAI Model is used to interface with OpenAI and its compatible platforms. It supports streaming output, multimodal and advanced parameter configuration, and provides rich callback mechanisms, batch processing and retry capabilities. It also allows for flexible setting of custom HTTP headers.

### Configuration Method

#### Environment Variable Method

```bash
export OPENAI_API_KEY="your-api-key"
export OPENAI_BASE_URL="https://api.openai.com" # Optional configuration, default is this BASE URL
```

#### Code Method

```go
import "trpc.group/trpc-go/trpc-agent-go/model/openai"

m := openai.New(
    "gpt-4o",
    openai.WithAPIKey("your-api-key"),
    openai.WithBaseURL("https://api.openai.com"), // Optional configuration, default is this BASE URL
)
```

### Direct Model Usage

```go
import (
    "context"
    "fmt"

    "trpc.group/trpc-go/trpc-agent-go/model"
    "trpc.group/trpc-go/trpc-agent-go/model/openai"
)

func main() {
    // Create model instance.
    llm := openai.New("deepseek-chat")

    // Build request.
    temperature := 0.7
    maxTokens := 1000

    request := &model.Request{
        Messages: []model.Message{
            model.NewSystemMessage("You are a professional AI assistant."),
            model.NewUserMessage("Introduce Go language's concurrency features."),
        },
        GenerationConfig: model.GenerationConfig{
            Temperature: &temperature,
            MaxTokens:   &maxTokens,
            Stream:      false,
        },
    }

    // Call model.
    ctx := context.Background()
    responseChan, err := llm.GenerateContent(ctx, request)
    if err != nil {
        fmt.Printf("System error: %v\n", err)
        return
    }

    // Handle response.
    for response := range responseChan {
        if response.Error != nil {
            fmt.Printf("API error: %s\n", response.Error.Message)
            return
        }

        if len(response.Choices) > 0 {
            fmt.Printf("Reply: %s\n", response.Choices[0].Message.Content)
        }

        if response.Done {
            break
        }
    }
}
```

### Streaming Output

```go
// Streaming request configuration.
request := &model.Request{
    Messages: []model.Message{
        model.NewSystemMessage("You are a creative story teller."),
        model.NewUserMessage("Write a short story about a robot learning to paint."),
    },
    GenerationConfig: model.GenerationConfig{
        Stream: true,  // Enable streaming output.
    },
}

// Handle streaming response.
responseChan, err := llm.GenerateContent(ctx, request)
if err != nil {
    return err
}

for response := range responseChan {
    if response.Error != nil {
        fmt.Printf("Error: %s", response.Error.Message)
        return
    }

    if len(response.Choices) > 0 && response.Choices[0].Delta.Content != "" {
        fmt.Print(response.Choices[0].Delta.Content)
    }

    if response.Done {
        break
    }
}
```

### Advanced Parameter Configuration

```go
// Use advanced generation parameters.
temperature := 0.3
maxTokens := 2000
topP := 0.9
presencePenalty := 0.2
frequencyPenalty := 0.5
reasoningEffort := "high"

request := &model.Request{
    Messages: []model.Message{
        model.NewSystemMessage("You are a professional technical documentation writer."),
        model.NewUserMessage("Explain the advantages and disadvantages of microservice architecture."),
    },
    GenerationConfig: model.GenerationConfig{
        Temperature:      &temperature,
        MaxTokens:        &maxTokens,
        TopP:             &topP,
        PresencePenalty:  &presencePenalty,
        FrequencyPenalty: &frequencyPenalty,
        ReasoningEffort:  &reasoningEffort,
        Stream:           true,
    },
}
```

### Multimodal Content

```go
// Read image file.
imageData, _ := os.ReadFile("image.jpg")

// Create multimodal message.
request := &model.Request{
    Messages: []model.Message{
        model.NewSystemMessage("You are an image analysis expert."),
        {
            Role: model.RoleUser,
            ContentParts: []model.ContentPart{
                {
                    Type: model.ContentTypeText,
                    Text: stringPtr("What's in this image?"),
                },
                {
                    Type: model.ContentTypeImage,
                    Image: &model.Image{
                        Data:   imageData,
                        Format: "jpeg",
                    },
                },
            },
        },
    },
}
```

### Advanced Features

#### 1. Callback Functions

```go
// Set pre-request callback function.
model := openai.New("deepseek-chat",
    openai.WithChatRequestCallback(func(ctx context.Context, req *openai.ChatCompletionNewParams) {
        // Called before request is sent.
        log.Printf("Sending request: model=%s, message count=%d", req.Model, len(req.Messages))
    }),

    // Set response callback function (non-streaming).
    openai.WithChatResponseCallback(func(ctx context.Context,
        req *openai.ChatCompletionNewParams,
        resp *openai.ChatCompletion) {
        // Called when complete response is received.
        log.Printf("Received response: ID=%s, tokens used=%d",
            resp.ID, resp.Usage.TotalTokens)
    }),

    // Set streaming response callback function.
    openai.WithChatChunkCallback(func(ctx context.Context,
        req *openai.ChatCompletionNewParams,
        chunk *openai.ChatCompletionChunk) {
        // Called when each streaming response chunk is received.
        log.Printf("Received streaming chunk: ID=%s", chunk.ID)
    }),

    // Set streaming completion callback function.
    openai.WithChatStreamCompleteCallback(func(ctx context.Context,
        req *openai.ChatCompletionNewParams,
        acc *openai.ChatCompletionAccumulator,
        streamErr error) {
        // Called when streaming is completely finished (success or error).
        if streamErr != nil {
            log.Printf("Streaming failed: %v", streamErr)
        } else {
            log.Printf("Streaming completed: reason=%s",
                acc.Choices[0].FinishReason)
        }
    }),
)
```

#### 2. Model Switching

Model switching allows dynamically changing the LLM model used by an Agent at runtime. The framework provides two approaches: agent-level switching (affects all subsequent requests) and per-request switching (affects only a single request).

##### Agent-level Switching

Agent-level switching changes the Agent's default model, affecting all subsequent requests.

###### Approach 1: Direct Model Instance

Set the model directly by passing a model instance to `SetModel`:

```go
import (
    "trpc.group/trpc-go/trpc-agent-go/agent/llmagent"
    "trpc.group/trpc-go/trpc-agent-go/model/openai"
)

// Create Agent.
agent := llmagent.New("my-agent",
    llmagent.WithModel(openai.New("gpt-4o-mini")),
)

// Switch to another model.
agent.SetModel(openai.New("gpt-4o"))
```

**Use Cases**:

```go
// Select model based on task complexity.
if isComplexTask {
    agent.SetModel(openai.New("gpt-4o"))  // Use powerful model.
} else {
    agent.SetModel(openai.New("gpt-4o-mini"))  // Use fast model.
}
```

###### Approach 2: Switch by Name

Pre-register multiple models with `WithModels`, then switch by name using `SetModelByName`:

```go
import (
    "trpc.group/trpc-go/trpc-agent-go/agent/llmagent"
    "trpc.group/trpc-go/trpc-agent-go/model"
    "trpc.group/trpc-go/trpc-agent-go/model/openai"
)

// Create multiple model instances.
gpt4 := openai.New("gpt-4o")
gpt4mini := openai.New("gpt-4o-mini")
deepseek := openai.New("deepseek-chat")

// Register all models when creating the Agent.
agent := llmagent.New("my-agent",
    llmagent.WithModels(map[string]model.Model{
        "smart": gpt4,
        "fast":  gpt4mini,
        "cheap": deepseek,
    }),
    llmagent.WithModel(gpt4mini), // Specify initial model.
    llmagent.WithInstruction("You are an intelligent assistant."),
)

// Switch models by name at runtime.
err := agent.SetModelByName("smart")
if err != nil {
    log.Fatal(err)
}

// Switch to another model.
err = agent.SetModelByName("cheap")
if err != nil {
    log.Fatal(err)
}
```

**Use Cases**:

```go
// Select model based on user tier.
modelName := "fast" // Default to fast model.
if user.IsPremium() {
    modelName = "smart" // Premium users get advanced model.
}
if err := agent.SetModelByName(modelName); err != nil {
    log.Printf("Failed to switch model: %v", err)
}

// Select model based on time of day (cost optimization).
hour := time.Now().Hour()
if hour >= 22 || hour < 8 {
    // Use cheap model at night.
    agent.SetModelByName("cheap")
} else {
    // Use fast model during the day.
    agent.SetModelByName("fast")
}
```

##### Per-request Switching

Per-request switching allows temporarily specifying a model for a single request without affecting the Agent's default model or other requests. This is useful for scenarios where different models are needed for specific tasks.

###### Approach 1: Using WithModel Option

Use `agent.WithModel` to specify a model instance for a single request:

```go
import (
    "trpc.group/trpc-go/trpc-agent-go/agent"
    "trpc.group/trpc-go/trpc-agent-go/model/openai"
)

// Use a specific model for this request only.
eventChan, err := runner.Run(ctx, userID, sessionID, message,
    agent.WithModel(openai.New("gpt-4o")),
)
```

###### Approach 2: Using WithModelName Option (Recommended)

Use `agent.WithModelName` to specify a pre-registered model name for a single request:

```go
// Pre-register multiple models when creating the Agent.
agent := llmagent.New("my-agent",
    llmagent.WithModels(map[string]model.Model{
        "smart": openai.New("gpt-4o"),
        "fast":  openai.New("gpt-4o-mini"),
        "cheap": openai.New("deepseek-chat"),
    }),
    llmagent.WithModel(openai.New("gpt-4o-mini")), // Default model.
)

runner := runner.NewRunner("app", agent)

// Temporarily use "smart" model for this request only.
eventChan, err := runner.Run(ctx, userID, sessionID, message,
    agent.WithModelName("smart"),
)

// Next request still uses the default model "gpt-4o-mini".
eventChan2, err := runner.Run(ctx, userID, sessionID, message2)
```

**Use Cases**:

```go
// Dynamically select model based on message complexity.
var opts []agent.RunOption
if isComplexQuery(message) {
    opts = append(opts, agent.WithModelName("smart")) // Use powerful model for complex queries.
}

eventChan, err := runner.Run(ctx, userID, sessionID, message, opts...)

// Use specialized reasoning model for reasoning tasks.
eventChan, err := runner.Run(ctx, userID, sessionID, reasoningMessage,
    agent.WithModelName("deepseek-reasoner"),
)
```

##### Configuration Details

**WithModels Option**:

- Accepts a `map[string]model.Model` where key is the model name and value is the model instance
- If both `WithModel` and `WithModels` are set, `WithModel` specifies the initial model
- If only `WithModels` is set, the first model in the map will be used as the initial model (note: map iteration order is not guaranteed, so it's recommended to explicitly specify the initial model)
- Reserved name: `__default__` is used internally by the framework and should not be used

**SetModelByName Method**:

- Parameter: model name (string)
- Returns: error if the model name is not found
- The model must be pre-registered via `WithModels`

**Per-request Options**:

- `agent.RunOptions.Model`: Directly specify a model instance
- `agent.RunOptions.ModelName`: Specify a pre-registered model name
- Priority: `Model` > `ModelName` > Agent default model
- If the model specified by `ModelName` is not found, it falls back to the Agent's default model

##### Agent-level vs Per-request Comparison

| Feature          | Agent-level Switching        | Per-request Switching          |
| ---------------- | ---------------------------- | ------------------------------ |
| Scope            | All subsequent requests      | Current request only           |
| Usage            | `SetModel`/`SetModelByName`  | `RunOptions.Model`/`ModelName` |
| State Change     | Changes Agent default model  | Does not change Agent state    |
| Use Case         | Global strategy adjustment   | Specific task temporary needs  |
| Concurrency      | Affects all concurrent reqs  | Does not affect other requests |
| Typical Examples | User tier, time-based policy | Complex queries, reasoning     |

##### Agent-level Approach Comparison

| Feature          | SetModel                     | SetModelByName                            |
| ---------------- | ---------------------------- | ----------------------------------------- |
| Usage            | Pass model instance          | Pass model name                           |
| Pre-registration | Not required                 | Required via WithModels                   |
| Error Handling   | None                         | Returns error                             |
| Use Case         | Simple switching             | Complex scenarios, multi-model management |
| Code Maintenance | Need to hold model instances | Only need to remember names               |

##### Important Notes

**Agent-level Switching**:

- **Immediate Effect**: After calling `SetModel` or `SetModelByName`, the next request immediately uses the new model
- **Session Persistence**: Switching models does not clear session history
- **Independent Configuration**: Each model retains its own configuration (temperature, max tokens, etc.)
- **Concurrency Safe**: Both switching approaches are concurrency-safe

**Per-request Switching**:

- **Temporary Override**: Only affects the current request, does not change the Agent's default model
- **Higher Priority**: Per-request model settings take precedence over the Agent's default model
- **No Side Effects**: Does not affect other concurrent requests or subsequent requests
- **Flexible Combination**: Can be used in combination with agent-level switching

##### Usage Example

For a complete interactive example, see [examples/model/switch](https://github.com/trpc-group/trpc-agent-go/tree/main/examples/model/switch), which demonstrates both agent-level and per-request switching approaches.

#### 3. Batch Processing (Batch API)

Batch API is an asynchronous batch processing technique for efficiently handling large volumes of requests. This feature is particularly suitable for scenarios requiring large-scale data processing, significantly reducing costs and improving processing efficiency.

##### Core Features

- **Asynchronous Processing**: Batch requests are processed asynchronously without waiting for immediate responses
- **Cost Optimization**: Typically more cost-effective than individual requests
- **Flexible Input**: Supports both inline requests and file-based input
- **Complete Management**: Provides full operations including create, retrieve, cancel, and list
- **Result Parsing**: Automatically downloads and parses batch processing results

##### Quick Start

**Creating a Batch Job**:

```go
import (
    openaisdk "github.com/openai/openai-go"
    "trpc.group/trpc-go/trpc-agent-go/model"
    "trpc.group/trpc-go/trpc-agent-go/model/openai"
)

// Create model instance.
llm := openai.New("gpt-4o-mini")

// Prepare batch requests.
requests := []*openai.BatchRequestInput{
    {
        CustomID: "request-1",
        Method:   "POST",
        URL:      string(openaisdk.BatchNewParamsEndpointV1ChatCompletions),
        Body: openai.BatchRequest{
            Messages: []model.Message{
                model.NewSystemMessage("You are a helpful assistant."),
                model.NewUserMessage("Hello"),
            },
        },
    },
    {
        CustomID: "request-2",
        Method:   "POST",
        URL:      string(openaisdk.BatchNewParamsEndpointV1ChatCompletions),
        Body: openai.BatchRequest{
            Messages: []model.Message{
                model.NewSystemMessage("You are a helpful assistant."),
                model.NewUserMessage("Introduce Go language"),
            },
        },
    },
}

// Create batch job.
batch, err := llm.CreateBatch(ctx, requests,
    openai.WithBatchCreateCompletionWindow("24h"),
)
if err != nil {
    log.Fatal(err)
}

fmt.Printf("Batch job created: %s\n", batch.ID)
```

##### Batch Operations

**Retrieving Batch Status**:

```go
// Get batch details.
batch, err := llm.RetrieveBatch(ctx, batchID)
if err != nil {
    log.Fatal(err)
}

fmt.Printf("Status: %s\n", batch.Status)
fmt.Printf("Total requests: %d\n", batch.RequestCounts.Total)
fmt.Printf("Completed: %d\n", batch.RequestCounts.Completed)
fmt.Printf("Failed: %d\n", batch.RequestCounts.Failed)
```

**Downloading and Parsing Results**:

```go
// Download output file.
if batch.OutputFileID != "" {
    text, err := llm.DownloadFileContent(ctx, batch.OutputFileID)
    if err != nil {
        log.Fatal(err)
    }

    // Parse batch output.
    entries, err := llm.ParseBatchOutput(text)
    if err != nil {
        log.Fatal(err)
    }

    // Process each result.
    for _, entry := range entries {
        fmt.Printf("[%s] Status code: %d\n", entry.CustomID, entry.Response.StatusCode)
        if len(entry.Response.Body.Choices) > 0 {
            content := entry.Response.Body.Choices[0].Message.Content
            fmt.Printf("Content: %s\n", content)
        }
        if entry.Error != nil {
            fmt.Printf("Error: %s\n", entry.Error.Message)
        }
    }
}
```

**Canceling a Batch Job**:

```go
// Cancel an in-progress batch.
batch, err := llm.CancelBatch(ctx, batchID)
if err != nil {
    log.Fatal(err)
}

fmt.Printf("Batch job canceled: %s\n", batch.ID)
```

**Listing Batch Jobs**:

```go
// List batch jobs (with pagination support).
page, err := llm.ListBatches(ctx, "", 10)
if err != nil {
    log.Fatal(err)
}

for _, batch := range page.Data {
    fmt.Printf("ID: %s, Status: %s\n", batch.ID, batch.Status)
}
```

##### Configuration Options

**Global Configuration**:

```go
// Configure batch default parameters when creating model.
llm := openai.New("gpt-4o-mini",
    openai.WithBatchCompletionWindow("24h"),
    openai.WithBatchMetadata(map[string]string{
        "project": "my-project",
        "env":     "production",
    }),
    openai.WithBatchBaseURL("https://custom-batch-api.com"),
)
```

**Request-level Configuration**:

```go
// Override default configuration when creating batch.
batch, err := llm.CreateBatch(ctx, requests,
    openai.WithBatchCreateCompletionWindow("48h"),
    openai.WithBatchCreateMetadata(map[string]string{
        "priority": "high",
    }),
)
```

##### How It Works

Batch API execution flow:

```
1. Prepare batch requests (BatchRequestInput list)
2. Validate request format and CustomID uniqueness
3. Generate JSONL format input file
4. Upload input file to server
5. Create batch job
6. Process requests asynchronously
7. Download output file and parse results
```

Key design:

- **CustomID Uniqueness**: Each request must have a unique CustomID for matching input/output
- **JSONL Format**: Batch processing uses JSONL (JSON Lines) format for storing requests and responses
- **Asynchronous Processing**: Batch jobs execute asynchronously in the background without blocking main flow
- **Completion Window**: Configurable completion time window for batch processing (e.g., 24h)

##### Use Cases

- **Large-scale Data Processing**: Processing thousands or tens of thousands of requests
- **Offline Analysis**: Non-real-time data analysis and processing tasks
- **Cost Optimization**: Batch processing is typically more economical than individual requests
- **Scheduled Tasks**: Regularly executed batch processing jobs

##### Usage Example

For a complete interactive example, see [examples/model/batch](https://github.com/trpc-group/trpc-agent-go/tree/main/examples/model/batch).

#### 4. Retry Mechanism

The retry mechanism is an automatic error recovery technique that automatically retries failed requests. This feature is provided by the underlying OpenAI SDK, with the framework passing retry parameters to the SDK through configuration options.

##### Core Features

- **Automatic Retry**: SDK automatically handles retryable errors
- **Smart Backoff**: Follows API's `Retry-After` headers or uses exponential backoff
- **Configurable**: Supports custom maximum retry count and timeout duration
- **Zero Maintenance**: No custom retry logic needed, handled by mature SDK

##### Quick Start

**Basic Configuration**:

```go
import (
    "time"
    openaiopt "github.com/openai/openai-go/option"
    "trpc.group/trpc-go/trpc-agent-go/model/openai"
)

// Create model instance with retry configuration.
llm := openai.New("gpt-4o-mini",
    openai.WithOpenAIOptions(
        openaiopt.WithMaxRetries(3),
        openaiopt.WithRequestTimeout(30*time.Second),
    ),
)
```

##### Retryable Errors

The OpenAI SDK automatically retries the following errors:

- **408 Request Timeout**: Request timeout
- **409 Conflict**: Conflict error
- **429 Too Many Requests**: Rate limiting
- **500+ Server Errors**: Internal server errors (5xx)
- **Network Connection Errors**: No response or connection failure

**Note**: SDK default maximum retry count is 2.

##### Retry Strategies

**Standard Retry**:

```go
// Standard configuration suitable for most scenarios.
llm := openai.New("gpt-4o-mini",
    openai.WithOpenAIOptions(
        openaiopt.WithMaxRetries(3),
        openaiopt.WithRequestTimeout(30*time.Second),
    ),
)
```

**Rate Limiting Optimization**:

```go
// Optimized configuration for rate limiting scenarios.
llm := openai.New("gpt-4o-mini",
    openai.WithOpenAIOptions(
        openaiopt.WithMaxRetries(5),  // More retry attempts.
        openaiopt.WithRequestTimeout(60*time.Second),  // Longer timeout.
    ),
)
```

**Fast Fail**:

```go
// For scenarios requiring quick failure.
llm := openai.New("gpt-4o-mini",
    openai.WithOpenAIOptions(
        openaiopt.WithMaxRetries(1),  // Minimal retries.
        openaiopt.WithRequestTimeout(10*time.Second),  // Short timeout.
    ),
)
```

##### How It Works

Retry mechanism execution flow:

```
1. Send request to LLM API
2. If request fails and error is retryable:
   a. Check if maximum retry count is reached
   b. Calculate wait time based on Retry-After header or exponential backoff
   c. Wait and resend request
3. If request succeeds or error is not retryable, return result
```

Key design:

- **SDK-level Implementation**: Retry logic is completely handled by OpenAI SDK
- **Configuration Pass-through**: Framework passes configuration via `WithOpenAIOptions`
- **Smart Backoff**: Prioritizes using `Retry-After` header returned by API
- **Transparent Handling**: Transparent to application layer, no additional code needed

##### Use Cases

- **Production Environment**: Improve service reliability and fault tolerance
- **Rate Limiting**: Automatically handle 429 errors
- **Network Instability**: Handle temporary network failures
- **Server Errors**: Handle temporary server-side issues

##### Important Notes

- **No Framework Retry**: Framework itself does not implement retry logic
- **Client-level Retry**: All retry is handled by OpenAI client
- **Configuration Pass-through**: Use `WithOpenAIOptions` to configure retry behavior
- **Automatic Handling**: Rate limiting (429) is automatically handled without additional code

##### Usage Example

For a complete interactive example, see [examples/model/retry](https://github.com/trpc-group/trpc-agent-go/tree/main/examples/model/retry).

#### 5. Custom HTTP Headers

In some enterprise or proxy scenarios, the model provider requires
additional HTTP headers (for example, organization ID, tenant routing,
or custom authentication). The Model module supports setting headers in
two reliable ways that apply to all model requests, including
non-streaming, streaming, file upload, and batch APIs.

Recommended order:

- Global header via OpenAI RequestOption (simple, built-in)
- Custom `http.RoundTripper` (advanced, cross-cutting)

Both methods affect streaming too because the same client is used for
`New` and `NewStreaming` calls.

##### 1. Global headers using OpenAI RequestOption

Use `WithOpenAIOptions` with `openaiopt.WithHeader` or
`openaiopt.WithMiddleware` to inject headers for every request created
by the underlying OpenAI client.

```go
import (
    openaiopt "github.com/openai/openai-go/option"
    "trpc.group/trpc-go/trpc-agent-go/model/openai"
)

llm := openai.New("deepseek-chat",
    // If your provider needs extra headers
    openai.WithOpenAIOptions(
        openaiopt.WithHeader("X-Custom-Header", "custom-value"),
        openaiopt.WithHeader("X-Request-ID", "req-123"),
        // You can also set User-Agent or vendor-specific headers
        openaiopt.WithHeader("User-Agent", "trpc-agent-go/1.0"),
    ),
)
```

For complex logic, middleware lets you modify headers conditionally
(for example, by URL path or context values):

```go
llm := openai.New("deepseek-chat",
    openai.WithOpenAIOptions(
        openaiopt.WithMiddleware(
            func(r *http.Request, next openaiopt.MiddlewareNext) (*http.Response, error) {
                // Example: per-request header via context value
                if v := r.Context().Value("x-request-id"); v != nil {
                    if s, ok := v.(string); ok && s != "" {
                        r.Header.Set("X-Request-ID", s)
                    }
                }
                // Or only for chat completion endpoint
                if strings.Contains(r.URL.Path, "/chat/completions") {
                    r.Header.Set("X-Feature-Flag", "on")
                }
                return next(r)
            },
        ),
    ),
)
```

Notes for authentication variants:

- OpenAI style: keep `openai.WithAPIKey("sk-...")` which sets
  `Authorization: Bearer ...` under the hood.
- Azure/OpenAI‑compatible that use `api-key`: omit `WithAPIKey` and set
  `openaiopt.WithHeader("api-key", "<key>")` instead.

##### 2. Custom http.RoundTripper (advanced)

Inject headers across all requests at the HTTP layer by wrapping the
transport. This is useful when you also need custom proxy, TLS, or
metrics logic.

```go
type headerRoundTripper struct{ base http.RoundTripper }

func (rt headerRoundTripper) RoundTrip(req *http.Request) (*http.Response, error) {
    // Add or override headers
    req.Header.Set("X-Custom-Header", "custom-value")
    req.Header.Set("X-Trace-ID", "trace-xyz")
    return rt.base.RoundTrip(req)
}

llm := openai.New("deepseek-chat",
    openai.WithHTTPClientOptions(
        openai.WithHTTPClientTransport(headerRoundTripper{base: http.DefaultTransport}),
    ),
)
```

Per-request headers

- Agent/Runner passes `ctx` through to the model call; middleware can
  read values from `req.Context()` to inject per-invocation headers.
- Chat completion per-request base URL override is not exposed; create a
  second model with a different base URL or alter `r.URL` in middleware.

#### 6. Token Tailoring

Token Tailoring is an intelligent message management technique designed to automatically trim messages when they exceed the model's context window limits, ensuring requests can be successfully sent to the LLM API. This feature is particularly useful for long conversation scenarios, allowing you to keep the message list within the model's token limits while preserving key context.

**Automatic Mode (Recommended)**:

```go
import (
    "trpc.group/trpc-go/trpc-agent-go/model/openai"
)

// Enable token tailoring with automatic configuration
model := openai.New("deepseek-chat",
    openai.WithEnableTokenTailoring(true),
)
```

**Advanced Mode**:

```go
// Custom token limit and strategy
model := openai.New("deepseek-chat",
    openai.WithEnableTokenTailoring(true),               // Required: enable token tailoring
    openai.WithMaxInputTokens(10000),                    // Custom token limit
    openai.WithTokenCounter(customCounter),              // Optional: custom counter
    openai.WithTailoringStrategy(customStrategy),        // Optional: custom strategy
)
```

**Token Calculation Formula**:

The framework automatically calculates "maxInputTokens" based on the model's context window:

```
safetyMargin = contextWindow × 10%
calculatedMax = contextWindow - 2048 (output reserve) - 512 (protocol overhead) - safetyMargin
ratioLimit = contextWindow × 100% (max input ratio)
maxInputTokens = max(min(calculatedMax, ratioLimit), 1024 (minimum))
```

For example, "gpt-4o" (contextWindow = 128000):

```
safetyMargin = 128000 × 0.10 = 12800 tokens
calculatedMax = 128000 - 2048 - 512 - 12800 = 112640 tokens
ratioLimit = 128000 × 1.0 = 128000 tokens
maxInputTokens = 112640 tokens (approximately 88% of context window)
```

**Default Budget Parameters**:

The framework uses the following default values for token allocation (**it is recommended to keep the defaults**):

- **Protocol Overhead (ProtocolOverheadTokens)**: 512 tokens - reserved for request/response formatting
- **Output Reserve (ReserveOutputTokens)**: 2048 tokens - reserved for output generation
- **Input Floor (InputTokensFloor)**: 1024 tokens - ensures proper model processing
- **Output Floor (OutputTokensFloor)**: 256 tokens - ensures meaningful responses
- **Safety Margin Ratio (SafetyMarginRatio)**: 10% - buffer for token counting inaccuracies
- **Max Input Ratio (MaxInputTokensRatio)**: 100% - maximum input ratio of context window

**Tailoring Strategy**:

The framework provides a default tailoring strategy that preserves messages according to the following priorities:

1. **System Messages**: Highest priority, always preserved
2. **Latest User Message**: Ensures the current conversation turn is complete
3. **Tool Call Related Messages**: Maintains tool call context integrity
4. **Historical Messages**: Retains as much conversation history as possible based on remaining space

**Custom Tailoring Strategy**:

You can implement the `TailoringStrategy` interface to customize the trimming logic:

```go
type CustomStrategy struct{}

func (s *CustomStrategy) Tailor(
    ctx context.Context,
    messages []model.Message,
    maxTokens int,
    counter tokencounter.Counter,
) ([]model.Message, error) {
    // Implement custom tailoring logic
    // e.g., keep only the most recent N conversation rounds
    return messages, nil
}

model := openai.New("deepseek-chat",
    openai.WithEnableTokenTailoring(true),
    openai.WithTailoringStrategy(&CustomStrategy{}),
)
```

**Advanced Configuration (Custom Budget Parameters)**:

If the default token allocation strategy does not meet your needs, you can customize the budget parameters using `WithTokenTailoringConfig`. **Note: It is recommended to keep the default values unless you have specific requirements.**

```go
model := openai.New("deepseek-chat",
    openai.WithEnableTokenTailoring(true),
    openai.WithTokenTailoringConfig(&model.TokenTailoringConfig{
        ProtocolOverheadTokens: 1024,   // Custom protocol overhead
        ReserveOutputTokens:    4096,   // Custom output reserve
        InputTokensFloor:       2048,   // Custom input floor
        OutputTokensFloor:      512,    // Custom output floor
        SafetyMarginRatio:      0.15,   // Custom safety margin (15%)
        MaxInputTokensRatio:    0.90,   // Custom max input ratio (90%)
    }),
)
```

For Anthropic models, you can use the same configuration:

```go
model := anthropic.New("claude-sonnet-4-0",
    anthropic.WithEnableTokenTailoring(true),
    anthropic.WithTokenTailoringConfig(&model.TokenTailoringConfig{
        SafetyMarginRatio: 0.15,  // Increase safety margin to 15%
    }),
)
```

#### 7. Variant Optimization: Adapting to Platform-Specific Behaviors

The Variant mechanism is an important optimization in the Model module, used to handle platform-specific behavioral differences across OpenAI-compatible providers. By specifying different Variants, the framework can automatically adapt to API differences between platforms, especially for file upload, deletion, and processing logic.

##### 7.1. Supported Variant Types

The framework currently supports the following Variants:

**1. VariantOpenAI（default）**

- Standard OpenAI API-compatible behavior
- File upload path：`/openapi/v1/files`
- File purpose:`user_data`
- File deletion Http method:：`DELETE`

**2. VariantHunyuan（hunyuan）**

- Tencent Hunyuan platform-specific adaptation
- File upload path:：`/openapi/v1/files/uploads`
- File purpose：`file-extract`
- File deletion Http Method：`POST`

**3. VariantDeepSeek**

- DeepSeek platform adaptation
- Default BaseURL：`https://api.deepseek.com`
- API Key environment variable name：`DEEPSEEK_API_KEY`
- Other behaviors are consistent with standard OpenAI

**4. VariantQwen（Qwen）**

- Qwen platform adaptation
- Default BaseURL：`https://dashscope.aliyuncs.com/compatible-mode/v1`
- API Key environment variable name：`DASHSCOPE_API_KEY`
- Other behaviors are consistent with standard OpenAI

##### 7.2. Usage

**Usage Example**：

```go
import "trpc.group/trpc-go/trpc-agent-go/model/openai"

// Use the Hunyuan platform
model := openai.New("hunyuan-model",
    openai.WithBaseURL("https://your-hunyuan-api.com"),
    openai.WithAPIKey("your-api-key"),
    openai.WithVariant(openai.VariantHunyuan), // Specify the Hunyuan variant
)

// Use the DeepSeek platform
model := openai.New("deepseek-chat",
    openai.WithBaseURL("https://api.deepseek.com/v1"),
    openai.WithAPIKey("your-api-key"),
    openai.WithVariant(openai.VariantDeepSeek), // Specify the DeepSeek variant
)
```

<<<<<<< HEAD
##### 6.3. Behavioral Differences of Variants Examples
=======
##### 7.3. Behavioral Differences of Variants Examples
>>>>>>> 2f2e1167

**Message content handling differences**：

```go
import "trpc.group/trpc-go/trpc-agent-go/model"

// For the Hunyuan platform, the file ID is placed in extraFields instead of content parts
message := model.Message{
    Role: model.RoleUser,
    ContentParts: []model.ContentPart{
        {
            Type: model.ContentTypeFile,
            File: &model.File{
                FileID: "file_123",
            },
        },
    },
}
```

**Environment variable auto-configuration**

For certain Variants, the framework supports reading configuration from environment variables automatically:

```bash
# DeepSeek
export DEEPSEEK_API_KEY="your-api-key"
# No need to call WithAPIKey explicitly; the framework reads it automatically
```

```go
import "trpc.group/trpc-go/trpc-agent-go/model"

// DeepSeek
model := openai.New("deepseek-chat",
    openai.WithVariant(openai.VariantDeepSeek), // Automatically reads DEEPSEEK_API_KEY
)
```

## Anthropic Model

Anthropic Model is used to interface with Claude models and compatible platforms, supporting streaming output, thought modes and tool calls, and providing a rich callback mechanism, while also allowing for flexible configuration of custom HTTP headers.

### Configuration Method

#### Environment Variable Method

```bash
export ANTHROPIC_API_KEY="your-api-key"
export ANTHROPIC_BASE_URL="https://api.anthropic.com" # Optional configuration, default is this BASE URL
```

#### Code Method

```go
import "trpc.group/trpc-go/trpc-agent-go/model/anthropic"

m := anthropic.New(
    "claude-sonnet-4-0",
    anthropic.WithAPIKey("your-api-key"),
    anthropic.WithBaseURL("https://api.anthropic.com"), // Optional configuration, default is this BASE URL
)
```

### Using the Model Directly

```go
import (
    "trpc.group/trpc-go/trpc-agent-go/model"
    "trpc.group/trpc-go/trpc-agent-go/model/anthropic"
)

func main() {
	// Create model instance
	llm := anthropic.New("claude-sonnet-4-0")
	// Build request
	temperature := 0.7
	maxTokens := 1000
	request := &model.Request{
		Messages: []model.Message{
			model.NewSystemMessage("You are a professional AI assistant."),
			model.NewUserMessage("Introduce the concurrency features of Go language."),
		},
		GenerationConfig: model.GenerationConfig{
			Temperature: &temperature,
			MaxTokens:   &maxTokens,
			Stream:      false,
		},
	}
	// Call the model
	ctx := context.Background()
	responseChan, err := llm.GenerateContent(ctx, request)
	if err != nil {
		fmt.Printf("System error: %v\n", err)
		return
	}
	// Handle response
	for response := range responseChan {
		if response.Error != nil {
			fmt.Printf("API error: %s\n", response.Error.Message)
			return
		}
		if len(response.Choices) > 0 {
			fmt.Printf("Reply: %s\n", response.Choices[0].Message.Content)
		}
		if response.Done {
			break
		}
	}
}
```

### Streaming Output

```go
import (
    "trpc.group/trpc-go/trpc-agent-go/model"
    "trpc.group/trpc-go/trpc-agent-go/model/anthropic"
)

func main() {
	// Create model instance
	llm := anthropic.New("claude-sonnet-4-0")
	// Streaming request configuration
	temperature := 0.7
	maxTokens := 1000
	request := &model.Request{
		Messages: []model.Message{
			model.NewSystemMessage("You are a creative story storyteller."),
			model.NewUserMessage("Write a short story about a robot learning to paint."),
		},
		GenerationConfig: model.GenerationConfig{
			Temperature: &temperature,
			MaxTokens:   &maxTokens,
			Stream:      true,
		},
	}
	// Call the model
	ctx := context.Background()
	// Handle streaming response
	responseChan, err := llm.GenerateContent(ctx, request)
	if err != nil {
		fmt.Printf("System error: %v\n", err)
		return
	}
	for response := range responseChan {
		if response.Error != nil {
			fmt.Printf("Error: %s", response.Error.Message)
			return
		}
		if len(response.Choices) > 0 && response.Choices[0].Delta.Content != "" {
			fmt.Print(response.Choices[0].Delta.Content)
		}
		if response.Done {
			break
		}
	}
}
```

### Advanced Parameter Configuration

```go
// Using advanced generation parameters
temperature := 0.3
maxTokens := 2000
topP := 0.9
thinking := true
thinkingTokens := 2048

request := &model.Request{
    Messages: []model.Message{
        model.NewSystemMessage("You are a professional technical documentation writer."),
        model.NewUserMessage("Explain the pros and cons of microservices architecture."),
    },
    GenerationConfig: model.GenerationConfig{
        Temperature:     &temperature,
        MaxTokens:       &maxTokens,
        TopP:            &topP,
        ThinkingEnabled: &thinking,
        ThinkingTokens:  &thinkingTokens,
        Stream:          true,
    },
}
```

### Advanced features

#### 1. Callback Functions

```go
import (
    anthropicsdk "github.com/anthropics/anthropic-sdk-go"
    "trpc.group/trpc-go/trpc-agent-go/model/anthropic"
)

model := anthropic.New(
    "claude-sonnet-4-0",
    anthropic.WithChatRequestCallback(func(ctx context.Context, req *anthropicsdk.MessageNewParams) {
        // Log the request before sending.
        log.Printf("sending request: model=%s, messages=%d.", req.Model, len(req.Messages))
    }),
    anthropic.WithChatResponseCallback(func(ctx context.Context, req *anthropicsdk.MessageNewParams, resp *anthropicsdk.Message) {
        // Log details of the non-streaming response.
        log.Printf("received response: id=%s, input_tokens=%d, output_tokens=%d.", resp.ID, resp.Usage.InputTokens, resp.Usage.OutputTokens)
    }),
    anthropic.WithChatChunkCallback(func(ctx context.Context, req *anthropicsdk.MessageNewParams, chunk *anthropicsdk.MessageStreamEventUnion) {
        // Log the type of the streaming event.
        log.Printf("stream event: %T.", chunk.AsAny())
    }),
    anthropic.WithChatStreamCompleteCallback(func(ctx context.Context, req *anthropicsdk.MessageNewParams, acc *anthropicsdk.Message, streamErr error) {
        // Log stream completion or error.
        if streamErr != nil {
            log.Printf("stream failed: %v.", streamErr)
            return
        }
        log.Printf("stream completed: finish_reason=%s, input_tokens=%d, output_tokens=%d.", acc.StopReason, acc.Usage.InputTokens, acc.Usage.OutputTokens)
    }),
)
```

#### 2. Model Switching

Model switching allows dynamically changing the LLM model used by an Agent at runtime. The framework provides two approaches: agent-level switching (affects all subsequent requests) and per-request switching (affects only a single request).

##### Agent-level Switching

Agent-level switching changes the Agent's default model, affecting all subsequent requests.

###### Approach 1: Direct Model Instance

Set the model directly by passing a model instance to `SetModel`:

```go
import (
    "trpc.group/trpc-go/trpc-agent-go/agent/llmagent"
    "trpc.group/trpc-go/trpc-agent-go/model/anthropic"
)

// Create Agent.
agent := llmagent.New("my-agent",
    llmagent.WithModel(anthropic.New("claude-3-5-haiku-20241022")),
)

// Switch to another model.
agent.SetModel(anthropic.New("claude-3-5-sonnet-20241022"))
```

**Use Cases**:

```go
// Select model based on task complexity.
if isComplexTask {
    agent.SetModel(anthropic.New("claude-3-5-sonnet-20241022"))  // Use powerful model.
} else {
    agent.SetModel(anthropic.New("claude-3-5-haiku-20241022"))  // Use fast model.
}
```

###### Approach 2: Switch by Name

Pre-register multiple models with `WithModels`, then switch by name using `SetModelByName`:

```go
import (
    "trpc.group/trpc-go/trpc-agent-go/agent/llmagent"
    "trpc.group/trpc-go/trpc-agent-go/model"
    "trpc.group/trpc-go/trpc-agent-go/model/anthropic"
)

// Create multiple model instances.
sonnet := anthropic.New("claude-3-5-sonnet-20241022")
haiku := anthropic.New("claude-3-5-haiku-20241022")

// Register all models when creating the Agent.
agent := llmagent.New("my-agent",
    llmagent.WithModels(map[string]model.Model{
        "smart": sonnet,
        "fast":  haiku,
    }),
    llmagent.WithModel(haiku), // Specify initial model.
    llmagent.WithInstruction("You are an intelligent assistant."),
)

// Switch models by name at runtime.
err := agent.SetModelByName("smart")
if err != nil {
    log.Fatal(err)
}

// Switch to another model.
err = agent.SetModelByName("fast")
if err != nil {
    log.Fatal(err)
}
```

**Use Cases**:

```go
// Select model based on user tier.
modelName := "fast" // Default to fast model.
if user.IsPremium() {
    modelName = "smart" // Premium users get advanced model.
}
if err := agent.SetModelByName(modelName); err != nil {
    log.Printf("Failed to switch model: %v", err)
}

// Select model based on time of day (cost optimization).
hour := time.Now().Hour()
if hour >= 22 || hour < 8 {
    // Use fast model at night.
    agent.SetModelByName("fast")
} else {
    // Use smart model during the day.
    agent.SetModelByName("smart")
}
```

##### Per-request Switching

Per-request switching allows temporarily specifying a model for a single request without affecting the Agent's default model or other requests. This is useful for scenarios where different models are needed for specific tasks.

###### Approach 1: Using WithModel Option

Use `agent.WithModel` to specify a model instance for a single request:

```go
import (
    "trpc.group/trpc-go/trpc-agent-go/agent"
    "trpc.group/trpc-go/trpc-agent-go/model/anthropic"
)

// Use a specific model for this request only.
eventChan, err := runner.Run(ctx, userID, sessionID, message,
    agent.WithModel(anthropic.New("claude-3-5-sonnet-20241022")),
)
```

###### Approach 2: Using WithModelName Option (Recommended)

Use `agent.WithModelName` to specify a pre-registered model name for a single request:

```go
// Pre-register multiple models when creating the Agent.
agent := llmagent.New("my-agent",
    llmagent.WithModels(map[string]model.Model{
        "smart": anthropic.New("claude-3-5-sonnet-20241022"),
        "fast":  anthropic.New("claude-3-5-haiku-20241022"),
    }),
    llmagent.WithModel(anthropic.New("claude-3-5-haiku-20241022")), // Default model.
)

runner := runner.NewRunner("app", agent)

// Temporarily use "smart" model for this request only.
eventChan, err := runner.Run(ctx, userID, sessionID, message,
    agent.WithModelName("smart"),
)

// Next request still uses the default model "claude-3-5-haiku-20241022".
eventChan2, err := runner.Run(ctx, userID, sessionID, message2)
```

**Use Cases**:

```go
// Dynamically select model based on message complexity.
var opts []agent.RunOption
if isComplexQuery(message) {
    opts = append(opts, agent.WithModelName("smart")) // Use powerful model for complex queries.
}

eventChan, err := runner.Run(ctx, userID, sessionID, message, opts...)

// Use specialized model for specific tasks.
eventChan, err := runner.Run(ctx, userID, sessionID, visionMessage,
    agent.WithModelName("vision"),
)
```

##### Configuration Details

**WithModels Option**:

- Accepts a `map[string]model.Model` where key is the model name and value is the model instance
- If both `WithModel` and `WithModels` are set, `WithModel` specifies the initial model
- If only `WithModels` is set, the first model in the map will be used as the initial model (note: map iteration order is not guaranteed, so it's recommended to explicitly specify the initial model)
- Reserved name: `__default__` is used internally by the framework and should not be used

**SetModelByName Method**:

- Parameter: model name (string)
- Returns: error if the model name is not found
- The model must be pre-registered via `WithModels`

**Per-request Options**:

- `agent.RunOptions.Model`: Directly specify a model instance
- `agent.RunOptions.ModelName`: Specify a pre-registered model name
- Priority: `Model` > `ModelName` > Agent default model
- If the model specified by `ModelName` is not found, it falls back to the Agent's default model

##### Agent-level vs Per-request Comparison

| Feature          | Agent-level Switching        | Per-request Switching          |
| ---------------- | ---------------------------- | ------------------------------ |
| Scope            | All subsequent requests      | Current request only           |
| Usage            | `SetModel`/`SetModelByName`  | `RunOptions.Model`/`ModelName` |
| State Change     | Changes Agent default model  | Does not change Agent state    |
| Use Case         | Global strategy adjustment   | Specific task temporary needs  |
| Concurrency      | Affects all concurrent reqs  | Does not affect other requests |
| Typical Examples | User tier, time-based policy | Complex queries, reasoning     |

##### Agent-level Approach Comparison

| Feature          | SetModel                     | SetModelByName                            |
| ---------------- | ---------------------------- | ----------------------------------------- |
| Usage            | Pass model instance          | Pass model name                           |
| Pre-registration | Not required                 | Required via WithModels                   |
| Error Handling   | None                         | Returns error                             |
| Use Case         | Simple switching             | Complex scenarios, multi-model management |
| Code Maintenance | Need to hold model instances | Only need to remember names               |

##### Important Notes

**Agent-level Switching**:

- **Immediate Effect**: After calling `SetModel` or `SetModelByName`, the next request immediately uses the new model
- **Session Persistence**: Switching models does not clear session history
- **Independent Configuration**: Each model retains its own configuration (temperature, max tokens, etc.)
- **Concurrency Safe**: Both switching approaches are concurrency-safe

**Per-request Switching**:

- **Temporary Override**: Only affects the current request, does not change the Agent's default model
- **Higher Priority**: Per-request model settings take precedence over the Agent's default model
- **No Side Effects**: Does not affect other concurrent requests or subsequent requests
- **Flexible Combination**: Can be used in combination with agent-level switching

##### Usage Example

For a complete interactive example, see [examples/model/switch](https://github.com/trpc-group/trpc-agent-go/tree/main/examples/model/switch), which demonstrates both agent-level and per-request switching approaches.

#### 3. Custom HTTP Headers

In environments like gateways, proprietary platforms, or proxy setups, model API requests often require additional HTTP headers (e.g., organization/tenant identifiers, grayscale routing, custom authentication, etc.). The Model module provides two reliable ways to add headers for "all model requests," including standard requests, streaming, file uploads, batch processing, etc.

Recommended order:

- Use **Anthropic RequestOption** to set global headers (simple and intuitive)
- Use a custom `http.RoundTripper` injection (advanced, more cross-cutting capabilities)

Both methods affect streaming requests, as they use the same underlying client.

##### 1. Using Anthropic RequestOption to Set Global Headers

By using `WithAnthropicClientOptions` combined with `anthropicopt.WithHeader` or `anthropicopt.WithMiddleware`, you can inject headers into every request made by the underlying Anthropic client.

```go
import (
    anthropicopt "github.com/anthropics/anthropic-sdk-go/option"
    "trpc.group/trpc-go/trpc-agent-go/model/anthropic"
)

llm := anthropic.New("claude-sonnet-4-0",
    // If your platform requires additional headers
    anthropic.WithAnthropicClientOptions(
        anthropicopt.WithHeader("X-Custom-Header", "custom-value"),
        anthropicopt.WithHeader("X-Request-ID", "req-123"),
        // You can also set User-Agent or vendor-specific headers
        anthropicopt.WithHeader("User-Agent", "trpc-agent-go/1.0"),
    ),
)
```

If you need to set headers conditionally (e.g., only for certain paths or depending on context values), you can use middleware:

```go
import (
    anthropicopt "github.com/anthropics/anthropic-sdk-go/option"
    "trpc.group/trpc-go/trpc-agent-go/model/anthropic"
)

llm := anthropic.New("claude-sonnet-4-0",
    anthropic.WithAnthropicClientOptions(
        anthropicopt.WithMiddleware(
            func(r *http.Request, next anthropicopt.MiddlewareNext) (*http.Response, error) {
                // Example: Set "per-request" headers based on context value
                if v := r.Context().Value("x-request-id"); v != nil {
                    if s, ok := v.(string); ok && s != "" {
                        r.Header.Set("X-Request-ID", s)
                    }
                }
                // Or only for the "message completion" endpoint
                if strings.Contains(r.URL.Path, "v1/messages") {
                    r.Header.Set("X-Feature-Flag", "on")
                }
                return next(r)
            },
        ),
    ),
)
```

##### 2. Using Custom `http.RoundTripper`

For injecting headers at the HTTP transport layer, ideal for scenarios requiring proxying, TLS, custom monitoring, and other capabilities.

```go
import (
    anthropicopt "github.com/anthropics/anthropic-sdk-go/option"
    "trpc.group/trpc-go/trpc-agent-go/model/anthropic"
)

type headerRoundTripper struct{ base http.RoundTripper }

func (rt headerRoundTripper) RoundTrip(req *http.Request) (*http.Response, error) {
    // Add or override headers
    req.Header.Set("X-Custom-Header", "custom-value")
    req.Header.Set("X-Trace-ID", "trace-xyz")
    return rt.base.RoundTrip(req)
}

llm := anthropic.New("claude-sonnet-4-0",
    anthropic.WithHTTPClientOptions(
        anthropic.WithHTTPClientTransport(headerRoundTripper{base: http.DefaultTransport}),
    ),
)
```

Regarding **"per-request" headers**:

- The Agent/Runner will propagate `ctx` to the model call; middleware can read the value from `req.Context()` to inject headers for "this call."
- For **message completion**, the current API doesn't expose per-call BaseURL overrides; if switching is needed, create a model using a different BaseURL or modify the `r.URL` in middleware.

#### 4. Token Tailoring

Anthropic models also support Token Tailoring functionality, designed to automatically trim messages when they exceed the model's context window limits, ensuring requests can be successfully sent to the LLM API.

**Automatic Mode (Recommended)**:

```go
import (
    "trpc.group/trpc-go/trpc-agent-go/model/anthropic"
)

// Enable token tailoring with automatic configuration
model := anthropic.New("claude-3-5-sonnet",
    anthropic.WithEnableTokenTailoring(true),
)
```

**Advanced Mode**:

```go
// Custom token limit and strategy
model := anthropic.New("claude-3-5-sonnet",
    anthropic.WithEnableTokenTailoring(true),               // Required: enable token tailoring
    anthropic.WithMaxInputTokens(10000),                    // Custom token limit
    anthropic.WithTokenCounter(customCounter),              // Optional: custom counter
    anthropic.WithTailoringStrategy(customStrategy),        // Optional: custom strategy
)
```

For detailed explanations of the token calculation formula, tailoring strategy, and custom strategy implementation, please refer to [Token Tailoring under OpenAI Model](#3-token-tailoring).

## Provider

With the emergence of multiple large model providers, some have defined their own API specifications. Currently, the framework has integrated the APIs of OpenAI and Anthropic, and exposes them as models. Users can access different provider models through `openai.New` and `anthropic.New`.

However, there are differences in instantiation and configuration between providers, which often requires developers to modify a significant amount of code when switching between providers, increasing the cost of switching.

To solve this problem, the Provider offers a unified model instantiation entry point. Developers only need to specify the provider and model name, and other configuration options are managed through the unified `Option`, simplifying the complexity of switching between providers.

The Provider supports the following `Option`:

| Option                                                                                            | Description                                                             |
| ------------------------------------------------------------------------------------------------- | ----------------------------------------------------------------------- |
| `WithAPIKey` / `WithBaseURL`                                                                      | Set the API Key and Base URL for the model                              |
| `WithHTTPClientName` / `WithHTTPClientTransport`                                                  | Configure HTTP client properties                                        |
| `WithChannelBufferSize`                                                                           | Adjust the response channel buffer size                                 |
| `WithCallbacks`                                                                                   | Configure OpenAI / Anthropic request, response, and streaming callbacks |
| `WithExtraFields`                                                                                 | Configure custom fields in the request body                             |
| `WithEnableTokenTailoring` / `WithMaxInputTokens`<br>`WithTokenCounter` / `WithTailoringStrategy` | Token trimming related parameters                                       |
| `WithTokenTailoringConfig`                                                                        | Custom token tailoring budget parameters for advanced configuration     |
| `WithOpenAIOption` / `WithAnthropicOption`                                                        | Pass-through native options for the respective providers                |

### Usage Example

```go
import (
    "trpc.group/trpc-go/trpc-agent-go/agent/llmagent"
    "trpc.group/trpc-go/trpc-agent-go/model/provider"
)

providerName := "openai"        // provider supports openai and anthropic.
modelName := "deepseek-chat"

modelInstance, err := provider.Model(
    providerName,
    modelName,
    provider.WithAPIKey(c.apiKey),
    provider.WithBaseURL(c.baseURL),
    provider.WithChannelBufferSize(c.channelBufferSize),
    provider.WithEnableTokenTailoring(c.tokenTailoring),
    provider.WithMaxInputTokens(c.maxInputTokens),
)

agent := llmagent.New("chat-assistant", llmagent.WithModel(modelInstance))
```

**Advanced Configuration with TokenTailoringConfig**:

For advanced users who need to fine-tune token allocation strategy, you can use `WithTokenTailoringConfig`:

```go
import (
    "trpc.group/trpc-go/trpc-agent-go/model"
    "trpc.group/trpc-go/trpc-agent-go/model/provider"
)

// Custom token tailoring budget parameters for all providers
config := &model.TokenTailoringConfig{
    ProtocolOverheadTokens: 1024,
    ReserveOutputTokens:    4096,
    SafetyMarginRatio:      0.15,
}

modelInstance, err := provider.Model(
    "openai",
    "deepseek-chat",
    provider.WithAPIKey(c.apiKey),
    provider.WithEnableTokenTailoring(true),
    provider.WithTokenTailoringConfig(config),
)
```

Full code can be found in [examples/provider](https://github.com/trpc-group/trpc-agent-go/tree/main/examples/provider).

### Registering a Custom Provider

The framework supports registering custom providers to integrate other large model providers or custom model implementations.

Using `provider.Register`, you can define a method to create custom model instances based on the options.

```go
import "trpc.group/trpc-go/trpc-agent-go/model/provider"

provider.Register("custom-provider", func(opts *provider.Options) (model.Model, error) {
    return newCustomModel(opts.ModelName, WithAPIKey(opts.APIKey)), nil
})

customModel, err := provider.Model("custom-provider", "custom-model")
```<|MERGE_RESOLUTION|>--- conflicted
+++ resolved
@@ -1279,11 +1279,7 @@
 )
 ```
 
-<<<<<<< HEAD
-##### 6.3. Behavioral Differences of Variants Examples
-=======
 ##### 7.3. Behavioral Differences of Variants Examples
->>>>>>> 2f2e1167
 
 **Message content handling differences**：
 
