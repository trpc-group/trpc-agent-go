# Event Usage Documentation

Event is the core communication mechanism between Agent and users in trpc-agent-go. It's like a message envelope that carries Agent response content, tool call results, error information, etc. Through Event, you can understand Agent's working status in real-time, handle streaming responses, implement multi-Agent collaboration, and track tool execution.

## Event Overview

Event is the carrier for communication between Agent and users.

Users obtain event streams through the `runner.Run()` method, then listen to event channels to handle Agent responses.

### Event Structure

`Event` represents an event between Agent and users, with the following structure definition:

```go
type Event struct {
    // Response is the basic response structure of Event, carrying LLM responses.
    *model.Response
    // RequestID The unique identifier for this request.
    // It can be passed via runner.Run using agent.WithRequestID.
	RequestID string `json:"requestID,omitempty"`

	// ParentInvocationID is the parent invocation ID of the event.
	ParentInvocationID string `json:"parentInvocationId,omitempty"`

    // InvocationID is current invocation ID of the event.
    InvocationID string `json:"invocationId"`

    // Author is the initiator of the event.
    Author string `json:"author"`

    // ID is the unique identifier of the event.
    ID string `json:"id"`

    // Timestamp is the timestamp of the event.
    Timestamp time.Time `json:"timestamp"`

    // Branch is a branch identifier for multi-Agent collaboration.
    Branch string `json:"branch,omitempty"`

    // RequiresCompletion indicates whether this event requires a completion signal.
    RequiresCompletion bool `json:"requiresCompletion,omitempty"`

    // LongRunningToolIDs is a set of IDs for long-running function calls.
    // Agent clients will understand which function calls are long-running from this field.
    // Only valid for function call events.
    LongRunningToolIDs map[string]struct{} `json:"longRunningToolIDs,omitempty"`

    // StateDelta contains state changes to be written to the session.
    StateDelta map[string][]byte `json:"stateDelta,omitempty"`

    // StructuredOutput carries a typed, in-memory structured payload (not serialized).
    StructuredOutput any `json:"-"`

    // Actions carry flow-level hints (e.g., skip post-tool summarization).
    Actions *EventActions `json:"actions,omitempty"`
}

// EventActions provides optional behavior hints attached to the event.
type EventActions struct {
    // SkipSummarization indicates the flow should not run a summarization LLM call
    // after a tool.response event.
    SkipSummarization bool `json:"skipSummarization,omitempty"`
}
```

`model.Response` is the basic response structure of Event, carrying LLM responses, tool calls, and error information, defined as follows:

```go
type Response struct {
    // Response unique identifier.
    ID string `json:"id"`
    
    // Object type (such as "chat.completion", "error", etc.), helps clients identify processing methods.
    Object string `json:"object"`
    
    // Creation timestamp.
    Created int64 `json:"created"`
    
    // Model name used.
    Model string `json:"model"`
    
    // Response options, LLM may generate multiple candidate responses for user selection, default is 1.
    Choices []Choice `json:"choices"`
    
    // Usage statistics, records token usage.
    Usage *Usage `json:"usage,omitempty"`
    
    // System fingerprint.
    SystemFingerprint *string `json:"system_fingerprint,omitempty"`
    
    // Error information.
    Error *ResponseError `json:"error,omitempty"`
    
    // Timestamp.
    Timestamp time.Time `json:"timestamp"`
    
    // Indicates whether the entire conversation is complete.
    Done bool `json:"done"`
    
    // Whether it's a partial response.
    IsPartial bool `json:"is_partial"`
}

type Choice struct {
    // Choice index.
    Index int `json:"index"`
    
    // Complete message, contains the entire response.
    Message Message `json:"message,omitempty"`
    
    // Incremental message, used for streaming responses, only contains new content of current chunk.
    // For example: complete response "Hello, how can I help you?" in streaming response:
    // First event: Delta.Content = "Hello"
    // Second event: Delta.Content = ", how"  
    // Third event: Delta.Content = " can I help you?"
    Delta Message `json:"delta,omitempty"`
    
    // Completion reason.
    FinishReason *string `json:"finish_reason,omitempty"`
}

type Message struct {
    // Role of message initiator, such as "system", "user", "assistant", "tool".
    Role string `json:"role"`

    // Message content.
    Content string `json:"content"`

    // Content fragments for multimodal messages.
    ContentParts []ContentPart `json:"content_parts,omitempty"`

    // ID of the tool used by tool response.
    ToolID string `json:"tool_id,omitempty"`

    // Name of the tool used by tool response.
    ToolName string `json:"tool_name,omitempty"`

    // Optional tool calls.
    ToolCalls []ToolCall `json:"tool_calls,omitempty"`
}

type Usage struct {
    // Number of tokens used in prompts.
    PromptTokens int `json:"prompt_tokens"`

    // Number of tokens used in completion.
    CompletionTokens int `json:"completion_tokens"`

    // Total number of tokens used in response.
    TotalTokens int `json:"total_tokens"`
}
```

### Event Types

Events are created and sent in the following scenarios:

1. **User Message Events**: Automatically created when users send messages
2. **Agent Response Events**: Created when Agent generates responses
3. **Streaming Response Events**: Created for each response chunk in streaming mode
4. **Tool Call Events**: Created when Agent calls tools
5. **Error Events**: Created when errors occur
6. **Agent Transfer Events**: Created when Agent transfers to other Agents
7. **Completion Events**: Created when Agent execution completes

Based on the `model.Response.Object` field, Events can be divided into the following types:

```go
const (
    // Error event.
    ObjectTypeError = "error"
    
    // Tool response event.
    ObjectTypeToolResponse = "tool.response"
    
    // Preprocessing events.
    ObjectTypePreprocessingBasic = "preprocessing.basic"
    ObjectTypePreprocessingContent = "preprocessing.content"
    ObjectTypePreprocessingIdentity = "preprocessing.identity"
    ObjectTypePreprocessingInstruction = "preprocessing.instruction"
    ObjectTypePreprocessingPlanning = "preprocessing.planning"
    
    // Postprocessing events.
    ObjectTypePostprocessingPlanning = "postprocessing.planning"
    ObjectTypePostprocessingCodeExecution = "postprocessing.code_execution"
    
    // Agent transfer event.
    ObjectTypeTransfer = "agent.transfer"
    
    // Runner completion event.
    ObjectTypeRunnerCompletion = "runner.completion"
)
```

<<<<<<< HEAD
### Filtering Transfer Announcements

Transfer announcements (Agent delegation notices) are emitted as Events with `Response.Object == "agent.transfer"`.

This typically appears as a handoff notice: "Transferring control to agent: <name>".

If your UI should not display these system-level notices, filter out Events with this object type at the rendering/service layer. To disable the texts at the source, see the “Suppress Transfer Announcements (Optional)” section in Multi‑Agent docs.
=======
#### Helper: Detect Runner Completion

Use the convenience method to detect when the whole run has finished regardless of Agent type:

```go
// e.IsRunnerCompletion() returns true for the terminal runner-completion event.
if e.IsRunnerCompletion() {
    // Safe point to stop reading the channel
}
```
>>>>>>> cf0896ef

### Event Creation

When developing custom Agent types or Processors, you need to create Events.

Event provides three creation methods, suitable for different scenarios. Prefer these helpers instead of constructing `&event.Event{}` directly.

```go
// Create new event.
func New(invocationID, author string, opts ...Option) *Event

// Create error event.
func NewErrorEvent(invocationID, author, errorType, errorMessage string) *Event

// Create event from response.
func NewResponseEvent(invocationID, author string, response *model.Response) *Event
```

**Parameter Description:**

- `invocationID string`: Invocation unique identifier
- `author string`: Event initiator
- `opts ...Option`: Optional configuration options (New method only)
- `errorType string`: Error type (NewErrorEvent method only)
- `errorMessage string`: Error message (NewErrorEvent method only)
- `response *model.Response`: Response object (NewResponseEvent method only)

The framework supports the following Options for configuring Event:

- `WithBranch(branch string)`: Set event branch identifier
- `WithResponse(response *model.Response)`: Set event response content
- `WithObject(o string)`: Set event type

**Example:**
```go
// Create basic event.
evt := event.New("invoke-123", "agent")

// Create event with branch.
evt := event.New("invoke-123", "agent", event.WithBranch("main"))

// Create error event.
evt := event.NewErrorEvent("invoke-123", "agent", "api_error", "Request timeout")

// Create event from response.
response := &model.Response{
    Object: "chat.completion",
    Done:   true,
    Choices: []model.Choice{{Message: model.Message{Role: "assistant", Content: "Hello!"}}},
}
evt := event.NewResponseEvent("invoke-123", "agent", response)
```


### Tool Response Streaming (including AgentTool forwarding)

When a Streamable tool is invoked (including AgentTool), the framework emits `tool.response` events. In streaming mode:

- Each partial chunk appears in `choice.Delta.Content`, `Done=false`, `IsPartial=true`.
- Final tool messages arrive with `choice.Message.Role=tool` and `choice.Message.Content`.

When AgentTool enables `WithStreamInner(true)`, it also forwards the child Agent’s events inline to the parent flow:

- Forwarded child events are standard `event.Event` items; incremental text appears in `choice.Delta.Content`.
- To avoid duplicate display, the child’s final full message is not forwarded; it is aggregated into the final `tool.response` content so the next LLM turn has tool messages as required by some providers.

Runner automatically sends completion signals for events requiring them (`RequiresCompletion=true`), so manual handling is not needed.

Example handling in an event loop:

```go
if evt.Response != nil && evt.Object == model.ObjectTypeToolResponse && len(evt.Response.Choices) > 0 {
    for _, ch := range evt.Response.Choices {
        if ch.Delta.Content != "" { // partial
            fmt.Print(ch.Delta.Content)
            continue
        }
        if ch.Message.Role == model.RoleTool && ch.Message.Content != "" { // final
            fmt.Println(strings.TrimSpace(ch.Message.Content))
        }
    }
    // Continue to next event; don't treat as assistant content
    continue
}
```

Tip: For custom events, always use `event.New(...)` with `WithResponse`, `WithBranch`, etc., to ensure IDs and timestamps are set consistently.

### Event Methods

Event provides the `Clone` method for creating deep copies of Events.

```go
func (e *Event) Clone() *Event
```

## Event Usage Examples

This example demonstrates how to use Event in real applications to handle Agent streaming responses, tool calls, and error handling.

### Core Flow

1. **Send User Message**: Start Agent processing through `runner.Run()`
2. **Receive Event Stream**: Handle events returned by Agent in real-time
3. **Handle Different Event Types**: Distinguish streaming content, tool calls, errors, etc.
4. **Visual Output**: Provide user-friendly interactive experience

### Code Example

```go
// processMessage handles single message interaction.
func (c *multiTurnChat) processMessage(ctx context.Context, userMessage string) error {
    message := model.NewUserMessage(userMessage)

    // Run agent through runner.
    eventChan, err := c.runner.Run(ctx, c.userID, c.sessionID, message)
    if err != nil {
        return fmt.Errorf("failed to run agent: %w", err)
    }

    // Handle response.
    return c.processResponse(eventChan)
}

// processResponse handles response, including streaming response and tool call visualization.
func (c *multiTurnChat) processResponse(eventChan <-chan *event.Event) error {
    fmt.Print("🤖 Assistant: ")

    var (
        fullContent       string        // Accumulated complete content.
        toolCallsDetected bool          // Whether tool calls are detected.
        assistantStarted  bool          // Whether Assistant has started replying.
    )

    for event := range eventChan {
        // Handle single event.
        if err := c.handleEvent(event, &toolCallsDetected, &assistantStarted, &fullContent); err != nil {
            return err
        }
        // Check if it's the final event.
        if event.IsFinalResponse() {
            fmt.Printf("\n")
            break
        }
    }

    return nil
}

// handleEvent handles single event.
func (c *multiTurnChat) handleEvent(
    event *event.Event,
    toolCallsDetected *bool,
    assistantStarted *bool,
    fullContent *string,
) error {
    // 1. Handle error events.
    if event.Error != nil {
        fmt.Printf("\n❌ Error: %s\n", event.Error.Message)
        return nil
    }

    // 2. Handle tool calls.
    if c.handleToolCalls(event, toolCallsDetected, assistantStarted) {
        return nil
    }

    // 3. Handle tool responses.
    if c.handleToolResponses(event) {
        return nil
    }

    // 4. Handle content.
    c.handleContent(event, toolCallsDetected, assistantStarted, fullContent)

    return nil
}

// handleToolCalls detects and displays tool calls.
func (c *multiTurnChat) handleToolCalls(
    event *event.Event,
    toolCallsDetected *bool,
    assistantStarted *bool,
) bool {
    if len(event.Response.Choices) > 0 && len(event.Response.Choices[0].Message.ToolCalls) > 0 {
        *toolCallsDetected = true
        if *assistantStarted {
            fmt.Printf("\n")
        }
        fmt.Printf("🔧 Tool calls initiated:\n")
        for _, toolCall := range event.Response.Choices[0].Message.ToolCalls {
            fmt.Printf("   • %s (ID: %s)\n", toolCall.Function.Name, toolCall.ID)
            if len(toolCall.Function.Arguments) > 0 {
                fmt.Printf("     Args: %s\n", string(toolCall.Function.Arguments))
            }
        }
        fmt.Printf("\n🔄 Executing tools...\n")
        return true
    }
    return false
}

// handleToolResponses detects and displays tool responses.
func (c *multiTurnChat) handleToolResponses(event *event.Event) bool {
    if event.Response != nil && len(event.Response.Choices) > 0 {
        for _, choice := range event.Response.Choices {
            if choice.Message.Role == model.RoleTool && choice.Message.ToolID != "" {
                fmt.Printf("✅ Tool response (ID: %s): %s\n",
                    choice.Message.ToolID,
                    strings.TrimSpace(choice.Message.Content))
                return true
            }
        }
    }
    return false
}

// handleContent handles and displays content.
func (c *multiTurnChat) handleContent(
    event *event.Event,
    toolCallsDetected *bool,
    assistantStarted *bool,
    fullContent *string,
) {
    if len(event.Response.Choices) > 0 {
        choice := event.Response.Choices[0]
        content := c.extractContent(choice)

        if content != "" {
            c.displayContent(content, toolCallsDetected, assistantStarted, fullContent)
        }
    }
}

// extractContent extracts content based on streaming mode.
func (c *multiTurnChat) extractContent(choice model.Choice) string {
    if c.streaming {
        // Streaming mode: use incremental content.
        return choice.Delta.Content
    }
    // Non-streaming mode: use complete message content.
    return choice.Message.Content
}

// displayContent prints content to console.
func (c *multiTurnChat) displayContent(
    content string,
    toolCallsDetected *bool,
    assistantStarted *bool,
    fullContent *string,
) {
    if !*assistantStarted {
        if *toolCallsDetected {
            fmt.Printf("\n🤖 Assistant: ")
        }
        *assistantStarted = true
    }
    fmt.Print(content)
    *fullContent += content
}
```

### Relationship and Usage Scenarios of RequestID, ParentInvocationID, and InvocationID
- `RequestID string`​​: Used to identify and distinguish multiple user interaction requests within the same session. It can be bound to the business layer's own request ID via runner.Runu agent.WithRequestID. This ensures unique identification for each request cycle, similar to how request IDs are employed to guarantee idempotency and de-duplication in API interactions.
- `​​ParentInvocationID string`​​: Used to associate the parent execution context. This ID can link to related events in the parent execution, enabling hierarchical tracking of nested operations. This mirrors concepts where a parent request ID groups multiple sub-requests, each with distinct identifiers but shared parent context for cohesive management.
- `​​InvocationID string`​​: The current execution context ID. This ID associates related events within the same execution context, allowing precise correlation of actions and outcomes for a specific invocation. It functions similarly to child request IDs in systems where individual operations are tracked under a parent scope.

Using these three IDs, the event flow can be organized in a hierarchical structure as follows:
- requestID-1:
  - invocationID-1:
    - invocationID-2
    - invocationID-3
  - invocationID-1
  - invocationID-4
  - invocationID-5
- requestID-2:
  - invocationID-6
    - invocationID-7
  - invocationID-8
  - invocationID-9<|MERGE_RESOLUTION|>--- conflicted
+++ resolved
@@ -193,7 +193,6 @@
 )
 ```
 
-<<<<<<< HEAD
 ### Filtering Transfer Announcements
 
 Transfer announcements (Agent delegation notices) are emitted as Events with `Response.Object == "agent.transfer"`.
@@ -201,7 +200,7 @@
 This typically appears as a handoff notice: "Transferring control to agent: <name>".
 
 If your UI should not display these system-level notices, filter out Events with this object type at the rendering/service layer. To disable the texts at the source, see the “Suppress Transfer Announcements (Optional)” section in Multi‑Agent docs.
-=======
+
 #### Helper: Detect Runner Completion
 
 Use the convenience method to detect when the whole run has finished regardless of Agent type:
@@ -212,7 +211,6 @@
     // Safe point to stop reading the channel
 }
 ```
->>>>>>> cf0896ef
 
 ### Event Creation
 
