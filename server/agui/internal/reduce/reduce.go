--- conflicted
+++ resolved
@@ -405,15 +405,7 @@
 			"event":  e.Event,
 		}
 	default:
-<<<<<<< HEAD
 		return nil
-=======
-		activity.ID = e.GetBaseEvent().ID()
-		activity.ActivityType = string(e.Type())
-		activity.ActivityContent = map[string]any{
-			"content": e,
-		}
->>>>>>> a5e6a2c0
 	}
 	r.messages = append(r.messages, activity)
 	return nil
