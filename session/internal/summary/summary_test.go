--- conflicted
+++ resolved
@@ -702,17 +702,10 @@
 	}
 
 	mockSvc := &mockService{}
-	var summariesMu sync.Mutex
 
 	createFunc := func(ctx context.Context, sess *session.Session, filterKey string, force bool) error {
-<<<<<<< HEAD
-		summariesMu.Lock()
-		defer summariesMu.Unlock()
-=======
 		mockSvc.mu.Lock()
 		defer mockSvc.mu.Unlock()
-
->>>>>>> 17f5b0e8
 		if mockSvc.summaries == nil {
 			mockSvc.summaries = make(map[string]string)
 		}
