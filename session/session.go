--- conflicted
+++ resolved
@@ -37,36 +37,27 @@
 
 // Session is the interface that all sessions must implement.
 type Session struct {
-<<<<<<< HEAD
-	ID        string        `json:"id"`        // session id
-	AppName   string        `json:"appName"`   // app name
-	UserID    string        `json:"userID"`    // user id
-	State     StateMap      `json:"state"`     // session state with delta support
-	Events    []event.Event `json:"events"`    // session events
-	UpdatedAt time.Time     `json:"updatedAt"` // last update time
-	CreatedAt time.Time     `json:"createdAt"` // creation time
-	EventMu   sync.RWMutex
-}
-
-// GetEvents returns the session events.
-func (sess *Session) GetEvents() []event.Event {
-	sess.EventMu.RLock()
-	defer sess.EventMu.RUnlock()
-
-	eventsCopy := make([]event.Event, len(sess.Events))
-	copy(eventsCopy, sess.Events)
-	return eventsCopy
-=======
 	ID      string        `json:"id"`      // ID is the session id.
 	AppName string        `json:"appName"` // AppName is the app name.
 	UserID  string        `json:"userID"`  // UserID is the user id.
 	State   StateMap      `json:"state"`   // State is the session state with delta support.
 	Events  []event.Event `json:"events"`  // Events is the session events.
+	EventMu sync.RWMutex  `json:"-"`
 	// Summaries holds filter-aware summaries. The key is the event filter key.
 	SummariesMu sync.RWMutex        `json:"-"`                   // SummariesMu is the read-write mutex for Summaries.
 	Summaries   map[string]*Summary `json:"summaries,omitempty"` // Summaries is the filter-aware summaries.
 	UpdatedAt   time.Time           `json:"updatedAt"`           // UpdatedAt is the last update time.
 	CreatedAt   time.Time           `json:"createdAt"`           // CreatedAt is the creation time.
+}
+
+// GetEvents returns the session events.
+func (sess *Session) GetEvents() []event.Event {
+	sess.EventMu.RLock()
+	defer sess.EventMu.RUnlock()
+
+	eventsCopy := make([]event.Event, len(sess.Events))
+	copy(eventsCopy, sess.Events)
+	return eventsCopy
 }
 
 // Summary represents a concise, structured summary of a conversation branch.
@@ -75,7 +66,6 @@
 	Summary   string    `json:"summary"`          // Summary is the concise conversation summary.
 	Topics    []string  `json:"topics,omitempty"` // Topics is the optional topics list.
 	UpdatedAt time.Time `json:"updated_at"`       // UpdatedAt is the update timestamp in UTC.
->>>>>>> 87545579
 }
 
 // Options is the options for getting a session.
