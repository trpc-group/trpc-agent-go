--- conflicted
+++ resolved
@@ -32,16 +32,13 @@
 
 const (
 	defaultSessionEventLimit = 1000
-<<<<<<< HEAD
+	defaultTimeout           = 2 * time.Second
+	defaultChanBufferSize    = 100
+	defaultAsyncPersisterNum = 10
 
 	// summary state hash fields.
 	redisSummaryTextField      = "summary_text"
 	redisSummaryUpdatedAtField = "summary_updated_at"
-=======
-	defaultTimeout           = 2 * time.Second
-	defaultChanBufferSize    = 100
-	defaultAsyncPersisterNum = 10
->>>>>>> d02a50b9
 )
 
 // SessionState is the state of a session.
