//
// Tencent is pleased to support the open source community by making trpc-agent-go available.
//
// Copyright (C) 2025 Tencent.  All rights reserved.
//
// trpc-agent-go is licensed under the Apache License Version 2.0.
//
//

// Package redis provides the redis session service.
package redis

import (
	"context"
	"encoding/json"
	"errors"
	"fmt"
	"strings"
	"sync"
	"time"

	"github.com/google/uuid"
	"github.com/redis/go-redis/v9"
	"trpc.group/trpc-go/trpc-agent-go/event"
	"trpc.group/trpc-go/trpc-agent-go/log"
	"trpc.group/trpc-go/trpc-agent-go/session"
	storage "trpc.group/trpc-go/trpc-agent-go/storage/redis"
)

var (
	_ session.Service      = (*Service)(nil)
	_ session.TrackService = (*Service)(nil)
)

const (
	defaultSessionEventLimit   = 1000
	defaultAsyncPersistTimeout = 2 * time.Second
	defaultChanBufferSize      = 100
	defaultAsyncPersisterNum   = 10

	defaultAsyncSummaryNum  = 3
	defaultSummaryQueueSize = 100
)

// SessionState is the state of a session.
type SessionState struct {
	ID        string           `json:"id"`
	State     session.StateMap `json:"state"`
	CreatedAt time.Time        `json:"createdAt"`
	UpdatedAt time.Time        `json:"updatedAt"`
}

// Service is the redis session service.
// storage structure:
// AppState: appName -> hash [key -> value(json)] (expireTime)
// UserState: appName + userId -> hash [key -> value(json)]
// SessionState: appName + userId -> hash [sessionId -> SessionState(json)]
// Event: appName + userId + sessionId -> sorted set [value: Event(json) score: timestamp]
type Service struct {
	opts            ServiceOpts
	redisClient     redis.UniversalClient
	sessionTTL      time.Duration            // TTL for session state and event list
	appStateTTL     time.Duration            // TTL for app state
	userStateTTL    time.Duration            // TTL for user state
	eventPairChans  []chan *sessionEventPair // channel for session events to persistence
	trackEventChans []chan *trackEventPair   // channel for track events to persistence.
	summaryJobChans []chan *summaryJob       // channel for summary jobs to processing
	persistWg       sync.WaitGroup           // wait group for persist workers
	summaryWg       sync.WaitGroup           // wait group for summary workers
	once            sync.Once                // ensure Close is called only once
}

type sessionEventPair struct {
	key   session.Key
	event *event.Event
}

type trackEventPair struct {
	key   session.Key
	event *session.TrackEvent
}

// summaryJob represents a summary job to be processed asynchronously.
type summaryJob struct {
	filterKey string
	force     bool
	session   *session.Session
}

// NewService creates a new redis session service.
func NewService(options ...ServiceOpt) (*Service, error) {
	opts := ServiceOpts{
		sessionEventLimit:  defaultSessionEventLimit,
		sessionTTL:         0,
		appStateTTL:        0,
		userStateTTL:       0,
		asyncPersisterNum:  defaultAsyncPersisterNum,
		enableAsyncPersist: false,
		asyncSummaryNum:    defaultAsyncSummaryNum,
		summaryQueueSize:   defaultSummaryQueueSize,
		summaryJobTimeout:  30 * time.Second,
	}
	for _, option := range options {
		option(&opts)
	}

	var redisClient redis.UniversalClient
	var err error
	builder := storage.GetClientBuilder()

	// if instance name set, and url not set, use instance name to create redis client
	if opts.url == "" && opts.instanceName != "" {
		builderOpts, ok := storage.GetRedisInstance(opts.instanceName)
		if !ok {
			return nil, fmt.Errorf("redis instance %s not found", opts.instanceName)
		}
		redisClient, err = builder(builderOpts...)
		if err != nil {
			return nil, fmt.Errorf("create redis client from instance name failed: %w", err)
		}
		s := &Service{
			opts:         opts,
			redisClient:  redisClient,
			sessionTTL:   opts.sessionTTL,
			appStateTTL:  opts.appStateTTL,
			userStateTTL: opts.userStateTTL,
		}
		if opts.enableAsyncPersist {
			s.startAsyncPersistWorker()
		}
		// Always start async summary workers by default.
		s.startAsyncSummaryWorker()
		return s, nil
	}

	redisClient, err = builder(
		storage.WithClientBuilderURL(opts.url),
		storage.WithExtraOptions(opts.extraOptions...),
	)
	if err != nil {
		return nil, fmt.Errorf("create redis client from url failed: %w", err)
	}

	s := &Service{
		opts:         opts,
		redisClient:  redisClient,
		sessionTTL:   opts.sessionTTL,
		appStateTTL:  opts.appStateTTL,
		userStateTTL: opts.userStateTTL,
	}
	if opts.enableAsyncPersist {
		s.startAsyncPersistWorker()
	}
	// Always start async summary workers by default.
	s.startAsyncSummaryWorker()
	return s, nil
}

// CreateSession creates a new session.
func (s *Service) CreateSession(
	ctx context.Context,
	key session.Key,
	state session.StateMap,
	opts ...session.Option,
) (*session.Session, error) {
	if err := key.CheckUserKey(); err != nil {
		return nil, err
	}
	if key.SessionID == "" {
		key.SessionID = uuid.New().String()
	}

	sessState := &SessionState{
		ID:        key.SessionID,
		State:     make(session.StateMap),
		UpdatedAt: time.Now(),
		CreatedAt: time.Now(),
	}
	for k, v := range state {
		sessState.State[k] = v
	}

	// Use pipeline to store session and query states
	sessKey := getSessionStateKey(key)
	userStateKey := getUserStateKey(key)
	appStateKey := getAppStateKey(key.AppName)

	sessBytes, err := json.Marshal(sessState)
	if err != nil {
		return nil, fmt.Errorf("marshal session failed: %w", err)
	}

	pipe := s.redisClient.Pipeline()
	// Store session state
	pipe.HSet(ctx, sessKey, key.SessionID, sessBytes)
	if s.sessionTTL > 0 {
		// expire session state, don't expire event list, it's still empty
		pipe.Expire(ctx, sessKey, s.sessionTTL)
	}
	// Query app and user states
	userStateCmd := pipe.HGetAll(ctx, userStateKey)
	appStateCmd := pipe.HGetAll(ctx, appStateKey)
	if _, err := pipe.Exec(ctx); err != nil {
		return nil, fmt.Errorf("create session failed: %w", err)
	}

	// Process app state
	appState, err := processStateCmd(appStateCmd)
	if err != nil {
		return nil, err
	}

	// Process user state
	userState, err := processStateCmd(userStateCmd)
	if err != nil {
		return nil, err
	}

	// Create session with merged states
	sess := session.NewSession(
		key.AppName, key.UserID, key.SessionID,
		session.WithSessionState(sessState.State),
		session.WithSessionCreatedAt(sessState.CreatedAt),
		session.WithSessionUpdatedAt(sessState.UpdatedAt),
	)

	return mergeState(appState, userState, sess), nil
}

// GetSession gets a session.
func (s *Service) GetSession(
	ctx context.Context,
	key session.Key,
	opts ...session.Option,
) (*session.Session, error) {
	if err := key.CheckSessionKey(); err != nil {
		return nil, err
	}
	opt := applyOptions(opts...)
	sess, err := s.getSession(ctx, key, opt.EventNum, opt.EventTime)
	if err != nil {
		return nil, fmt.Errorf("redis session service get session state failed: %w", err)
	}
	return sess, nil
}

// ListSessions lists all sessions by user scope of session key.
func (s *Service) ListSessions(
	ctx context.Context,
	userKey session.UserKey,
	opts ...session.Option,
) ([]*session.Session, error) {
	if err := userKey.CheckUserKey(); err != nil {
		return nil, err
	}
	opt := applyOptions(opts...)
	sessList, err := s.listSessions(ctx, userKey, opt.EventNum, opt.EventTime)
	if err != nil {
		return nil, fmt.Errorf("redis session service get session list failed: %w", err)
	}
	return sessList, nil
}

// DeleteSession deletes a session.
func (s *Service) DeleteSession(
	ctx context.Context,
	key session.Key,
	opts ...session.Option,
) error {
	if err := key.CheckSessionKey(); err != nil {
		return err
	}
	if err := s.deleteSessionState(ctx, key); err != nil {
		return fmt.Errorf("redis session service delete session state failed: %w", err)
	}
	return nil
}

// UpdateAppState updates the state by target scope and key.
func (s *Service) UpdateAppState(ctx context.Context, appName string, state session.StateMap) error {
	if appName == "" {
		return session.ErrAppNameRequired
	}

	pipe := s.redisClient.TxPipeline()
	appStateKey := getAppStateKey(appName)
	for k, v := range state {
		k = strings.TrimPrefix(k, session.StateAppPrefix)
		pipe.HSet(ctx, appStateKey, k, v)
	}
	// Set TTL for app state if configured
	if s.appStateTTL > 0 {
		pipe.Expire(ctx, appStateKey, s.appStateTTL)
	}

	// should not return redis.Nil error
	if _, err := pipe.Exec(ctx); err != nil {
		return fmt.Errorf("redis session service update app state failed: %w", err)
	}
	return nil
}

// ListAppStates gets the app states.
func (s *Service) ListAppStates(ctx context.Context, appName string) (session.StateMap, error) {
	if appName == "" {
		return nil, session.ErrAppNameRequired
	}

	appState, err := s.redisClient.HGetAll(ctx, getAppStateKey(appName)).Result()
	// key not found, return empty state map
	if err == redis.Nil {
		return make(session.StateMap), nil
	}
	if err != nil {
		return nil, fmt.Errorf("redis session service list app states failed: %w", err)
	}
	appStateMap := make(session.StateMap)
	for k, v := range appState {
		appStateMap[k] = []byte(v)
	}
	return appStateMap, nil
}

// DeleteAppState deletes the state by target scope and key.
func (s *Service) DeleteAppState(ctx context.Context, appName string, key string) error {
	if appName == "" {
		return session.ErrAppNameRequired
	}
	if key == "" {
		return fmt.Errorf("state key is required")
	}

	pipe := s.redisClient.TxPipeline()
	pipe.HDel(ctx, getAppStateKey(appName), key)

	// should not return redis.Nil error
	if _, err := pipe.Exec(ctx); err != nil {
		return fmt.Errorf("redis session service delete app state failed: %w", err)
	}
	return nil
}

// UpdateUserState updates the state by target scope and key.
func (s *Service) UpdateUserState(ctx context.Context, userKey session.UserKey, state session.StateMap) error {
	if err := userKey.CheckUserKey(); err != nil {
		return err
	}
	pipe := s.redisClient.TxPipeline()
	userStateKey := getUserStateKey(session.Key{
		AppName: userKey.AppName,
		UserID:  userKey.UserID,
	})
	for k, v := range state {
		k = strings.TrimPrefix(k, session.StateUserPrefix)
		pipe.HSet(ctx, userStateKey, k, v)
	}
	// Set TTL for user state if configured
	if s.userStateTTL > 0 {
		pipe.Expire(ctx, userStateKey, s.userStateTTL)
	}

	// should not return redis.Nil error
	if _, err := pipe.Exec(ctx); err != nil {
		return fmt.Errorf("redis session service update user state failed: %w", err)
	}
	return nil
}

// ListUserStates lists the state by target scope and key.
func (s *Service) ListUserStates(ctx context.Context, userKey session.UserKey) (session.StateMap, error) {
	if err := userKey.CheckUserKey(); err != nil {
		return nil, err
	}
	userState, err := s.redisClient.HGetAll(ctx, getUserStateKey(session.Key{
		AppName: userKey.AppName,
		UserID:  userKey.UserID,
	})).Result()
	if err == redis.Nil {
		return make(session.StateMap), nil
	}
	if err != nil {
		return nil, fmt.Errorf("redis session service list user states failed: %w", err)
	}
	userStateMap := make(session.StateMap)
	for k, v := range userState {
		userStateMap[k] = []byte(v)
	}
	return userStateMap, nil
}

// DeleteUserState deletes the state by target scope and key.
func (s *Service) DeleteUserState(ctx context.Context, userKey session.UserKey, key string) error {
	if err := userKey.CheckUserKey(); err != nil {
		return err
	}
	if key == "" {
		return fmt.Errorf("state key is required")
	}

	pipe := s.redisClient.TxPipeline()
	pipe.HDel(ctx, getUserStateKey(session.Key{
		AppName: userKey.AppName,
		UserID:  userKey.UserID,
	}), key)

	// should not return redis.Nil error
	_, err := pipe.Exec(ctx)
	if err != nil {
		return fmt.Errorf("redis session service delete user state failed: %w", err)
	}
	return nil
}

// AppendEvent appends an event to a session.
func (s *Service) AppendEvent(
	ctx context.Context,
	sess *session.Session,
	event *event.Event,
	opts ...session.Option,
) error {
	key := session.Key{
		AppName:   sess.AppName,
		UserID:    sess.UserID,
		SessionID: sess.ID,
	}
	if err := key.CheckSessionKey(); err != nil {
		return err
	}
	// update user session with the given event
	sess.UpdateUserSession(event, opts...)

	// persist event to redis asynchronously
	if s.opts.enableAsyncPersist {
		defer func() {
			if r := recover(); r != nil {
				if err, ok := r.(error); ok && err.Error() == "send on closed channel" {
					log.Errorf("redis session service append event failed: %v", r)
					return
				}
				panic(r)
			}
		}()

		index := sess.Hash % len(s.eventPairChans)
		select {
		case s.eventPairChans[index] <- &sessionEventPair{key: key, event: event}:
		case <-ctx.Done():
			return ctx.Err()
		}
		return nil
	}

	if err := s.addEvent(ctx, key, event); err != nil {
		return fmt.Errorf("redis session service append event failed: %w", err)
	}

	return nil
}

// AppendTrackEvent appends a protocol-specific track event to a session.
func (s *Service) AppendTrackEvent(
	ctx context.Context,
	sess *session.Session,
	trackEvent *session.TrackEvent,
	opts ...session.Option,
) error {
	key := session.Key{
		AppName:   sess.AppName,
		UserID:    sess.UserID,
		SessionID: sess.ID,
	}
	if err := key.CheckSessionKey(); err != nil {
		return err
	}
	// Update user session with the given track event.
	if err := sess.AppendTrackEvent(trackEvent, opts...); err != nil {
		return fmt.Errorf("append track event: %w", err)
	}
	// Persist track event to redis asynchronously.
	if s.opts.enableAsyncPersist {
		defer func() {
			if r := recover(); r != nil {
				if err, ok := r.(error); ok && err.Error() == "send on closed channel" {
					log.Errorf("redis session service append track event failed: %v", r)
					return
				}
				panic(r)
			}
		}()
		trackKey := getTrackKey(key, trackEvent.Track)
		n := len(s.trackEventChans)
		index := int(murmur3.Sum32([]byte(trackKey))) % n
		select {
		case s.trackEventChans[index] <- &trackEventPair{key: key, event: trackEvent}:
		case <-ctx.Done():
			return ctx.Err()
		}
		return nil
	}
	if err := s.addTrackEvent(ctx, key, trackEvent); err != nil {
		return fmt.Errorf("redis session service append track event failed: %w", err)
	}
	return nil
}

// Close closes the service.
func (s *Service) Close() error {
	s.once.Do(func() {
		// Close redis connection.
		if s.redisClient != nil {
			s.redisClient.Close()
		}

		// Close event pair channels and wait for persist workers.
		for _, ch := range s.eventPairChans {
			close(ch)
		}
		// Close track event channels and wait for persist workers.
		for _, ch := range s.trackEventChans {
			close(ch)
		}
		s.persistWg.Wait()

		// Close summary job channels and wait for summary workers.
		for _, ch := range s.summaryJobChans {
			close(ch)
		}
		s.summaryWg.Wait()
	})

	return nil
}

func getAppStateKey(appName string) string {
	return fmt.Sprintf("appstate:{%s}", appName)
}

func getUserStateKey(key session.Key) string {
	return fmt.Sprintf("userstate:{%s}:%s", key.AppName, key.UserID)
}

func getEventKey(key session.Key) string {
	return fmt.Sprintf("event:{%s}:%s:%s", key.AppName, key.UserID, key.SessionID)
}

func getTrackKey(key session.Key, track session.Track) string {
	return fmt.Sprintf("track:{%s}:%s:%s:%s", key.AppName, key.UserID, key.SessionID, track)
}

func getSessionStateKey(key session.Key) string {
	return fmt.Sprintf("sess:{%s}:%s", key.AppName, key.UserID)
}

func getSessionSummaryKey(key session.Key) string {
	return fmt.Sprintf("sesssum:{%s}:%s", key.AppName, key.UserID)
}

func (s *Service) getSession(
	ctx context.Context,
	key session.Key,
	limit int,
	afterTime time.Time,
) (*session.Session, error) {
	sessKey := getSessionStateKey(key)
	userStateKey := getUserStateKey(key)
	appStateKey := getAppStateKey(key.AppName)
	sessSummaryKey := getSessionSummaryKey(key)
	pipe := s.redisClient.Pipeline()
	userStateCmd := pipe.HGetAll(ctx, userStateKey)
	appStateCmd := pipe.HGetAll(ctx, appStateKey)

	sessCmd := pipe.HGet(ctx, sessKey, key.SessionID)
	// Read summaries from separate hash in the same pipeline.
	summariesCmd := pipe.HGet(ctx, sessSummaryKey, key.SessionID)
	// Add TTL refresh commands to the same pipeline if configured
	if s.sessionTTL > 0 {
		pipe.Expire(ctx, sessKey, s.sessionTTL)
		pipe.Expire(ctx, getEventKey(key), s.sessionTTL)
		pipe.Expire(ctx, sessSummaryKey, s.sessionTTL)
	}
	if s.appStateTTL > 0 {
		pipe.Expire(ctx, appStateKey, s.appStateTTL)
	}
	if s.userStateTTL > 0 {
		pipe.Expire(ctx, userStateKey, s.userStateTTL)
	}
	if _, err := pipe.Exec(ctx); err != nil && err != redis.Nil {
		return nil, fmt.Errorf("get session state failed: %w", err)
	}

	// query session state
	sessState, err := processSessionStateCmd(sessCmd)
	if err != nil {
		return nil, err
	}
	if sessState == nil {
		return nil, nil
	}

	// query app state
	appState, err := processStateCmd(appStateCmd)
	if err != nil {
		return nil, err
	}

	// query user state
	userState, err := processStateCmd(userStateCmd)
	if err != nil {
		return nil, err
	}

	events, err := s.getEventsList(ctx, []session.Key{key}, limit, afterTime)
	if err != nil {
		return nil, fmt.Errorf("get events failed: %w", err)
	}

	if len(events) == 0 {
		events = make([][]event.Event, 1)
	}
	sess := session.NewSession(
		key.AppName, key.UserID, key.SessionID,
		session.WithSessionState(sessState.State),
		session.WithSessionEvents(events[0]),
		session.WithSessionCreatedAt(sessState.CreatedAt),
		session.WithSessionUpdatedAt(sessState.UpdatedAt),
	)

	trackEvents, err := s.getTrackEvents(ctx, []session.Key{key}, []*SessionState{sessState}, limit, afterTime)
	if err != nil {
		return nil, fmt.Errorf("get track events failed: %w", err)
	}
	if len(trackEvents) > 0 && len(trackEvents[0]) > 0 {
		sess.Tracks = make(map[session.Track]*session.TrackEvents, len(trackEvents[0]))
		for trackName, history := range trackEvents[0] {
			sess.Tracks[trackName] = &session.TrackEvents{
				Track:  trackName,
				Events: history,
			}
		}
	}

	// Attach summaries only if there are events to summarize.
	// Since summaries are generated based on the filtered events (sess.Events),
	// we only need to check if sess.Events is non-empty.
	if len(sess.Events) > 0 {
		if bytes, err := summariesCmd.Bytes(); err == nil && len(bytes) > 0 {
			var summaries map[string]*session.Summary
			if err := json.Unmarshal(bytes, &summaries); err == nil && len(summaries) > 0 {
				sess.Summaries = summaries
			}
		}
	}
	return mergeState(appState, userState, sess), nil
}

func (s *Service) listSessions(
	ctx context.Context,
	key session.UserKey,
	limit int,
	afterTime time.Time,
) ([]*session.Session, error) {
	pipe := s.redisClient.Pipeline()
	sessKey := session.Key{
		AppName: key.AppName,
		UserID:  key.UserID,
	}
	userStateCmd := pipe.HGetAll(ctx, getUserStateKey(sessKey))
	appStateCmd := pipe.HGetAll(ctx, getAppStateKey(sessKey.AppName))
	sessStatesCmd := pipe.HGetAll(ctx, getSessionStateKey(sessKey))
	if _, err := pipe.Exec(ctx); err != nil && err != redis.Nil {
		return nil, fmt.Errorf("get session state failed: %w", err)
	}

	// process session states list
	sessStates, err := processSessStateCmdList(sessStatesCmd)
	if err == redis.Nil || len(sessStates) == 0 {
		return []*session.Session{}, nil
	}
	if err != nil {
		return nil, err
	}

	// process app state
	appState, err := processStateCmd(appStateCmd)
	if err != nil {
		return nil, err
	}

	// process user state
	userState, err := processStateCmd(userStateCmd)
	if err != nil {
		return nil, err
	}

	// query events list
	sessList := make([]*session.Session, 0, len(sessStates))
	sessionKeys := make([]session.Key, 0, len(sessStates))
	for _, sessState := range sessStates {
		sessionKeys = append(sessionKeys, session.Key{
			AppName:   key.AppName,
			UserID:    key.UserID,
			SessionID: sessState.ID,
		})
	}
	events, err := s.getEventsList(ctx, sessionKeys, limit, afterTime)
	if err != nil {
		return nil, fmt.Errorf("get events failed: %w", err)
	}
	trackEvents, err := s.getTrackEvents(ctx, sessionKeys, sessStates, limit, afterTime)
	if err != nil {
		return nil, fmt.Errorf("get track events: %w", err)
	}
	if len(trackEvents) != len(sessStates) {
		return nil, fmt.Errorf("track events count mismatch: %w", err)
	}

	for i, sessState := range sessStates {
<<<<<<< HEAD
		sess := &session.Session{
			ID:        sessState.ID,
			AppName:   key.AppName,
			UserID:    key.UserID,
			State:     sessState.State,
			Events:    events[i],
			UpdatedAt: sessState.UpdatedAt,
			CreatedAt: sessState.CreatedAt,
		}
		if len(trackEvents[i]) > 0 {
			sess.Tracks = make(map[session.Track]*session.TrackEvents, len(trackEvents[i]))
			for trackName, history := range trackEvents[i] {
				sess.Tracks[trackName] = &session.TrackEvents{
					Track:  trackName,
					Events: history,
				}
			}
		}
=======
		sess := session.NewSession(
			key.AppName, key.UserID, sessState.ID,
			session.WithSessionState(sessState.State),
			session.WithSessionEvents(events[i]),
			session.WithSessionCreatedAt(sessState.CreatedAt),
			session.WithSessionUpdatedAt(sessState.UpdatedAt),
		)
>>>>>>> 0cbdb939

		sessList = append(sessList, mergeState(appState, userState, sess))
	}
	return sessList, nil
}

func (s *Service) getEventsList(
	ctx context.Context,
	sessionKeys []session.Key,
	limit int,
	afterTime time.Time,
) ([][]event.Event, error) {
	pipe := s.redisClient.Pipeline()
	for _, key := range sessionKeys {
		zrangeBy := &redis.ZRangeBy{
			Min: fmt.Sprintf("%d", afterTime.UnixNano()),
			Max: fmt.Sprintf("%d", time.Now().UnixNano()),
		}
		if limit > 0 {
			zrangeBy.Offset = 0
			zrangeBy.Count = int64(limit)
		}
		pipe.ZRevRangeByScore(ctx, getEventKey(key), zrangeBy)
	}
	cmds, err := pipe.Exec(ctx)
	if err != nil && err != redis.Nil {
		return nil, fmt.Errorf("get events failed: %w", err)
	}

	sessEventsList := make([][]event.Event, 0, len(cmds))
	for _, cmd := range cmds {
		eventCmd, ok := cmd.(*redis.StringSliceCmd)
		if !ok {
			return nil, fmt.Errorf("get events failed: %w", err)
		}
		events, err := processEventCmd(eventCmd)
		if err != nil {
			return nil, fmt.Errorf("process event cmd failed: %w", err)
		}

		// reverse events to get chronological order (oldest first)
		if len(events) > 1 {
			for i, j := 0, len(events)-1; i < j; i, j = i+1, j-1 {
				events[i], events[j] = events[j], events[i]
			}
		}
		sessEventsList = append(sessEventsList, events)
	}
	return sessEventsList, nil
}

func (s *Service) getTrackEvents(
	ctx context.Context,
	sessionKeys []session.Key,
	sessionStates []*SessionState,
	limit int,
	afterTime time.Time,
) ([]map[session.Track][]session.TrackEvent, error) {
	if len(sessionKeys) == 0 {
		return nil, nil
	}

	if len(sessionStates) != len(sessionKeys) {
		return nil, fmt.Errorf("session states count mismatch: %d != %d", len(sessionStates), len(sessionKeys))
	}
	trackLists := make([][]session.Track, len(sessionKeys))
	for i := range sessionKeys {
		tracks, err := session.TracksFromState(sessionStates[i].State)
		if err != nil {
			return nil, fmt.Errorf("get track list failed: %w", err)
		}
		trackLists[i] = tracks
	}

	// Prepare pipelined fetch for all tracks.
	type trackQuery struct {
		sessionIdx int
		track      session.Track
		cmd        *redis.StringSliceCmd
	}
	queries := make([]*trackQuery, 0)
	dataPipe := s.redisClient.Pipeline()
	minScore := fmt.Sprintf("%d", afterTime.UnixNano())
	maxScore := fmt.Sprintf("%d", time.Now().UnixNano())
	for i, key := range sessionKeys {
		tracks := trackLists[i]
		for _, track := range tracks {
			trackKey := getTrackKey(key, track)
			zrangeBy := &redis.ZRangeBy{
				Min: minScore,
				Max: maxScore,
			}
			if limit > 0 {
				zrangeBy.Offset = 0
				zrangeBy.Count = int64(limit)
			}
			cmd := dataPipe.ZRevRangeByScore(ctx, trackKey, zrangeBy)
			if s.sessionTTL > 0 {
				dataPipe.Expire(ctx, trackKey, s.sessionTTL)
			}
			queries = append(queries, &trackQuery{
				sessionIdx: i,
				track:      track,
				cmd:        cmd,
			})
		}
	}

	if len(queries) == 0 {
		results := make([]map[session.Track][]session.TrackEvent, len(sessionKeys))
		for i := range results {
			results[i] = make(map[session.Track][]session.TrackEvent)
		}
		return results, nil
	}

	if _, err := dataPipe.Exec(ctx); err != nil && err != redis.Nil {
		return nil, fmt.Errorf("get track events: %w", err)
	}

	results := make([]map[session.Track][]session.TrackEvent, len(sessionKeys))
	for _, query := range queries {
		values, err := query.cmd.Result()
		if err != nil {
			if errors.Is(err, redis.Nil) {
				continue
			}
			return nil, fmt.Errorf("get track events: %w", err)
		}
		events := make([]session.TrackEvent, 0, len(values))
		for _, raw := range values {
			var event session.TrackEvent
			if err := json.Unmarshal([]byte(raw), &event); err != nil {
				return nil, fmt.Errorf("unmarshal track event: %w", err)
			}
			events = append(events, event)
		}
		// reverse events to get chronological order (oldest first).
		if len(events) > 1 {
			for i, j := 0, len(events)-1; i < j; i, j = i+1, j-1 {
				events[i], events[j] = events[j], events[i]
			}
		}
		if results[query.sessionIdx] == nil {
			results[query.sessionIdx] = make(map[session.Track][]session.TrackEvent)
		}
		results[query.sessionIdx][query.track] = events
	}
	for i := range results {
		if results[i] == nil {
			results[i] = make(map[session.Track][]session.TrackEvent)
		}
	}
	return results, nil
}

func processStateCmd(cmd *redis.MapStringStringCmd) (session.StateMap, error) {
	bytes, err := cmd.Result()
	if err == redis.Nil {
		return make(session.StateMap), nil
	}
	if err != nil {
		return nil, fmt.Errorf("get state failed: %w", err)
	}
	userState := make(session.StateMap)
	for k, v := range bytes {
		userState[k] = []byte(v)
	}
	return userState, nil
}

func processSessionStateCmd(cmd *redis.StringCmd) (*SessionState, error) {
	bytes, err := cmd.Bytes()
	if err == redis.Nil {
		return nil, nil
	}
	if err != nil {
		return nil, fmt.Errorf("get session state failed: %w", err)
	}
	sessState := &SessionState{}
	if err := json.Unmarshal(bytes, sessState); err != nil {
		return nil, fmt.Errorf("unmarshal session state failed: %w", err)
	}
	return sessState, nil
}

func processSessStateCmdList(cmd *redis.MapStringStringCmd) ([]*SessionState, error) {
	statesBytes, err := cmd.Result()
	if err == redis.Nil || len(statesBytes) == 0 {
		return []*SessionState{}, nil
	}
	if err != nil {
		return nil, fmt.Errorf("redis session service get session states failed: %w", err)
	}
	sessStates := make([]*SessionState, 0, len(statesBytes))
	for _, sessState := range statesBytes {
		state := &SessionState{}
		if err := json.Unmarshal([]byte(sessState), state); err != nil {
			return nil, fmt.Errorf("unmarshal session state failed: %w", err)
		}
		sessStates = append(sessStates, state)
	}
	return sessStates, nil
}

func processEventCmd(cmd *redis.StringSliceCmd) ([]event.Event, error) {
	eventsBytes, err := cmd.Result()
	if err == redis.Nil || len(eventsBytes) == 0 {
		return []event.Event{}, nil
	}
	if err != nil {
		return nil, fmt.Errorf("get events failed: %w", err)
	}
	events := make([]event.Event, 0, len(eventsBytes))
	for _, eventBytes := range eventsBytes {
		event := &event.Event{}
		if err := json.Unmarshal([]byte(eventBytes), &event); err != nil {
			// Skip malformed or legacy-format events to avoid breaking the whole session fetch.
			// Log and continue so that readable events can still be returned.
			// Common root causes include: historical []byte fields encoded as plain string
			// which triggers base64 decoding errors during JSON unmarshal.
			log.Warnf("skip malformed event in redis history: %v", err)
			continue
		}
		events = append(events, *event)
	}
	return events, nil
}

func (s *Service) addEvent(ctx context.Context, key session.Key, event *event.Event) error {
	stateBytes, err := s.redisClient.HGet(ctx, getSessionStateKey(key), key.SessionID).Bytes()
	if err != nil {
		return fmt.Errorf("get session state failed: %w", err)
	}
	sessState := &SessionState{}
	if err := json.Unmarshal(stateBytes, sessState); err != nil {
		return fmt.Errorf("unmarshal session state failed: %w", err)
	}

	sessState.UpdatedAt = time.Now()
	if sessState.State == nil {
		sessState.State = make(session.StateMap)
	}
	session.ApplyEventStateDeltaMap(sessState.State, event)
	updatedStateBytes, err := json.Marshal(sessState)
	if err != nil {
		return fmt.Errorf("marshal session state failed: %w", err)
	}

	eventBytes, err := json.Marshal(event)
	if err != nil {
		return fmt.Errorf("marshal event failed: %w", err)
	}

	txPipe := s.redisClient.TxPipeline()

	// update session state
	txPipe.HSet(ctx, getSessionStateKey(key), key.SessionID, string(updatedStateBytes))
	// Set TTL for session state and event list if configured
	if s.sessionTTL > 0 {
		txPipe.Expire(ctx, getSessionStateKey(key), s.sessionTTL)
	}

	// update event list if the event has response and is not partial
	if event.Response != nil && !event.IsPartial && event.IsValidContent() {
		txPipe.ZAdd(ctx, getEventKey(key), redis.Z{
			Score:  float64(event.Timestamp.UnixNano()),
			Member: eventBytes,
		})
		if s.opts.sessionEventLimit > 0 {
			txPipe.ZRemRangeByRank(ctx, getEventKey(key), 0, -(int64(s.opts.sessionEventLimit) + 1))
		}
		// Set TTL for session state and event list if configured
		if s.sessionTTL > 0 {
			txPipe.Expire(ctx, getEventKey(key), s.sessionTTL)
		}
	}

	if _, err := txPipe.Exec(ctx); err != nil {
		return fmt.Errorf("store event failed: %w", err)
	}
	return nil
}

func (s *Service) addTrackEvent(ctx context.Context, key session.Key, trackEvent *session.TrackEvent) error {
	stateBytes, err := s.redisClient.HGet(ctx, getSessionStateKey(key), key.SessionID).Bytes()
	if err != nil {
		return fmt.Errorf("get session state failed: %w", err)
	}
	sessState := &SessionState{}
	if err := json.Unmarshal(stateBytes, sessState); err != nil {
		return fmt.Errorf("unmarshal session state failed: %w", err)
	}

	sess := &session.Session{
		ID:      key.SessionID,
		AppName: key.AppName,
		UserID:  key.UserID,
		State:   sessState.State,
	}
	if err := sess.AppendTrackEvent(trackEvent); err != nil {
		return err
	}
	sessState.State = sess.State
	sessState.UpdatedAt = sess.UpdatedAt

	updatedStateBytes, err := json.Marshal(sessState)
	if err != nil {
		return fmt.Errorf("marshal session state failed: %w", err)
	}

	eventBytes, err := json.Marshal(trackEvent)
	if err != nil {
		return fmt.Errorf("marshal track event failed: %w", err)
	}

	txPipe := s.redisClient.TxPipeline()

	// Update session state.
	txPipe.HSet(ctx, getSessionStateKey(key), key.SessionID, string(updatedStateBytes))
	// Set TTL for session state if configured.
	if s.sessionTTL > 0 {
		txPipe.Expire(ctx, getSessionStateKey(key), s.sessionTTL)
	}

	// Update track event list.
	trackKey := getTrackKey(key, trackEvent.Track)
	txPipe.ZAdd(ctx, trackKey, redis.Z{
		Score:  float64(trackEvent.Timestamp.UnixNano()),
		Member: eventBytes,
	})
	// Set TTL for track event list if configured.
	if s.sessionTTL > 0 {
		txPipe.Expire(ctx, trackKey, s.sessionTTL)
	}

	if _, err := txPipe.Exec(ctx); err != nil {
		return fmt.Errorf("store track event failed: %w", err)
	}
	return nil
}

func (s *Service) listTracksForSession(ctx context.Context, key session.Key) ([]session.Track, error) {
	bytes, err := s.redisClient.HGet(ctx, getSessionStateKey(key), key.SessionID).Bytes()
	if err != nil {
		if errors.Is(err, redis.Nil) {
			return nil, nil
		}
		return nil, fmt.Errorf("get session state failed: %w", err)
	}
	sessState := &SessionState{}
	if err := json.Unmarshal(bytes, sessState); err != nil {
		return nil, fmt.Errorf("unmarshal session state failed: %w", err)
	}
	return session.TracksFromState(sessState.State)
}

func (s *Service) deleteSessionState(ctx context.Context, key session.Key) error {
	txPipe := s.redisClient.TxPipeline()
	txPipe.HDel(ctx, getSessionStateKey(key), key.SessionID)
	txPipe.HDel(ctx, getSessionSummaryKey(key), key.SessionID)
	txPipe.Del(ctx, getEventKey(key))
	tracks, err := s.listTracksForSession(ctx, key)
	if err != nil {
		return fmt.Errorf("list session tracks: %w", err)
	}
	for _, track := range tracks {
		txPipe.Del(ctx, getTrackKey(key, track))
	}
	if _, err := txPipe.Exec(ctx); err != nil && err != redis.Nil {
		return fmt.Errorf("redis session service delete session state failed: %w", err)
	}
	return nil
}

func (s *Service) startAsyncPersistWorker() {
	persisterNum := s.opts.asyncPersisterNum
	// init event pair chan.
	s.eventPairChans = make([]chan *sessionEventPair, persisterNum)
	for i := 0; i < persisterNum; i++ {
		s.eventPairChans[i] = make(chan *sessionEventPair, defaultChanBufferSize)
	}
	// init track job chan.
	s.trackEventChans = make([]chan *trackEventPair, persisterNum)
	for i := 0; i < persisterNum; i++ {
		s.trackEventChans[i] = make(chan *trackEventPair, defaultChanBufferSize)
	}

	s.persistWg.Add(persisterNum * 2)
	for _, eventPairChan := range s.eventPairChans {
		go func(eventPairChan chan *sessionEventPair) {
			defer s.persistWg.Done()
			for eventPair := range eventPairChan {
				ctx, cancel := context.WithTimeout(context.Background(), defaultAsyncPersistTimeout)
				log.Debugf("Session persistence queue monitoring: channel capacity: %d, current length: %d, session key:%s",
					cap(eventPairChan), len(eventPairChan), getSessionStateKey(eventPair.key))
				if err := s.addEvent(ctx, eventPair.key, eventPair.event); err != nil {
					log.Errorf("redis session service persistence event failed: %w", err)
				}
				cancel()
			}
		}(eventPairChan)
	}
	for _, trackEventChan := range s.trackEventChans {
		go func(trackEventChan chan *trackEventPair) {
			defer s.persistWg.Done()
			for trackEvent := range trackEventChan {
				ctx, cancel := context.WithTimeout(context.Background(), defaultTimeout)
				log.Debugf("Session track persistence queue monitoring: channel capacity: %d, current length: %d, "+
					"session key:%s, track key:%s", cap(trackEventChan), len(trackEventChan),
					getSessionStateKey(trackEvent.key), getTrackKey(trackEvent.key, trackEvent.event.Track))
				if err := s.addTrackEvent(ctx, trackEvent.key, trackEvent.event); err != nil {
					log.Errorf("redis session service persistence track event failed: %w", err)
				}
				cancel()
			}
		}(trackEventChan)
	}
}

func mergeState(appState, userState session.StateMap, sess *session.Session) *session.Session {
	for k, v := range appState {
		sess.State[session.StateAppPrefix+k] = v
	}
	for k, v := range userState {
		sess.State[session.StateUserPrefix+k] = v
	}
	return sess
}

func applyOptions(opts ...session.Option) *session.Options {
	opt := &session.Options{}
	for _, o := range opts {
		o(opt)
	}
	return opt
}<|MERGE_RESOLUTION|>--- conflicted
+++ resolved
@@ -21,6 +21,7 @@
 
 	"github.com/google/uuid"
 	"github.com/redis/go-redis/v9"
+	"github.com/spaolacci/murmur3"
 	"trpc.group/trpc-go/trpc-agent-go/event"
 	"trpc.group/trpc-go/trpc-agent-go/log"
 	"trpc.group/trpc-go/trpc-agent-go/session"
@@ -715,16 +716,13 @@
 	}
 
 	for i, sessState := range sessStates {
-<<<<<<< HEAD
-		sess := &session.Session{
-			ID:        sessState.ID,
-			AppName:   key.AppName,
-			UserID:    key.UserID,
-			State:     sessState.State,
-			Events:    events[i],
-			UpdatedAt: sessState.UpdatedAt,
-			CreatedAt: sessState.CreatedAt,
-		}
+		sess := session.NewSession(
+			key.AppName, key.UserID, sessState.ID,
+			session.WithSessionState(sessState.State),
+			session.WithSessionEvents(events[i]),
+			session.WithSessionCreatedAt(sessState.CreatedAt),
+			session.WithSessionUpdatedAt(sessState.UpdatedAt),
+		)
 		if len(trackEvents[i]) > 0 {
 			sess.Tracks = make(map[session.Track]*session.TrackEvents, len(trackEvents[i]))
 			for trackName, history := range trackEvents[i] {
@@ -734,15 +732,6 @@
 				}
 			}
 		}
-=======
-		sess := session.NewSession(
-			key.AppName, key.UserID, sessState.ID,
-			session.WithSessionState(sessState.State),
-			session.WithSessionEvents(events[i]),
-			session.WithSessionCreatedAt(sessState.CreatedAt),
-			session.WithSessionUpdatedAt(sessState.UpdatedAt),
-		)
->>>>>>> 0cbdb939
 
 		sessList = append(sessList, mergeState(appState, userState, sess))
 	}
@@ -1150,7 +1139,7 @@
 		go func(trackEventChan chan *trackEventPair) {
 			defer s.persistWg.Done()
 			for trackEvent := range trackEventChan {
-				ctx, cancel := context.WithTimeout(context.Background(), defaultTimeout)
+				ctx, cancel := context.WithTimeout(context.Background(), defaultAsyncPersistTimeout)
 				log.Debugf("Session track persistence queue monitoring: channel capacity: %d, current length: %d, "+
 					"session key:%s, track key:%s", cap(trackEventChan), len(trackEventChan),
 					getSessionStateKey(trackEvent.key), getTrackKey(trackEvent.key, trackEvent.event.Track))
