--- conflicted
+++ resolved
@@ -39,65 +39,15 @@
 	}
 	key := session.Key{AppName: sess.AppName, UserID: sess.UserID, SessionID: sess.ID}
 	if err := key.CheckSessionKey(); err != nil {
-<<<<<<< HEAD
 		return fmt.Errorf("check session key failed: %w", err)
-=======
-		return nil, err
-	}
-
-	// Check if summary already exists and is recent
-	if !force {
-		var existingSummary *session.Summary
-		err := s.pgClient.Query(ctx, func(rows *sql.Rows) error {
-			if rows.Next() {
-				var summaryBytes []byte
-				var updatedAt time.Time
-				if err := rows.Scan(&summaryBytes, &updatedAt); err != nil {
-					return err
-				}
-				var sum session.Summary
-				if err := json.Unmarshal(summaryBytes, &sum); err != nil {
-					return fmt.Errorf("unmarshal summary failed: %w", err)
-				}
-				sum.UpdatedAt = updatedAt
-				existingSummary = &sum
-			}
-			return nil
-		}, fmt.Sprintf(`SELECT summary, updated_at FROM %s
-			WHERE app_name = $1 AND user_id = $2 AND session_id = $3 AND filter_key = $4
-			AND (expires_at IS NULL OR expires_at > $5)
-			AND deleted_at IS NULL`, s.tableSessionSummaries),
-			key.AppName, key.UserID, key.SessionID, filterKey, time.Now())
-
-		if err != nil {
-			return nil, fmt.Errorf("check existing summary failed: %w", err)
-		}
-
-		if existingSummary != nil {
-			// Check if summary is recent enough (within 1 minute of last event)
-			if sess.UpdatedAt.Sub(existingSummary.UpdatedAt) < time.Minute {
-				return existingSummary, nil
-			}
-		}
->>>>>>> 7af57889
 	}
 
 	updated, err := isession.SummarizeSession(ctx, s.opts.summarizer, sess, filterKey, force)
 	if err != nil {
 		return fmt.Errorf("summarize and persist failed: %w", err)
 	}
-<<<<<<< HEAD
 	if !updated {
 		return nil
-=======
-
-	// Create summary object
-	now := time.Now()
-	summary := &session.Summary{
-		Summary:   summaryText,
-		Topics:    []string{},
-		UpdatedAt: now,
->>>>>>> 7af57889
 	}
 
 	// Persist only the updated filterKey summary with atomic set-if-newer to avoid late-write override.
@@ -280,11 +230,7 @@
 		WHERE app_name = $1 AND user_id = $2 AND session_id = $3 AND filter_key = $4
 		AND (expires_at IS NULL OR expires_at > $5)
 		AND deleted_at IS NULL`, s.tableSessionSummaries),
-<<<<<<< HEAD
-		key.AppName, key.UserID, key.SessionID, session.SummaryFilterKeyAllContents, time.Now().UTC())
-=======
-		key.AppName, key.UserID, key.SessionID, filterKey, time.Now())
->>>>>>> 7af57889
+		key.AppName, key.UserID, key.SessionID, session.SummaryFilterKeyAllContents, time.Now())
 
 	if err != nil {
 		return "", false
