//
// Tencent is pleased to support the open source community by making trpc-agent-go available.
//
// Copyright (C) 2025 Tencent.  All rights reserved.
//
// trpc-agent-go is licensed under the Apache License Version 2.0.
//
//

package postgres

import (
	"context"
	"database/sql"
	"database/sql/driver"
	"encoding/json"
	"fmt"
	"regexp"
	"strings"
	"sync"
	"testing"
	"time"

	"github.com/DATA-DOG/go-sqlmock"
	"github.com/stretchr/testify/assert"
	"github.com/stretchr/testify/require"
	"trpc.group/trpc-go/trpc-agent-go/event"
	"trpc.group/trpc-go/trpc-agent-go/model"
	"trpc.group/trpc-go/trpc-agent-go/session"
	storage "trpc.group/trpc-go/trpc-agent-go/storage/postgres"
)

// stringSliceValuer wraps []string to implement driver.Valuer for sqlmock.
// Note: This matcher can verify the argument type in mock expectations,
// but cannot prevent the actual sql.DB driver from rejecting []string parameters.
// The issue is that sql.DB.QueryContext() validates argument types before
// the mock interceptor can handle them.
//
// Possible solutions for future consideration:
// 1. Use lib/pq driver and pq.Array() wrapper for PostgreSQL arrays
// 2. Create a custom driver that supports array types
// 3. Keep these tests as integration tests (current approach)
// 4. Refactor code to make getEventsList/getSummariesList injectable
type stringSliceValuer []string

func (s stringSliceValuer) Match(v driver.Value) bool {
	_, ok := v.([]string)
	return ok
}

// AnyStringSlice returns a custom matcher for []string arguments.
// WARNING: Due to database/sql driver limitations, this matcher cannot
// prevent runtime type validation errors when actual queries execute.
func AnyStringSlice() sqlmock.Argument {
	return stringSliceValuer{}
}

type stringArray []string

func (a stringArray) Value() (driver.Value, error) {
	return fmt.Sprintf("{%s}", strings.Join(a, ",")), nil
}

type recordingLogger struct {
	mu       sync.Mutex
	messages []string
}

func (l *recordingLogger) record(message string) {
	l.mu.Lock()
	defer l.mu.Unlock()
	l.messages = append(l.messages, message)
}

func (l *recordingLogger) contains(sub string) bool {
	l.mu.Lock()
	defer l.mu.Unlock()
	for _, msg := range l.messages {
		if strings.Contains(msg, sub) {
			return true
		}
	}
	return false
}

func (l *recordingLogger) Debug(args ...any) { l.record(fmt.Sprint(args...)) }
func (l *recordingLogger) Debugf(format string, args ...any) {
	l.record(fmt.Sprintf(format, args...))
}
func (l *recordingLogger) Info(args ...any) { l.record(fmt.Sprint(args...)) }
func (l *recordingLogger) Infof(format string, args ...any) {
	l.record(fmt.Sprintf(format, args...))
}
func (l *recordingLogger) Warn(args ...any) { l.record(fmt.Sprint(args...)) }
func (l *recordingLogger) Warnf(format string, args ...any) {
	l.record(fmt.Sprintf(format, args...))
}
func (l *recordingLogger) Error(args ...any) { l.record(fmt.Sprint(args...)) }
func (l *recordingLogger) Errorf(format string, args ...any) {
	l.record(fmt.Sprintf(format, args...))
}
func (l *recordingLogger) Fatal(args ...any) { l.record(fmt.Sprint(args...)) }
func (l *recordingLogger) Fatalf(format string, args ...any) {
	l.record(fmt.Sprintf(format, args...))
}

// mockSummarizer is a mock summarizer for testing
type mockSummarizer interface {
	ShouldSummarize(sess *session.Session) bool
	Summarize(ctx context.Context, sess *session.Session) (string, error)
	Metadata() map[string]any
}

// boolPtr returns a pointer to a bool value
func boolPtr(b bool) *bool {
	return &b
}

// createTestService creates a Service with mock database for testing
func createTestService(t *testing.T, db *sql.DB, opts ...ServiceOpt) *Service {
	t.Helper()

	mockClient := &mockPostgresClient{db: db}
	options := ServiceOpts{tablePrefix: ""}
	for _, opt := range opts {
		opt(&options)
	}

	return &Service{
		pgClient:              mockClient,
		opts:                  options,
		tableSessionStates:    "session_states",
		tableSessionEvents:    "session_events",
		tableSessionSummaries: "session_summaries",
		tableAppStates:        "app_states",
		tableUserStates:       "user_states",
	}
}

// TestServiceOpts contains options for creating a test service
type TestServiceOpts struct {
	sessionTTL         time.Duration
	appStateTTL        time.Duration
	userStateTTL       time.Duration
	sessionEventLimit  int
	enableAsyncPersist bool
	softDelete         *bool // Use pointer to distinguish unset from false
	cleanupInterval    time.Duration
	summarizer         mockSummarizer
	asyncSummaryNum    int
	summaryJobTimeout  time.Duration
	summaryQueueSize   int
}

// mockPostgresClient is a mock implementation of storage.Client for testing
type mockPostgresClient struct {
	db *sql.DB
}

func (c *mockPostgresClient) ExecContext(ctx context.Context, query string, args ...any) (sql.Result, error) {
	return c.db.ExecContext(ctx, query, convertArgs(args)...)
}

func (c *mockPostgresClient) Query(ctx context.Context, handler storage.HandlerFunc, query string, args ...any) error {
	rows, err := c.db.QueryContext(ctx, query, convertArgs(args)...)
	if err != nil {
		return fmt.Errorf("query: %w", err)
	}
	defer rows.Close()

	if err := handler(rows); err != nil {
		return err
	}

	if err := rows.Err(); err != nil {
		return fmt.Errorf("rows iteration: %w", err)
	}

	return nil
}

func (c *mockPostgresClient) Transaction(ctx context.Context, fn storage.TxFunc) error {
	tx, err := c.db.BeginTx(ctx, nil)
	if err != nil {
		return fmt.Errorf("begin transaction: %w", err)
	}

	defer func() {
		if p := recover(); p != nil {
			_ = tx.Rollback()
			panic(p)
		} else if err != nil {
			_ = tx.Rollback()
		}
	}()

	err = fn(tx)
	if err != nil {
		return err
	}

	if err = tx.Commit(); err != nil {
		return fmt.Errorf("commit transaction: %w", err)
	}

	return nil
}

func (c *mockPostgresClient) Close() error {
	return c.db.Close()
}

func convertArgs(args []any) []any {
	converted := make([]any, len(args))
	for i, arg := range args {
		switch v := arg.(type) {
		case []string:
			converted[i] = stringArray(v)
		default:
			converted[i] = arg
		}
	}
	return converted
}

// setupMockService creates a Service with mocked postgres client
func setupMockService(t *testing.T, opts *TestServiceOpts) (*Service, sqlmock.Sqlmock, *sql.DB) {
	db, mock, err := sqlmock.New(sqlmock.QueryMatcherOption(sqlmock.QueryMatcherRegexp))
	require.NoError(t, err)

	client := &mockPostgresClient{db: db}

	// Apply default options
	if opts == nil {
		opts = &TestServiceOpts{
			asyncSummaryNum:  defaultAsyncSummaryNum,
			summaryQueueSize: defaultSummaryQueueSize,
		}
	}
	if opts.asyncSummaryNum == 0 {
		opts.asyncSummaryNum = defaultAsyncSummaryNum
	}
	if opts.summaryQueueSize == 0 {
		opts.summaryQueueSize = defaultSummaryQueueSize
	}

	// Default soft delete to true if not explicitly set
	softDelete := true
	if opts.softDelete != nil {
		softDelete = *opts.softDelete
	}

	// Get table prefix from options (default to empty)
	prefix := ""

	s := &Service{
		pgClient: client,
		opts: ServiceOpts{
			sessionTTL:         opts.sessionTTL,
			appStateTTL:        opts.appStateTTL,
			userStateTTL:       opts.userStateTTL,
			sessionEventLimit:  opts.sessionEventLimit,
			enableAsyncPersist: opts.enableAsyncPersist,
			softDelete:         softDelete,
			cleanupInterval:    opts.cleanupInterval,
			summarizer:         opts.summarizer,
			tablePrefix:        prefix,
			summaryQueueSize:   opts.summaryQueueSize,
			asyncSummaryNum:    opts.asyncSummaryNum,
			summaryJobTimeout:  opts.summaryJobTimeout,
		},
		cleanupDone: make(chan struct{}),

		// Initialize table names with prefix
		tableSessionStates:    prefix + "session_states",
		tableSessionEvents:    prefix + "session_events",
		tableSessionSummaries: prefix + "session_summaries",
		tableAppStates:        prefix + "app_states",
		tableUserStates:       prefix + "user_states",
	}

	// Initialize async persist workers if enabled
	if opts.enableAsyncPersist {
		s.eventPairChans = make([]chan *sessionEventPair, defaultAsyncPersisterNum)
		for i := 0; i < defaultAsyncPersisterNum; i++ {
			s.eventPairChans[i] = make(chan *sessionEventPair, defaultChanBufferSize)
		}
	}

	// Initialize summary job channels
	s.summaryJobChans = make([]chan *summaryJob, opts.asyncSummaryNum)
	for i := range s.summaryJobChans {
		s.summaryJobChans[i] = make(chan *summaryJob, opts.summaryQueueSize)
	}

	return s, mock, db
}

func TestCreateSession_Success(t *testing.T) {
	s, mock, db := setupMockService(t, nil)
	defer db.Close()

	key := session.Key{
		AppName: "test-app",
		UserID:  "test-user",
	}

	state := session.StateMap{
		"key1": []byte("value1"),
	}

	// Mock check for existing session (returns no rows - session doesn't exist)
	checkRows := sqlmock.NewRows([]string{"expires_at"})
	mock.ExpectQuery("SELECT expires_at FROM session_states").
		WithArgs("test-app", "test-user", sqlmock.AnyArg()).
		WillReturnRows(checkRows)
<<<<<<< HEAD
=======

	// Mock INSERT session state
	mock.ExpectExec("INSERT INTO session_states").
		WithArgs("test-app", "test-user", sqlmock.AnyArg(), sqlmock.AnyArg(),
			sqlmock.AnyArg(), sqlmock.AnyArg(), sqlmock.AnyArg()).
		WillReturnResult(sqlmock.NewResult(1, 1))

	// Mock SELECT app_states
	appRows := sqlmock.NewRows([]string{"key", "value"})
	mock.ExpectQuery("SELECT key, value FROM app_states").
		WithArgs("test-app", sqlmock.AnyArg()).
		WillReturnRows(appRows)

	// Mock SELECT user_states
	userRows := sqlmock.NewRows([]string{"key", "value"})
	mock.ExpectQuery("SELECT key, value FROM user_states").
		WithArgs("test-app", "test-user", sqlmock.AnyArg()).
		WillReturnRows(userRows)

	sess, err := s.CreateSession(context.Background(), key, state)
	require.NoError(t, err)
	require.NotNil(t, sess)
	assert.Equal(t, "test-app", sess.AppName)
	assert.Equal(t, "test-user", sess.UserID)
	assert.NotEmpty(t, sess.ID)
	assert.Equal(t, []byte("value1"), sess.State["key1"])

	require.NoError(t, mock.ExpectationsWereMet())
}

func TestCreateSession_InvalidKey(t *testing.T) {
	s, _, db := setupMockService(t, nil)
	defer db.Close()

	// Test with empty AppName
	key := session.Key{
		AppName: "",
		UserID:  "test-user",
	}

	_, err := s.CreateSession(context.Background(), key, session.StateMap{})
	require.Error(t, err)
}

func TestCreateSession_WithSessionID(t *testing.T) {
	s, mock, db := setupMockService(t, nil)
	defer db.Close()

	key := session.Key{
		AppName:   "test-app",
		UserID:    "test-user",
		SessionID: "custom-session-id",
	}

	// Mock check for existing session (returns no rows - session doesn't exist)
	checkRows := sqlmock.NewRows([]string{"expires_at"})
	mock.ExpectQuery("SELECT expires_at FROM session_states").
		WithArgs("test-app", "test-user", "custom-session-id").
		WillReturnRows(checkRows)

	// Mock INSERT session state
	mock.ExpectExec("INSERT INTO session_states").
		WithArgs("test-app", "test-user", "custom-session-id", sqlmock.AnyArg(),
			sqlmock.AnyArg(), sqlmock.AnyArg(), sqlmock.AnyArg()).
		WillReturnResult(sqlmock.NewResult(1, 1))

	// Mock SELECT app_states
	appRows := sqlmock.NewRows([]string{"key", "value"})
	mock.ExpectQuery("SELECT key, value FROM app_states").
		WithArgs("test-app", sqlmock.AnyArg()).
		WillReturnRows(appRows)

	// Mock SELECT user_states
	userRows := sqlmock.NewRows([]string{"key", "value"})
	mock.ExpectQuery("SELECT key, value FROM user_states").
		WithArgs("test-app", "test-user", sqlmock.AnyArg()).
		WillReturnRows(userRows)

	sess, err := s.CreateSession(context.Background(), key, session.StateMap{})
	require.NoError(t, err)
	require.NotNil(t, sess)
	assert.Equal(t, "custom-session-id", sess.ID)

	require.NoError(t, mock.ExpectationsWereMet())
}

func TestCreateSession_ExistingNotExpired(t *testing.T) {
	s, mock, db := setupMockService(t, nil)
	defer db.Close()

	key := session.Key{
		AppName:   "test-app",
		UserID:    "test-user",
		SessionID: "existing-session",
	}

	// Mock check for existing session - returns a future expires_at (not expired)
	futureTime := time.Now().Add(1 * time.Hour)
	checkRows := sqlmock.NewRows([]string{"expires_at"}).
		AddRow(futureTime)
	mock.ExpectQuery("SELECT expires_at FROM session_states").
		WithArgs("test-app", "test-user", "existing-session").
		WillReturnRows(checkRows)

	// Should return error without trying to insert
	_, err := s.CreateSession(context.Background(), key, session.StateMap{})
	require.Error(t, err)
	assert.Contains(t, err.Error(), "session already exists and has not expired")

	require.NoError(t, mock.ExpectationsWereMet())
}

func TestCreateSession_ExistingNeverExpires(t *testing.T) {
	s, mock, db := setupMockService(t, nil)
	defer db.Close()

	key := session.Key{
		AppName:   "test-app",
		UserID:    "test-user",
		SessionID: "existing-session",
	}

	// Mock check for existing session - returns NULL expires_at (never expires)
	checkRows := sqlmock.NewRows([]string{"expires_at"}).
		AddRow(nil)
	mock.ExpectQuery("SELECT expires_at FROM session_states").
		WithArgs("test-app", "test-user", "existing-session").
		WillReturnRows(checkRows)

	// Should return error without trying to insert
	_, err := s.CreateSession(context.Background(), key, session.StateMap{})
	require.Error(t, err)
	assert.Contains(t, err.Error(), "session already exists and has not expired")

	require.NoError(t, mock.ExpectationsWereMet())
}

func TestCreateSession_ExistingExpired(t *testing.T) {
	s, mock, db := setupMockService(t, nil)
	defer db.Close()

	// Set sessionTTL so cleanup will be triggered
	s.opts.sessionTTL = 1 * time.Hour

	key := session.Key{
		AppName:   "test-app",
		UserID:    "test-user",
		SessionID: "expired-session",
	}

	// Mock check for existing session - returns a past expires_at (expired)
	pastTime := time.Now().Add(-1 * time.Hour)
	checkRows := sqlmock.NewRows([]string{"expires_at"}).
		AddRow(pastTime)
	mock.ExpectQuery("SELECT expires_at FROM session_states").
		WithArgs("test-app", "test-user", "expired-session").
		WillReturnRows(checkRows)

	// Mock cleanup for expired sessions (soft delete) - order matters.
	// Now in transaction.
	mock.ExpectBegin()
	// 1. Soft delete session_states.
	mock.ExpectExec(`UPDATE session_states SET deleted_at = \$1`).
		WillReturnResult(sqlmock.NewResult(0, 1))
	// 2. Soft delete session_events.
	mock.ExpectQuery(regexp.QuoteMeta("SELECT app_name, user_id, session_id, MAX(updated_at) as updated_at FROM session_events")).
		WillReturnRows(sqlmock.NewRows([]string{"app_name", "user_id", "session_id", "updated_at"}).
			AddRow("session-1", "app-1", "user-1", time.Now().Add(-48*time.Hour)))
	mock.ExpectExec(`UPDATE session_events SET deleted_at = \$1`).
		WillReturnResult(sqlmock.NewResult(0, 1))
	// 3. Soft delete session_track_events.
	mock.ExpectExec(`UPDATE session_track_events SET deleted_at = \$1`).
		WillReturnResult(sqlmock.NewResult(0, 1))
	// 4. Soft delete session_summaries.
	mock.ExpectExec(`UPDATE session_summaries SET deleted_at = \$1`).
		WillReturnResult(sqlmock.NewResult(0, 1))
	mock.ExpectCommit()

	// Mock INSERT session state
	mock.ExpectExec("INSERT INTO session_states").
		WithArgs("test-app", "test-user", "expired-session", sqlmock.AnyArg(),
			sqlmock.AnyArg(), sqlmock.AnyArg(), sqlmock.AnyArg()).
		WillReturnResult(sqlmock.NewResult(1, 1))

	// Mock SELECT app_states
	appRows := sqlmock.NewRows([]string{"key", "value"})
	mock.ExpectQuery("SELECT key, value FROM app_states").
		WithArgs("test-app", sqlmock.AnyArg()).
		WillReturnRows(appRows)

	// Mock SELECT user_states
	userRows := sqlmock.NewRows([]string{"key", "value"})
	mock.ExpectQuery("SELECT key, value FROM user_states").
		WithArgs("test-app", "test-user", sqlmock.AnyArg()).
		WillReturnRows(userRows)

	sess, err := s.CreateSession(context.Background(), key, session.StateMap{})
	require.NoError(t, err)
	require.NotNil(t, sess)
	assert.Equal(t, "expired-session", sess.ID)

	require.NoError(t, mock.ExpectationsWereMet())
}

func TestGetSession_Success(t *testing.T) {
	s, mock, db := setupMockService(t, nil)
	defer db.Close()

	key := session.Key{
		AppName:   "test-app",
		UserID:    "test-user",
		SessionID: "test-session",
	}

	// Mock session state
	sessState := &SessionState{
		ID:    "test-session",
		State: session.StateMap{"key1": []byte("value1")},
	}
	stateBytes, _ := json.Marshal(sessState)
	stateRows := sqlmock.NewRows([]string{"state", "created_at", "updated_at"}).
		AddRow(stateBytes, time.Now(), time.Now())

	mock.ExpectQuery("SELECT state, created_at, updated_at FROM session_states").
		WithArgs("test-app", "test-user", "test-session", sqlmock.AnyArg()).
		WillReturnRows(stateRows)

	// Mock app_states
	appRows := sqlmock.NewRows([]string{"key", "value"})
	mock.ExpectQuery("SELECT key, value FROM app_states").
		WithArgs("test-app", sqlmock.AnyArg()).
		WillReturnRows(appRows)

	// Mock user_states
	userRows := sqlmock.NewRows([]string{"key", "value"})
	mock.ExpectQuery("SELECT key, value FROM user_states").
		WithArgs("test-app", "test-user", sqlmock.AnyArg()).
		WillReturnRows(userRows)

		// Prepare mock event
	evt := event.New("inv-1", "author")
	evt.Response = &model.Response{
		Object: model.ObjectTypeChatCompletion,
		Choices: []model.Choice{
			{
				Message: model.Message{
					Role:    model.RoleUser,
					Content: "Hello, world!",
				},
			},
		},
	}
	eventBytes, _ := json.Marshal(evt)
	mock.ExpectQuery("SELECT session_id, event FROM session_events").
		WithArgs("test-app", "test-user", "{test-session}").
		WillReturnRows(sqlmock.NewRows([]string{"session_id", "event"}).
			AddRow(key.SessionID, eventBytes))

	// Mock: Batch load summaries with data
	mock.ExpectQuery(regexp.QuoteMeta("SELECT session_id, filter_key, summary FROM session_summaries")).
		WillReturnRows(sqlmock.NewRows([]string{"session_id", "filter_key", "summary"}))

	sess, err := s.GetSession(context.Background(), key)
	require.NoError(t, err)
	require.NotNil(t, sess)
	assert.Equal(t, "test-session", sess.ID)
	assert.Equal(t, []byte("value1"), sess.State["key1"])
	assert.Equal(t, 1, len(sess.Events))
	assert.Equal(t, "Hello, world!", sess.Events[0].Response.Choices[0].Message.Content)

	require.NoError(t, mock.ExpectationsWereMet())
}

func TestGetSession_WithTrackEvents(t *testing.T) {
	s, mock, db := setupMockService(t, nil)
	defer db.Close()

	key := session.Key{
		AppName:   "test-app",
		UserID:    "test-user",
		SessionID: "test-session",
	}

	state := session.StateMap{
		"tracks": []byte(`["agui"]`),
	}
	sessState := &SessionState{
		ID:    "test-session",
		State: state,
	}
	stateBytes, _ := json.Marshal(sessState)
	stateRows := sqlmock.NewRows([]string{"state", "created_at", "updated_at"}).
		AddRow(stateBytes, time.Now(), time.Now())

	mock.ExpectQuery("SELECT state, created_at, updated_at FROM session_states").
		WithArgs("test-app", "test-user", "test-session", sqlmock.AnyArg()).
		WillReturnRows(stateRows)

	appRows := sqlmock.NewRows([]string{"key", "value"})
	mock.ExpectQuery("SELECT key, value FROM app_states").
		WithArgs("test-app", sqlmock.AnyArg()).
		WillReturnRows(appRows)

	userRows := sqlmock.NewRows([]string{"key", "value"})
	mock.ExpectQuery("SELECT key, value FROM user_states").
		WithArgs("test-app", "test-user", sqlmock.AnyArg()).
		WillReturnRows(userRows)

	eventRows := sqlmock.NewRows([]string{"session_id", "event"})
	mock.ExpectQuery("SELECT session_id, event FROM session_events").
		WithArgs("test-app", "test-user", "{test-session}").
		WillReturnRows(eventRows)

	trackEvent := &session.TrackEvent{
		Track:     "agui",
		Payload:   json.RawMessage(`{"delta":"track"}`),
		Timestamp: time.Now(),
	}
	trackBytes, _ := json.Marshal(trackEvent)

	trackRows := sqlmock.NewRows([]string{"event"}).AddRow(trackBytes)
	mock.ExpectQuery("SELECT event FROM session_track_events").
		WithArgs("test-app", "test-user", "test-session", "agui", sqlmock.AnyArg(), sqlmock.AnyArg()).
		WillReturnRows(trackRows)

	sess, err := s.GetSession(context.Background(), key)
	require.NoError(t, err)
	require.NotNil(t, sess)
	require.NotNil(t, sess.Tracks)
	history, ok := sess.Tracks["agui"]
	require.True(t, ok)
	require.Len(t, history.Events, 1)
	assert.Equal(t, string(trackEvent.Payload), string(history.Events[0].Payload))

	require.NoError(t, mock.ExpectationsWereMet())
}

func TestGetSession_NotFound(t *testing.T) {
	s, mock, db := setupMockService(t, nil)
	defer db.Close()

	key := session.Key{
		AppName:   "test-app",
		UserID:    "test-user",
		SessionID: "non-existent",
	}

	// Mock empty result
	stateRows := sqlmock.NewRows([]string{"state", "created_at", "updated_at"})
	mock.ExpectQuery("SELECT state, created_at, updated_at FROM session_states").
		WithArgs("test-app", "test-user", "non-existent", sqlmock.AnyArg()).
		WillReturnRows(stateRows)

	sess, err := s.GetSession(context.Background(), key)
	require.NoError(t, err)
	assert.Nil(t, sess)

	require.NoError(t, mock.ExpectationsWereMet())
}

func TestGetSession_InvalidKey(t *testing.T) {
	s, _, db := setupMockService(t, nil)
	defer db.Close()

	// Test with empty SessionID
	key := session.Key{
		AppName:   "test-app",
		UserID:    "test-user",
		SessionID: "",
	}

	_, err := s.GetSession(context.Background(), key)
	require.Error(t, err)
}

func TestListSessions_InvalidKey(t *testing.T) {
	s, _, db := setupMockService(t, nil)
	defer db.Close()

	// Test with empty AppName
	userKey := session.UserKey{
		AppName: "",
		UserID:  "test-user",
	}

	_, err := s.ListSessions(context.Background(), userKey)
	require.Error(t, err)
}

func TestListSessions_EmptyResult(t *testing.T) {
	s, mock, db := setupMockService(t, nil)
	defer db.Close()

	userKey := session.UserKey{
		AppName: "test-app",
		UserID:  "test-user",
	}

	// Mock app states query (empty)
	appStateRows := sqlmock.NewRows([]string{"key", "value"})
	mock.ExpectQuery("SELECT key, value FROM app_states").
		WithArgs("test-app", sqlmock.AnyArg()).
		WillReturnRows(appStateRows)

	// Mock user states query (empty)
	userStateRows := sqlmock.NewRows([]string{"key", "value"})
	mock.ExpectQuery("SELECT key, value FROM user_states").
		WithArgs("test-app", "test-user", sqlmock.AnyArg()).
		WillReturnRows(userStateRows)

	// Mock session states query (empty - no sessions found)
	sessionRows := sqlmock.NewRows([]string{"session_id", "state", "created_at", "updated_at"})
	mock.ExpectQuery("SELECT session_id, state, created_at, updated_at FROM session_states").
		WithArgs("test-app", "test-user", sqlmock.AnyArg()).
		WillReturnRows(sessionRows)

	sessions, err := s.ListSessions(context.Background(), userKey)
	require.NoError(t, err)
	require.Empty(t, sessions)

	require.NoError(t, mock.ExpectationsWereMet())
}

func TestListSessions_QueryError(t *testing.T) {
	s, mock, db := setupMockService(t, nil)
	defer db.Close()

	userKey := session.UserKey{
		AppName: "test-app",
		UserID:  "test-user",
	}

	// Mock app states query error
	mock.ExpectQuery("SELECT key, value FROM app_states").
		WithArgs("test-app", sqlmock.AnyArg()).
		WillReturnError(fmt.Errorf("database error"))

	_, err := s.ListSessions(context.Background(), userKey)
	require.Error(t, err)
	require.Contains(t, err.Error(), "database error")

	require.NoError(t, mock.ExpectationsWereMet())
}

func TestListSessions_SessionStateUnmarshalError(t *testing.T) {
	s, mock, db := setupMockService(t, nil)
	defer db.Close()

	userKey := session.UserKey{
		AppName: "test-app",
		UserID:  "test-user",
	}

	now := time.Now()

	// Mock app states query (empty)
	appStateRows := sqlmock.NewRows([]string{"key", "value"})
	mock.ExpectQuery("SELECT key, value FROM app_states").
		WithArgs("test-app", sqlmock.AnyArg()).
		WillReturnRows(appStateRows)

	// Mock user states query (empty)
	userStateRows := sqlmock.NewRows([]string{"key", "value"})
	mock.ExpectQuery("SELECT key, value FROM user_states").
		WithArgs("test-app", "test-user", sqlmock.AnyArg()).
		WillReturnRows(userStateRows)

	// Mock session states query with invalid JSON
	sessionRows := sqlmock.NewRows([]string{"session_id", "state", "created_at", "updated_at"}).
		AddRow("session-1", []byte("invalid json"), now, now)

	mock.ExpectQuery("SELECT session_id, state, created_at, updated_at FROM session_states").
		WithArgs("test-app", "test-user", sqlmock.AnyArg()).
		WillReturnRows(sessionRows)

	_, err := s.ListSessions(context.Background(), userKey)
	require.Error(t, err)
	require.Contains(t, err.Error(), "unmarshal session state failed")

	require.NoError(t, mock.ExpectationsWereMet())
}

func TestListSessions_WithTrackEvents(t *testing.T) {
	s, mock, db := setupMockService(t, nil)
	defer db.Close()

	userKey := session.UserKey{
		AppName: "test-app",
		UserID:  "test-user",
	}

	now := time.Now()

	appRows := sqlmock.NewRows([]string{"key", "value"})
	mock.ExpectQuery("SELECT key, value FROM app_states").
		WithArgs("test-app", sqlmock.AnyArg()).
		WillReturnRows(appRows)

	userRows := sqlmock.NewRows([]string{"key", "value"})
	mock.ExpectQuery("SELECT key, value FROM user_states").
		WithArgs("test-app", "test-user", sqlmock.AnyArg()).
		WillReturnRows(userRows)

	state := &SessionState{
		State: session.StateMap{
			"tracks": []byte(`["alpha","beta"]`),
		},
	}
	stateBytes, _ := json.Marshal(state)
	sessionRows := sqlmock.NewRows([]string{"session_id", "state", "created_at", "updated_at"}).
		AddRow("session-1", stateBytes, now, now)

	mock.ExpectQuery("SELECT session_id, state, created_at, updated_at FROM session_states").
		WithArgs("test-app", "test-user", sqlmock.AnyArg()).
		WillReturnRows(sessionRows)

	eventRows := sqlmock.NewRows([]string{"session_id", "event"})
	mock.ExpectQuery("SELECT session_id, event FROM session_events").
		WithArgs("test-app", "test-user", "{session-1}").
		WillReturnRows(eventRows)

	summaryRows := sqlmock.NewRows([]string{"session_id", "filter_key", "summary"})
	mock.ExpectQuery("SELECT session_id, filter_key, summary FROM session_summaries").
		WithArgs("test-app", "test-user", sqlmock.AnyArg(), sqlmock.AnyArg()).
		WillReturnRows(summaryRows)

	trackEventAlpha := &session.TrackEvent{
		Track:     "alpha",
		Payload:   json.RawMessage(`"payload"`),
		Timestamp: now,
	}
	alphaBytes, _ := json.Marshal(trackEventAlpha)
	alphaRows := sqlmock.NewRows([]string{"event"}).AddRow(alphaBytes)
	mock.ExpectQuery("SELECT event FROM session_track_events").
		WithArgs("test-app", "test-user", "session-1", "alpha", sqlmock.AnyArg(), sqlmock.AnyArg(), 1).
		WillReturnRows(alphaRows)

	trackEventBeta := &session.TrackEvent{
		Track:     "beta",
		Payload:   json.RawMessage(`"payload-beta"`),
		Timestamp: now,
	}
	betaBytes, _ := json.Marshal(trackEventBeta)
	betaRows := sqlmock.NewRows([]string{"event"}).AddRow(betaBytes)
	mock.ExpectQuery("SELECT event FROM session_track_events").
		WithArgs("test-app", "test-user", "session-1", "beta", sqlmock.AnyArg(), sqlmock.AnyArg(), 1).
		WillReturnRows(betaRows)

	sessions, err := s.ListSessions(context.Background(), userKey, session.WithEventNum(1))
	require.NoError(t, err)
	require.Len(t, sessions, 1)
	require.NotNil(t, sessions[0].Tracks)
	alpha, ok := sessions[0].Tracks["alpha"]
	require.True(t, ok)
	require.Len(t, alpha.Events, 1)
	assert.Equal(t, json.RawMessage(`"payload"`), alpha.Events[0].Payload)

	beta, ok := sessions[0].Tracks["beta"]
	require.True(t, ok)
	require.Len(t, beta.Events, 1)
	assert.Equal(t, json.RawMessage(`"payload-beta"`), beta.Events[0].Payload)

	require.NoError(t, mock.ExpectationsWereMet())
}

func TestListSessions_Success(t *testing.T) {
	db, mock, err := sqlmock.New()
	require.NoError(t, err)
	defer db.Close()

	s := createTestService(t, db)
	ctx := context.Background()

	userKey := session.UserKey{
		AppName: "test-app",
		UserID:  "user-123",
	}

	// Prepare session state
	sessState := SessionState{
		ID:    "session-1",
		State: session.StateMap{"key1": []byte(`"value1"`)},
	}
	stateBytes, _ := json.Marshal(sessState)

	// Mock: List app states (empty)
	mock.ExpectQuery(regexp.QuoteMeta("SELECT key, value FROM app_states")).
		WithArgs(userKey.AppName, sqlmock.AnyArg()).
		WillReturnRows(sqlmock.NewRows([]string{"key", "value"}))

	// Mock: List user states (empty)
	mock.ExpectQuery(regexp.QuoteMeta("SELECT key, value FROM user_states")).
		WithArgs(userKey.AppName, userKey.UserID, sqlmock.AnyArg()).
		WillReturnRows(sqlmock.NewRows([]string{"key", "value"}))

	// Mock: Query session states for user
	mock.ExpectQuery(regexp.QuoteMeta("SELECT session_id, state, created_at, updated_at FROM session_states")).
		WithArgs(userKey.AppName, userKey.UserID, sqlmock.AnyArg()).
		WillReturnRows(sqlmock.NewRows([]string{"session_id", "state", "created_at", "updated_at"}).
			AddRow("session-1", stateBytes, time.Now(), time.Now()))

	// Mock: Batch load events (empty)
	evt := event.NewResponseEvent("inv-1", "author", &model.Response{
		Object: model.ObjectTypeChatCompletion,
		Choices: []model.Choice{
			{
				Message: model.Message{
					Role:    model.RoleUser,
					Content: "hello",
				},
			},
		},
	})
	eventBytes, _ := json.Marshal(evt)
	mock.ExpectQuery(regexp.QuoteMeta("SELECT session_id, event FROM session_events")).
		WillReturnRows(sqlmock.NewRows([]string{"session_id", "event"}).
			AddRow("session-1", eventBytes))

	// Mock: Batch load summaries (empty)
	mock.ExpectQuery(regexp.QuoteMeta("SELECT session_id, filter_key, summary FROM session_summaries")).
		WillReturnRows(sqlmock.NewRows([]string{"session_id", "filter_key", "summary"}))

	sessions, err := s.ListSessions(ctx, userKey)
	require.NoError(t, err)
	assert.Len(t, sessions, 1)
	assert.Equal(t, "session-1", sessions[0].ID)
	assert.NoError(t, mock.ExpectationsWereMet())
	assert.Equal(t, "hello", sessions[0].Events[0].Choices[0].Message.Content)
}

func TestListSessions_WithMultipleSessions(t *testing.T) {
	db, mock, err := sqlmock.New()
	require.NoError(t, err)
	defer db.Close()

	s := createTestService(t, db)
	ctx := context.Background()

	userKey := session.UserKey{
		AppName: "test-app",
		UserID:  "user-123",
	}

	// Mock: List app states
	mock.ExpectQuery(regexp.QuoteMeta("SELECT key, value FROM app_states")).
		WithArgs(userKey.AppName, sqlmock.AnyArg()).
		WillReturnRows(sqlmock.NewRows([]string{"key", "value"}).
			AddRow("app-key", []byte(`"app-value"`)))

	// Mock: List user states
	mock.ExpectQuery(regexp.QuoteMeta("SELECT key, value FROM user_states")).
		WithArgs(userKey.AppName, userKey.UserID, sqlmock.AnyArg()).
		WillReturnRows(sqlmock.NewRows([]string{"key", "value"}).
			AddRow("user-key", []byte(`"user-value"`)))

	// Prepare session states
	sess1 := SessionState{ID: "session-1", State: session.StateMap{"s1": []byte(`"v1"`)}}
	sess2 := SessionState{ID: "session-2", State: session.StateMap{"s2": []byte(`"v2"`)}}
	state1Bytes, _ := json.Marshal(sess1)
	state2Bytes, _ := json.Marshal(sess2)

	// Mock: Query session states
	mock.ExpectQuery(regexp.QuoteMeta("SELECT session_id, state, created_at, updated_at FROM session_states")).
		WithArgs(userKey.AppName, userKey.UserID, sqlmock.AnyArg()).
		WillReturnRows(sqlmock.NewRows([]string{"session_id", "state", "created_at", "updated_at"}).
			AddRow("session-1", state1Bytes, time.Now(), time.Now()).
			AddRow("session-2", state2Bytes, time.Now(), time.Now()))

	// Mock: Batch load events
	mock.ExpectQuery(regexp.QuoteMeta("SELECT session_id, event FROM session_events")).
		WillReturnRows(sqlmock.NewRows([]string{"session_id", "event"}))

	// Mock: Batch load summaries
	mock.ExpectQuery(regexp.QuoteMeta("SELECT session_id, filter_key, summary FROM session_summaries")).
		WillReturnRows(sqlmock.NewRows([]string{"session_id", "filter_key", "summary"}))

	sessions, err := s.ListSessions(ctx, userKey)
	require.NoError(t, err)
	assert.Len(t, sessions, 2)

	// Verify app state and user state are merged
	assert.Contains(t, sessions[0].State, "app:app-key")
	assert.Contains(t, sessions[0].State, "user:user-key")
	assert.NoError(t, mock.ExpectationsWereMet())
}

func TestDeleteSession_Success(t *testing.T) {
	s, mock, db := setupMockService(t, nil)
	defer db.Close()

	key := session.Key{
		AppName:   "test-app",
		UserID:    "test-user",
		SessionID: "test-session",
	}

	// Mock transaction begin
	mock.ExpectBegin()

	// Mock soft delete session state
	mock.ExpectExec("UPDATE session_states SET deleted_at").
		WithArgs(sqlmock.AnyArg(), "test-app", "test-user", "test-session").
		WillReturnResult(sqlmock.NewResult(0, 1))

	// Mock soft delete session summaries
	mock.ExpectExec("UPDATE session_summaries SET deleted_at").
		WithArgs(sqlmock.AnyArg(), "test-app", "test-user", "test-session").
		WillReturnResult(sqlmock.NewResult(0, 1))

	// Mock soft delete session events
	mock.ExpectExec("UPDATE session_events SET deleted_at").
		WithArgs(sqlmock.AnyArg(), "test-app", "test-user", "test-session").
		WillReturnResult(sqlmock.NewResult(0, 1))
	// Mock soft delete session tracks.
	mock.ExpectExec("UPDATE session_track_events SET deleted_at").
		WithArgs(sqlmock.AnyArg(), "test-app", "test-user", "test-session").
		WillReturnResult(sqlmock.NewResult(0, 1))

	// Mock transaction commit
	mock.ExpectCommit()

	err := s.DeleteSession(context.Background(), key)
	require.NoError(t, err)

	require.NoError(t, mock.ExpectationsWereMet())
}

func TestDeleteSession_InvalidKey(t *testing.T) {
	s, _, db := setupMockService(t, nil)
	defer db.Close()

	// Test with empty SessionID
	key := session.Key{
		AppName:   "test-app",
		UserID:    "test-user",
		SessionID: "",
	}

	err := s.DeleteSession(context.Background(), key)
	require.Error(t, err)
}

func TestUpdateAppState_Success(t *testing.T) {
	s, mock, db := setupMockService(t, nil)
	defer db.Close()

	// Use single key to avoid map iteration order issues
	state := session.StateMap{
		"key1": []byte("value1"),
	}

	// Mock INSERT/UPDATE for the key
	mock.ExpectExec("INSERT INTO app_states").
		WithArgs("test-app", "key1", []byte("value1"), sqlmock.AnyArg(), sqlmock.AnyArg()).
		WillReturnResult(sqlmock.NewResult(1, 1))

	err := s.UpdateAppState(context.Background(), "test-app", state)
	require.NoError(t, err)

	require.NoError(t, mock.ExpectationsWereMet())
}

func TestUpdateAppState_EmptyAppName(t *testing.T) {
	s, _, db := setupMockService(t, nil)
	defer db.Close()

	err := s.UpdateAppState(context.Background(), "", session.StateMap{})
	require.Error(t, err)
	assert.Equal(t, session.ErrAppNameRequired, err)
}

func TestListAppStates_Success(t *testing.T) {
	s, mock, db := setupMockService(t, nil)
	defer db.Close()

	rows := sqlmock.NewRows([]string{"key", "value"}).
		AddRow("key1", []byte("value1")).
		AddRow("key2", []byte("value2"))

	mock.ExpectQuery("SELECT key, value FROM app_states").
		WithArgs("test-app", sqlmock.AnyArg()).
		WillReturnRows(rows)

	states, err := s.ListAppStates(context.Background(), "test-app")
	require.NoError(t, err)
	assert.Len(t, states, 2)
	assert.Equal(t, []byte("value1"), states["key1"])
	assert.Equal(t, []byte("value2"), states["key2"])

	require.NoError(t, mock.ExpectationsWereMet())
}

func TestListAppStates_EmptyAppName(t *testing.T) {
	s, _, db := setupMockService(t, nil)
	defer db.Close()

	_, err := s.ListAppStates(context.Background(), "")
	require.Error(t, err)
	assert.Equal(t, session.ErrAppNameRequired, err)
}

func TestDeleteAppState_Success(t *testing.T) {
	s, mock, db := setupMockService(t, nil)
	defer db.Close()

	// Mock soft delete
	mock.ExpectExec("UPDATE app_states SET deleted_at").
		WithArgs(sqlmock.AnyArg(), "test-app", "key1").
		WillReturnResult(sqlmock.NewResult(0, 1))

	err := s.DeleteAppState(context.Background(), "test-app", "key1")
	require.NoError(t, err)

	require.NoError(t, mock.ExpectationsWereMet())
}

func TestDeleteAppState_EmptyAppName(t *testing.T) {
	s, _, db := setupMockService(t, nil)
	defer db.Close()

	err := s.DeleteAppState(context.Background(), "", "key1")
	require.Error(t, err)
	assert.Equal(t, session.ErrAppNameRequired, err)
}

func TestDeleteAppState_EmptyKey(t *testing.T) {
	s, _, db := setupMockService(t, nil)
	defer db.Close()

	err := s.DeleteAppState(context.Background(), "test-app", "")
	require.Error(t, err)
}

func TestUpdateUserState_Success(t *testing.T) {
	s, mock, db := setupMockService(t, nil)
	defer db.Close()

	userKey := session.UserKey{
		AppName: "test-app",
		UserID:  "test-user",
	}

	state := session.StateMap{
		"key1": []byte("value1"),
	}

	// Mock INSERT/UPDATE
	mock.ExpectExec("INSERT INTO user_states").
		WithArgs("test-app", "test-user", "key1", []byte("value1"), sqlmock.AnyArg(), sqlmock.AnyArg()).
		WillReturnResult(sqlmock.NewResult(1, 1))

	err := s.UpdateUserState(context.Background(), userKey, state)
	require.NoError(t, err)

	require.NoError(t, mock.ExpectationsWereMet())
}

func TestUpdateUserState_InvalidKey(t *testing.T) {
	s, _, db := setupMockService(t, nil)
	defer db.Close()

	// Test with empty AppName
	userKey := session.UserKey{
		AppName: "",
		UserID:  "test-user",
	}

	err := s.UpdateUserState(context.Background(), userKey, session.StateMap{})
	require.Error(t, err)
}

func TestListUserStates_Success(t *testing.T) {
	s, mock, db := setupMockService(t, nil)
	defer db.Close()

	userKey := session.UserKey{
		AppName: "test-app",
		UserID:  "test-user",
	}

	rows := sqlmock.NewRows([]string{"key", "value"}).
		AddRow("key1", []byte("value1"))

	mock.ExpectQuery("SELECT key, value FROM user_states").
		WithArgs("test-app", "test-user", sqlmock.AnyArg()).
		WillReturnRows(rows)

	states, err := s.ListUserStates(context.Background(), userKey)
	require.NoError(t, err)
	assert.Len(t, states, 1)
	assert.Equal(t, []byte("value1"), states["key1"])

	require.NoError(t, mock.ExpectationsWereMet())
}

func TestListUserStates_InvalidKey(t *testing.T) {
	s, _, db := setupMockService(t, nil)
	defer db.Close()

	// Test with empty UserID
	userKey := session.UserKey{
		AppName: "test-app",
		UserID:  "",
	}

	_, err := s.ListUserStates(context.Background(), userKey)
	require.Error(t, err)
}

func TestDeleteUserState_Success(t *testing.T) {
	s, mock, db := setupMockService(t, nil)
	defer db.Close()

	userKey := session.UserKey{
		AppName: "test-app",
		UserID:  "test-user",
	}

	// Mock soft delete
	mock.ExpectExec("UPDATE user_states SET deleted_at").
		WithArgs(sqlmock.AnyArg(), "test-app", "test-user", "key1").
		WillReturnResult(sqlmock.NewResult(0, 1))

	err := s.DeleteUserState(context.Background(), userKey, "key1")
	require.NoError(t, err)

	require.NoError(t, mock.ExpectationsWereMet())
}

func TestDeleteUserState_InvalidKey(t *testing.T) {
	s, _, db := setupMockService(t, nil)
	defer db.Close()

	// Test with empty UserID
	userKey := session.UserKey{
		AppName: "test-app",
		UserID:  "",
	}

	err := s.DeleteUserState(context.Background(), userKey, "key1")
	require.Error(t, err)
}

func TestDeleteUserState_EmptyKey(t *testing.T) {
	s, _, db := setupMockService(t, nil)
	defer db.Close()

	userKey := session.UserKey{
		AppName: "test-app",
		UserID:  "test-user",
	}

	err := s.DeleteUserState(context.Background(), userKey, "")
	require.Error(t, err)
}

func TestAppendEvent_SyncMode(t *testing.T) {
	s, mock, db := setupMockService(t, nil)
	defer db.Close()

	sess := &session.Session{
		ID:      "test-session",
		AppName: "test-app",
		UserID:  "test-user",
		State:   session.StateMap{},
		Events:  []event.Event{},
	}

	evt := event.New("test-invocation", "test-author")
	evt.Timestamp = time.Now()
	evt.Response = &model.Response{
		Choices: []model.Choice{
			{
				Message: model.Message{
					Role:    model.RoleAssistant,
					Content: "test response",
				},
			},
		},
	}

	// Mock get session state
	sessState := &SessionState{
		ID:    "test-session",
		State: session.StateMap{},
	}
	stateBytes, _ := json.Marshal(sessState)
	stateRows := sqlmock.NewRows([]string{"state", "expires_at"}).
		AddRow(stateBytes, nil)

	mock.ExpectQuery("SELECT state, expires_at FROM session_states").
		WithArgs("test-app", "test-user", "test-session").
		WillReturnRows(stateRows)

	// Mock transaction
	mock.ExpectBegin()

	// Mock update session state
	mock.ExpectExec("UPDATE session_states SET state").
		WithArgs(sqlmock.AnyArg(), sqlmock.AnyArg(), sqlmock.AnyArg(),
			"test-app", "test-user", "test-session").
		WillReturnResult(sqlmock.NewResult(0, 1))

	// Mock insert event
	mock.ExpectExec("INSERT INTO session_events").
		WithArgs("test-app", "test-user", "test-session", sqlmock.AnyArg(),
			sqlmock.AnyArg(), sqlmock.AnyArg()).
		WillReturnResult(sqlmock.NewResult(1, 1))

	mock.ExpectCommit()

	err := s.AppendEvent(context.Background(), sess, evt)
	require.NoError(t, err)

	require.NoError(t, mock.ExpectationsWereMet())
}

func TestAppendTrackEvent_SyncMode(t *testing.T) {
	s, mock, db := setupMockService(t, nil)
	defer db.Close()

	sess := &session.Session{
		ID:      "test-session",
		AppName: "test-app",
		UserID:  "test-user",
		State:   session.StateMap{},
	}

	trackEvent := &session.TrackEvent{
		Track:     "agui",
		Payload:   json.RawMessage(`{"delta":"hi"}`),
		Timestamp: time.Now(),
	}

	sessState := &SessionState{
		ID:    "test-session",
		State: session.StateMap{},
	}
	stateBytes, _ := json.Marshal(sessState)
	stateRows := sqlmock.NewRows([]string{"state", "expires_at"}).
		AddRow(stateBytes, nil)

	mock.ExpectQuery("SELECT state, expires_at FROM session_states").
		WithArgs("test-app", "test-user", "test-session").
		WillReturnRows(stateRows)

	mock.ExpectBegin()

	mock.ExpectExec("UPDATE session_states SET state").
		WithArgs(sqlmock.AnyArg(), sqlmock.AnyArg(), sqlmock.AnyArg(),
			"test-app", "test-user", "test-session").
		WillReturnResult(sqlmock.NewResult(0, 1))

	mock.ExpectExec("INSERT INTO session_track_events").
		WithArgs("test-app", "test-user", "test-session", "agui",
			sqlmock.AnyArg(), sqlmock.AnyArg(), sqlmock.AnyArg(), sqlmock.AnyArg()).
		WillReturnResult(sqlmock.NewResult(1, 1))
>>>>>>> 075a7983

	// Mock INSERT session state
	mock.ExpectExec("INSERT INTO session_states").
		WithArgs("test-app", "test-user", sqlmock.AnyArg(), sqlmock.AnyArg(),
			sqlmock.AnyArg(), sqlmock.AnyArg(), sqlmock.AnyArg()).
		WillReturnResult(sqlmock.NewResult(1, 1))

	// Mock SELECT app_states
	appRows := sqlmock.NewRows([]string{"key", "value"})
	mock.ExpectQuery("SELECT key, value FROM app_states").
		WithArgs("test-app", sqlmock.AnyArg()).
		WillReturnRows(appRows)

	// Mock SELECT user_states
	userRows := sqlmock.NewRows([]string{"key", "value"})
	mock.ExpectQuery("SELECT key, value FROM user_states").
		WithArgs("test-app", "test-user", sqlmock.AnyArg()).
		WillReturnRows(userRows)

	sess, err := s.CreateSession(context.Background(), key, state)
	require.NoError(t, err)
	require.NotNil(t, sess)
	assert.Equal(t, "test-app", sess.AppName)
	assert.Equal(t, "test-user", sess.UserID)
	assert.NotEmpty(t, sess.ID)
	assert.Equal(t, []byte("value1"), sess.State["key1"])

	require.NoError(t, mock.ExpectationsWereMet())
}

func TestCreateSession_InvalidKey(t *testing.T) {
	s, _, db := setupMockService(t, nil)
	defer db.Close()

	// Test with empty AppName
	key := session.Key{
		AppName: "",
		UserID:  "test-user",
	}

	_, err := s.CreateSession(context.Background(), key, session.StateMap{})
	require.Error(t, err)
}

func TestCreateSession_WithSessionID(t *testing.T) {
	s, mock, db := setupMockService(t, nil)
	defer db.Close()

	key := session.Key{
		AppName:   "test-app",
		UserID:    "test-user",
		SessionID: "custom-session-id",
	}

	// Mock check for existing session (returns no rows - session doesn't exist)
	checkRows := sqlmock.NewRows([]string{"expires_at"})
	mock.ExpectQuery("SELECT expires_at FROM session_states").
		WithArgs("test-app", "test-user", "custom-session-id").
		WillReturnRows(checkRows)

	// Mock INSERT session state
	mock.ExpectExec("INSERT INTO session_states").
		WithArgs("test-app", "test-user", "custom-session-id", sqlmock.AnyArg(),
			sqlmock.AnyArg(), sqlmock.AnyArg(), sqlmock.AnyArg()).
		WillReturnResult(sqlmock.NewResult(1, 1))

	// Mock SELECT app_states
	appRows := sqlmock.NewRows([]string{"key", "value"})
	mock.ExpectQuery("SELECT key, value FROM app_states").
		WithArgs("test-app", sqlmock.AnyArg()).
		WillReturnRows(appRows)

	// Mock SELECT user_states
	userRows := sqlmock.NewRows([]string{"key", "value"})
	mock.ExpectQuery("SELECT key, value FROM user_states").
		WithArgs("test-app", "test-user", sqlmock.AnyArg()).
		WillReturnRows(userRows)

	sess, err := s.CreateSession(context.Background(), key, session.StateMap{})
	require.NoError(t, err)
	require.NotNil(t, sess)
	assert.Equal(t, "custom-session-id", sess.ID)

	require.NoError(t, mock.ExpectationsWereMet())
}

func TestCreateSession_ExistingNotExpired(t *testing.T) {
	s, mock, db := setupMockService(t, nil)
	defer db.Close()

	key := session.Key{
		AppName:   "test-app",
		UserID:    "test-user",
		SessionID: "existing-session",
	}

	// Mock check for existing session - returns a future expires_at (not expired)
	futureTime := time.Now().Add(1 * time.Hour)
	checkRows := sqlmock.NewRows([]string{"expires_at"}).
		AddRow(futureTime)
	mock.ExpectQuery("SELECT expires_at FROM session_states").
		WithArgs("test-app", "test-user", "existing-session").
		WillReturnRows(checkRows)

	// Should return error without trying to insert
	_, err := s.CreateSession(context.Background(), key, session.StateMap{})
	require.Error(t, err)
	assert.Contains(t, err.Error(), "session already exists and has not expired")

	require.NoError(t, mock.ExpectationsWereMet())
}

func TestCreateSession_ExistingNeverExpires(t *testing.T) {
	s, mock, db := setupMockService(t, nil)
	defer db.Close()

	key := session.Key{
		AppName:   "test-app",
		UserID:    "test-user",
		SessionID: "existing-session",
	}

	// Mock check for existing session - returns NULL expires_at (never expires)
	checkRows := sqlmock.NewRows([]string{"expires_at"}).
		AddRow(nil)
	mock.ExpectQuery("SELECT expires_at FROM session_states").
		WithArgs("test-app", "test-user", "existing-session").
		WillReturnRows(checkRows)

	// Should return error without trying to insert
	_, err := s.CreateSession(context.Background(), key, session.StateMap{})
	require.Error(t, err)
	assert.Contains(t, err.Error(), "session already exists and has not expired")

	require.NoError(t, mock.ExpectationsWereMet())
}

func TestCreateSession_ExistingExpired(t *testing.T) {
	s, mock, db := setupMockService(t, nil)
	defer db.Close()

	// Set sessionTTL so cleanup will be triggered
	s.sessionTTL = 1 * time.Hour

	key := session.Key{
		AppName:   "test-app",
		UserID:    "test-user",
		SessionID: "expired-session",
	}

	// Mock check for existing session - returns a past expires_at (expired)
	pastTime := time.Now().Add(-1 * time.Hour)
	checkRows := sqlmock.NewRows([]string{"expires_at"}).
		AddRow(pastTime)
	mock.ExpectQuery("SELECT expires_at FROM session_states").
		WithArgs("test-app", "test-user", "expired-session").
		WillReturnRows(checkRows)

	// Mock cleanup for expired sessions (soft delete) - order matters.
	// Now in transaction.
	mock.ExpectBegin()
	// 1. Soft delete session_states.
	mock.ExpectExec(`UPDATE session_states SET deleted_at = \$1`).
		WillReturnResult(sqlmock.NewResult(0, 1))
	// 2. Soft delete session_events.
	mock.ExpectQuery(regexp.QuoteMeta("SELECT app_name, user_id, session_id, MAX(updated_at) as updated_at FROM session_events")).
		WillReturnRows(sqlmock.NewRows([]string{"app_name", "user_id", "session_id", "updated_at"}).
			AddRow("session-1", "app-1", "user-1", time.Now().Add(-48*time.Hour)))
	mock.ExpectExec(`UPDATE session_events SET deleted_at = \$1`).
		WillReturnResult(sqlmock.NewResult(0, 1))
	// 3. Soft delete session_summaries.
	mock.ExpectExec(`UPDATE session_summaries SET deleted_at = \$1`).
		WillReturnResult(sqlmock.NewResult(0, 1))
	mock.ExpectCommit()

	// Mock INSERT session state
	mock.ExpectExec("INSERT INTO session_states").
		WithArgs("test-app", "test-user", "expired-session", sqlmock.AnyArg(),
			sqlmock.AnyArg(), sqlmock.AnyArg(), sqlmock.AnyArg()).
		WillReturnResult(sqlmock.NewResult(1, 1))

	// Mock SELECT app_states
	appRows := sqlmock.NewRows([]string{"key", "value"})
	mock.ExpectQuery("SELECT key, value FROM app_states").
		WithArgs("test-app", sqlmock.AnyArg()).
		WillReturnRows(appRows)

	// Mock SELECT user_states
	userRows := sqlmock.NewRows([]string{"key", "value"})
	mock.ExpectQuery("SELECT key, value FROM user_states").
		WithArgs("test-app", "test-user", sqlmock.AnyArg()).
		WillReturnRows(userRows)

	sess, err := s.CreateSession(context.Background(), key, session.StateMap{})
	require.NoError(t, err)
	require.NotNil(t, sess)
	assert.Equal(t, "expired-session", sess.ID)

	require.NoError(t, mock.ExpectationsWereMet())
}

func TestGetSession_Success(t *testing.T) {
	s, mock, db := setupMockService(t, nil)
	defer db.Close()

	key := session.Key{
		AppName:   "test-app",
		UserID:    "test-user",
		SessionID: "test-session",
	}

	// Mock session state
	sessState := &SessionState{
		ID:    "test-session",
		State: session.StateMap{"key1": []byte("value1")},
	}
	stateBytes, _ := json.Marshal(sessState)
	stateRows := sqlmock.NewRows([]string{"state", "created_at", "updated_at"}).
		AddRow(stateBytes, time.Now(), time.Now())

	mock.ExpectQuery("SELECT state, created_at, updated_at FROM session_states").
		WithArgs("test-app", "test-user", "test-session", sqlmock.AnyArg()).
		WillReturnRows(stateRows)

	// Mock app_states
	appRows := sqlmock.NewRows([]string{"key", "value"})
	mock.ExpectQuery("SELECT key, value FROM app_states").
		WithArgs("test-app", sqlmock.AnyArg()).
		WillReturnRows(appRows)

	// Mock user_states
	userRows := sqlmock.NewRows([]string{"key", "value"})
	mock.ExpectQuery("SELECT key, value FROM user_states").
		WithArgs("test-app", "test-user", sqlmock.AnyArg()).
		WillReturnRows(userRows)

		// Prepare mock event
	evt := event.New("inv-1", "author")
	evt.Response = &model.Response{
		Object: model.ObjectTypeChatCompletion,
		Choices: []model.Choice{
			{
				Message: model.Message{
					Role:    model.RoleUser,
					Content: "Hello, world!",
				},
			},
		},
	}
	eventBytes, _ := json.Marshal(evt)
	mock.ExpectQuery("SELECT session_id, event FROM session_events").
		WithArgs("test-app", "test-user", "{test-session}").
		WillReturnRows(sqlmock.NewRows([]string{"session_id", "event"}).
			AddRow(key.SessionID, eventBytes))

	// Mock: Batch load summaries with data
	mock.ExpectQuery(regexp.QuoteMeta("SELECT session_id, filter_key, summary FROM session_summaries")).
		WillReturnRows(sqlmock.NewRows([]string{"session_id", "filter_key", "summary"}))

	sess, err := s.GetSession(context.Background(), key)
	require.NoError(t, err)
	require.NotNil(t, sess)
	assert.Equal(t, "test-session", sess.ID)
	assert.Equal(t, []byte("value1"), sess.State["key1"])
	assert.Equal(t, 1, len(sess.Events))
	assert.Equal(t, "Hello, world!", sess.Events[0].Response.Choices[0].Message.Content)

	require.NoError(t, mock.ExpectationsWereMet())
}

func TestAppendEvent_InvalidKey(t *testing.T) {
	s, _, db := setupMockService(t, nil)
	defer db.Close()

	// Test with empty SessionID
	sess := &session.Session{
		ID:      "",
		AppName: "test-app",
		UserID:  "test-user",
	}

	evt := event.New("test", "author")
	err := s.AppendEvent(context.Background(), sess, evt)
	require.Error(t, err)
}

func TestClose_Success(t *testing.T) {
	s, _, db := setupMockService(t, nil)

	err := s.Close()
	require.NoError(t, err)

	// Close again should be safe (once.Do)
	err = s.Close()
	require.NoError(t, err)

	db.Close()
}

func TestBuildConnString(t *testing.T) {
	tests := []struct {
		name     string
		opts     ServiceOpts
		expected string
	}{
		{
			name: "all fields provided",
			opts: ServiceOpts{
				host:     "localhost",
				port:     5432,
				database: "testdb",
				user:     "testuser",
				password: "testpass",
				sslMode:  "disable",
			},
			expected: "host=localhost port=5432 dbname=testdb sslmode=disable user=testuser password=testpass",
		},
		{
			name:     "default values",
			opts:     ServiceOpts{},
			expected: "host=localhost port=5432 dbname=trpc-agent-go-pgsession sslmode=disable",
		},
		{
			name: "no credentials",
			opts: ServiceOpts{
				host:     "dbhost",
				port:     5433,
				database: "mydb",
				sslMode:  "require",
			},
			expected: "host=dbhost port=5433 dbname=mydb sslmode=require",
		},
	}

	for _, tt := range tests {
		t.Run(tt.name, func(t *testing.T) {
			result := buildConnString(tt.opts)
			assert.Equal(t, tt.expected, result)
		})
	}
}

func TestMergeState(t *testing.T) {
	appState := session.StateMap{
		"app_key1": []byte("app_value1"),
	}

	userState := session.StateMap{
		"user_key1": []byte("user_value1"),
	}

	sess := &session.Session{
		ID:      "test-session",
		AppName: "test-app",
		UserID:  "test-user",
		State: session.StateMap{
			"session_key1": []byte("session_value1"),
		},
	}

	result := mergeState(appState, userState, sess)

	assert.Equal(t, []byte("session_value1"), result.State["session_key1"])
	assert.Equal(t, []byte("app_value1"), result.State["app:app_key1"])
	assert.Equal(t, []byte("user_value1"), result.State["user:user_key1"])
}

func TestApplyOptions(t *testing.T) {
	opts := applyOptions(
		session.WithEventNum(10),
		session.WithEventTime(time.Now()),
	)

	assert.Equal(t, 10, opts.EventNum)
	assert.False(t, opts.EventTime.IsZero())
}

func TestGetSession_WithEventLimit(t *testing.T) {
	s, mock, db := setupMockService(t, nil)
	defer db.Close()

	key := session.Key{
		AppName:   "test-app",
		UserID:    "test-user",
		SessionID: "test-session",
	}

	// Mock session state
	sessState := &SessionState{
		ID:    "test-session",
		State: session.StateMap{},
	}
	stateBytes, _ := json.Marshal(sessState)
	stateRows := sqlmock.NewRows([]string{"state", "created_at", "updated_at"}).
		AddRow(stateBytes, time.Now(), time.Now())

	mock.ExpectQuery("SELECT state, created_at, updated_at FROM session_states").
		WithArgs("test-app", "test-user", "test-session", sqlmock.AnyArg()).
		WillReturnRows(stateRows)

	// Mock app_states
	appRows := sqlmock.NewRows([]string{"key", "value"})
	mock.ExpectQuery("SELECT key, value FROM app_states").
		WithArgs("test-app", sqlmock.AnyArg()).
		WillReturnRows(appRows)

	// Mock user_states
	userRows := sqlmock.NewRows([]string{"key", "value"})
	mock.ExpectQuery("SELECT key, value FROM user_states").
		WithArgs("test-app", "test-user", sqlmock.AnyArg()).
		WillReturnRows(userRows)

	// Mock events - with LIMIT in query (limit controls how many to return, not delete)
	eventRows := sqlmock.NewRows([]string{"session_id", "event"})
	mock.ExpectQuery("SELECT session_id, event FROM session_events").
		WithArgs("test-app", "test-user", "{test-session}").
		WillReturnRows(eventRows)

	// WithEventNum(5) controls how many events to return in the query
	// Note: This does NOT delete events from database, only limits the result set
	sess, err := s.GetSession(context.Background(), key, session.WithEventNum(5))
	require.NoError(t, err)
	require.NotNil(t, sess)

	require.NoError(t, mock.ExpectationsWereMet())
}

func TestGetSession_WithTTLRefresh(t *testing.T) {
	s, mock, db := setupMockService(t, nil)
	defer db.Close()

	// Enable session TTL to trigger refresh
	s.opts.sessionTTL = 1 * time.Hour

	key := session.Key{
		AppName:   "test-app",
		UserID:    "test-user",
		SessionID: "test-session",
	}

	// Mock session state
	sessState := &SessionState{
		ID:    "test-session",
		State: session.StateMap{"key1": []byte("value1")},
	}
	stateBytes, _ := json.Marshal(sessState)
	stateRows := sqlmock.NewRows([]string{"state", "created_at", "updated_at"}).
		AddRow(stateBytes, time.Now(), time.Now())

	mock.ExpectQuery("SELECT state, created_at, updated_at FROM session_states").
		WithArgs("test-app", "test-user", "test-session", sqlmock.AnyArg()).
		WillReturnRows(stateRows)

	// Mock app_states
	appRows := sqlmock.NewRows([]string{"key", "value"})
	mock.ExpectQuery("SELECT key, value FROM app_states").
		WithArgs("test-app", sqlmock.AnyArg()).
		WillReturnRows(appRows)

	// Mock user_states
	userRows := sqlmock.NewRows([]string{"key", "value"})
	mock.ExpectQuery("SELECT key, value FROM user_states").
		WithArgs("test-app", "test-user", sqlmock.AnyArg()).
		WillReturnRows(userRows)

	// Mock events
	eventRows := sqlmock.NewRows([]string{"test-session", "event"})
	mock.ExpectQuery("SELECT session_id, event FROM session_events").
		WithArgs("test-app", "test-user", "{test-session}").
		WillReturnRows(eventRows)

	// Mock TTL refresh UPDATE - this should be called after successful GetSession
	mock.ExpectExec("UPDATE session_states").
		WithArgs(sqlmock.AnyArg(), sqlmock.AnyArg(), "test-app", "test-user", "test-session").
		WillReturnResult(sqlmock.NewResult(0, 1))

	sess, err := s.GetSession(context.Background(), key)
	require.NoError(t, err)
	require.NotNil(t, sess)
	assert.Equal(t, "test-session", sess.ID)
	assert.Equal(t, []byte("value1"), sess.State["key1"])

	require.NoError(t, mock.ExpectationsWereMet())
}

func TestAppendEvent_PartialEvent(t *testing.T) {
	s, mock, db := setupMockService(t, nil)
	defer db.Close()

	sess := &session.Session{
		ID:      "test-session",
		AppName: "test-app",
		UserID:  "test-user",
		State:   session.StateMap{},
		Events:  []event.Event{},
	}

	// Create a partial event (IsPartial = true)
	evt := event.New("test-invocation", "test-author")
	evt.IsPartial = true
	evt.Response = &model.Response{
		Choices: []model.Choice{
			{
				Message: model.Message{
					Role:    model.RoleAssistant,
					Content: "partial response",
				},
			},
		},
	}

	// Mock get session state
	sessState := &SessionState{
		ID:    "test-session",
		State: session.StateMap{},
	}
	stateBytes, _ := json.Marshal(sessState)
	stateRows := sqlmock.NewRows([]string{"state", "expires_at"}).
		AddRow(stateBytes, nil)

	mock.ExpectQuery("SELECT state, expires_at FROM session_states").
		WithArgs("test-app", "test-user", "test-session").
		WillReturnRows(stateRows)

	// Mock transaction
	mock.ExpectBegin()

	// Mock update session state (partial events still update state)
	mock.ExpectExec("UPDATE session_states SET state").
		WithArgs(sqlmock.AnyArg(), sqlmock.AnyArg(), sqlmock.AnyArg(),
			"test-app", "test-user", "test-session").
		WillReturnResult(sqlmock.NewResult(0, 1))

	// Note: After JSON marshaling and unmarshaling in UpdateUserSession,
	// the IsPartial field might not be preserved correctly if it's not in the JSON tags.
	// So partial events might still be inserted. We need to expect the INSERT.
	mock.ExpectExec("INSERT INTO session_events").
		WithArgs("test-app", "test-user", "test-session", sqlmock.AnyArg(),
			sqlmock.AnyArg(), sqlmock.AnyArg(), sqlmock.AnyArg()).
		WillReturnResult(sqlmock.NewResult(1, 1))

	mock.ExpectCommit()

	err := s.AppendEvent(context.Background(), sess, evt)
	require.NoError(t, err)

	require.NoError(t, mock.ExpectationsWereMet())
}

func TestCleanupExpired(t *testing.T) {
	s, mock, db := setupMockService(t, &TestServiceOpts{
		sessionTTL:   time.Hour,
		appStateTTL:  2 * time.Hour,
		userStateTTL: 3 * time.Hour,
		softDelete:   boolPtr(true),
	})
	defer db.Close()

	// Mock cleanup queries: all tables in a single transaction
	mock.ExpectBegin()
	mock.ExpectExec("UPDATE session_states SET deleted_at").
		WillReturnResult(sqlmock.NewResult(0, 5))
	mock.ExpectQuery(regexp.QuoteMeta("SELECT app_name, user_id, session_id, MAX(updated_at) as updated_at FROM session_events")).
		WillReturnRows(sqlmock.NewRows([]string{"app_name", "user_id", "session_id", "updated_at"}).
			AddRow("session-1", "app-1", "user-1", time.Now().Add(-48*time.Hour)))
	mock.ExpectExec("UPDATE session_events SET deleted_at").
		WillReturnResult(sqlmock.NewResult(0, 10))
	mock.ExpectExec("UPDATE session_summaries SET deleted_at").
		WillReturnResult(sqlmock.NewResult(0, 2))
	mock.ExpectExec("UPDATE app_states SET deleted_at").
		WillReturnResult(sqlmock.NewResult(0, 1))
	mock.ExpectExec("UPDATE user_states SET deleted_at").
		WillReturnResult(sqlmock.NewResult(0, 3))
	mock.ExpectCommit()

	s.cleanupExpired()

	require.NoError(t, mock.ExpectationsWereMet())
}

func TestCleanupExpiredForUser_softdelete(t *testing.T) {
	s, mock, db := setupMockService(t, &TestServiceOpts{
		sessionTTL:   time.Hour,
		userStateTTL: 2 * time.Hour,
		softDelete:   boolPtr(true),
	})
	defer db.Close()

	userKey := session.UserKey{
		AppName: "test-app",
		UserID:  "test-user",
	}

	// Mock cleanup queries: all tables in a single transaction
	mock.ExpectBegin()
	mock.ExpectExec("UPDATE session_states SET deleted_at").
		WithArgs(sqlmock.AnyArg(), "test-app", "test-user").
		WillReturnResult(sqlmock.NewResult(0, 2))
	mock.ExpectQuery(regexp.QuoteMeta("SELECT app_name, user_id, session_id, MAX(updated_at) as updated_at FROM session_events")).
		WillReturnRows(sqlmock.NewRows([]string{"app_name", "user_id", "session_id", "updated_at"}).
			AddRow("session-1", "app-1", "user-1", time.Now().Add(-48*time.Hour)))
	mock.ExpectExec("UPDATE session_events SET deleted_at").
		WillReturnResult(sqlmock.NewResult(0, 5))
	mock.ExpectExec("UPDATE session_summaries SET deleted_at").
		WithArgs(sqlmock.AnyArg(), "test-app", "test-user").
		WillReturnResult(sqlmock.NewResult(0, 1))
	mock.ExpectExec("UPDATE user_states SET deleted_at").
		WithArgs(sqlmock.AnyArg(), "test-app", "test-user").
		WillReturnResult(sqlmock.NewResult(0, 1))
	mock.ExpectCommit()

	s.cleanupExpiredForUser(context.Background(), userKey)

	require.NoError(t, mock.ExpectationsWereMet())
}

func TestCleanupExpiredForUser_harddelete(t *testing.T) {
	s, mock, db := setupMockService(t, &TestServiceOpts{
		sessionTTL:   time.Hour,
		userStateTTL: 2 * time.Hour,
		softDelete:   boolPtr(false),
	})
	defer db.Close()

	userKey := session.UserKey{
		AppName: "test-app",
		UserID:  "test-user",
	}

	// Mock cleanup queries: all tables in a single transaction
	mock.ExpectBegin()
	mock.ExpectExec("DELETE FROM session_states").
		WillReturnResult(sqlmock.NewResult(0, 2))
	mock.ExpectQuery(regexp.QuoteMeta("SELECT app_name, user_id, session_id, MAX(updated_at) as updated_at FROM session_events")).
		WillReturnRows(sqlmock.NewRows([]string{"app_name", "user_id", "session_id", "updated_at"}).
			AddRow("session-1", "app-1", "user-1", time.Now().Add(-48*time.Hour)))
	mock.ExpectExec("DELETE FROM session_events").
		WillReturnResult(sqlmock.NewResult(0, 5))
	mock.ExpectExec("DELETE FROM session_summaries").
		WillReturnResult(sqlmock.NewResult(0, 1))
	mock.ExpectExec("DELETE FROM user_states").
		WillReturnResult(sqlmock.NewResult(0, 1))
	mock.ExpectCommit()

	s.cleanupExpiredForUser(context.Background(), userKey)

	require.NoError(t, mock.ExpectationsWereMet())
}

func TestHardDeleteExpired(t *testing.T) {
	s, mock, db := setupMockService(t, &TestServiceOpts{
		sessionTTL: time.Hour,
		softDelete: boolPtr(false), // Hard delete
	})
	defer db.Close()

	// Mock hard delete queries in transaction
	mock.ExpectBegin()
	mock.ExpectExec("DELETE FROM session_states").
		WillReturnResult(sqlmock.NewResult(0, 3))
	mock.ExpectQuery(regexp.QuoteMeta("SELECT app_name, user_id, session_id, MAX(updated_at) as updated_at FROM session_events")).
		WillReturnRows(sqlmock.NewRows([]string{"app_name", "user_id", "session_id", "updated_at"}).
			AddRow("session-1", "app-1", "user-1", time.Now().Add(-48*time.Hour)))
	mock.ExpectExec("DELETE FROM session_events").
		WillReturnResult(sqlmock.NewResult(0, 7))
	mock.ExpectExec("DELETE FROM session_summaries").
		WillReturnResult(sqlmock.NewResult(0, 2))
	mock.ExpectCommit()

	s.cleanupExpired()

	require.NoError(t, mock.ExpectationsWereMet())
}

func TestStartStopCleanupRoutine(t *testing.T) {
	s, _, db := setupMockService(t, &TestServiceOpts{
		sessionTTL:      time.Hour,
		cleanupInterval: 100 * time.Millisecond,
	})
	defer db.Close()

	// Manually start cleanup routine for this test
	s.startCleanupRoutine()

	// Cleanup routine should be started
	assert.NotNil(t, s.cleanupTicker)

	// Stop cleanup
	s.stopCleanupRoutine()
	assert.Nil(t, s.cleanupTicker)

	// Stopping again should be safe (idempotent)
	s.stopCleanupRoutine()
	assert.Nil(t, s.cleanupTicker)
}

func TestCleanupRoutineRunsPeriodically(t *testing.T) {
	s, mock, db := setupMockService(t, &TestServiceOpts{
		sessionTTL:      time.Hour,
		softDelete:      boolPtr(true),
		cleanupInterval: 50 * time.Millisecond, // Very short interval for testing
	})
	defer db.Close()

	// Expect multiple cleanup calls
	for i := 0; i < 3; i++ {
		mock.ExpectExec("UPDATE session_states SET deleted_at").
			WillReturnResult(sqlmock.NewResult(0, 0))
		mock.ExpectExec("UPDATE session_events SET deleted_at").
			WillReturnResult(sqlmock.NewResult(0, 0))
		mock.ExpectExec("UPDATE session_summaries SET deleted_at").
			WillReturnResult(sqlmock.NewResult(0, 0))
	}

	// Wait for a few cleanup cycles
	time.Sleep(200 * time.Millisecond)

	s.stopCleanupRoutine()

	// Should have run at least a few times
	// We set expectations for 3 iterations
}

func TestAppendEvent_Async_Success(t *testing.T) {
	s, mock, db := setupMockService(t, &TestServiceOpts{
		enableAsyncPersist: true,
	})
	defer db.Close()
	defer s.Close()

	sess := &session.Session{
		ID:      "test-session",
		AppName: "test-app",
		UserID:  "test-user",
		State:   session.StateMap{},
		Events:  []event.Event{},
	}

	evt := event.New("test", "test")
	evt.Response = &model.Response{
		Choices: []model.Choice{
			{Message: model.Message{Role: model.RoleAssistant, Content: "test"}},
		},
	}

	err := s.AppendEvent(context.Background(), sess, evt)
	require.NoError(t, err)

	// Give async worker time to process
	time.Sleep(10 * time.Millisecond)

	require.NoError(t, mock.ExpectationsWereMet())
}

func TestAppendEvent_Async_Panic(t *testing.T) {
	s, _, db := setupMockService(t, &TestServiceOpts{
		enableAsyncPersist: true,
	})
	defer db.Close()

	// Close channels to cause panic
	for _, ch := range s.eventPairChans {
		close(ch)
	}

	sess := &session.Session{
		ID:      "test-session",
		AppName: "test-app",
		UserID:  "test-user",
		State:   session.StateMap{},
		Events:  []event.Event{},
	}

	evt := event.New("test", "test")
	evt.Response = &model.Response{
		Choices: []model.Choice{
			{Message: model.Message{Role: model.RoleAssistant, Content: "test"}},
		},
	}

	// Should not panic, just log error
	err := s.AppendEvent(context.Background(), sess, evt)
	// In async mode, it might succeed sending before noticing the channel is closed
	_ = err
}

func TestAppendEvent_InvalidEvent_NoResponse(t *testing.T) {
	s, mock, db := setupMockService(t, nil)
	defer db.Close()

	sess := &session.Session{
		ID:      "test-session",
		AppName: "test-app",
		UserID:  "test-user",
		State:   session.StateMap{},
		Events:  []event.Event{},
	}

	// Event with no response - should update state but not persist
	evt := event.New("test", "test")
	// No response set

	// Mock get session state
	sessState := &SessionState{
		ID:    "test-session",
		State: session.StateMap{},
	}
	stateBytes, _ := json.Marshal(sessState)
	stateRows := sqlmock.NewRows([]string{"state", "expires_at"}).
		AddRow(stateBytes, nil)

	mock.ExpectQuery("SELECT state, expires_at FROM session_states").
		WithArgs("test-app", "test-user", "test-session").
		WillReturnRows(stateRows)

	// Mock transaction
	mock.ExpectBegin()

	// Mock update session state only (no event insert because no response)
	mock.ExpectExec("UPDATE session_states SET state").
		WithArgs(sqlmock.AnyArg(), sqlmock.AnyArg(), sqlmock.AnyArg(),
			"test-app", "test-user", "test-session").
		WillReturnResult(sqlmock.NewResult(0, 1))

	mock.ExpectCommit()

	err := s.AppendEvent(context.Background(), sess, evt)
	require.NoError(t, err)

	require.NoError(t, mock.ExpectationsWereMet())
}

func TestAppendEvent_InvalidEvent_EmptyContent(t *testing.T) {
	s, mock, db := setupMockService(t, nil)
	defer db.Close()

	sess := &session.Session{
		ID:      "test-session",
		AppName: "test-app",
		UserID:  "test-user",
		State:   session.StateMap{},
		Events:  []event.Event{},
	}

	// Event with response but empty content
	evt := event.New("test", "test")
	evt.Response = &model.Response{
		Choices: []model.Choice{
			{Message: model.Message{Role: model.RoleAssistant, Content: ""}}, // Empty content
		},
	}

	// Mock get session state
	sessState := &SessionState{
		ID:    "test-session",
		State: session.StateMap{},
	}
	stateBytes, _ := json.Marshal(sessState)
	stateRows := sqlmock.NewRows([]string{"state", "expires_at"}).
		AddRow(stateBytes, nil)

	mock.ExpectQuery("SELECT state, expires_at FROM session_states").
		WithArgs("test-app", "test-user", "test-session").
		WillReturnRows(stateRows)

	// Mock transaction
	mock.ExpectBegin()

	// Mock update session state only
	mock.ExpectExec("UPDATE session_states SET state").
		WithArgs(sqlmock.AnyArg(), sqlmock.AnyArg(), sqlmock.AnyArg(),
			"test-app", "test-user", "test-session").
		WillReturnResult(sqlmock.NewResult(0, 1))

	mock.ExpectCommit()

	err := s.AppendEvent(context.Background(), sess, evt)
	require.NoError(t, err)

	require.NoError(t, mock.ExpectationsWereMet())
}

func TestAppendEvent_SessionNotFound(t *testing.T) {
	s, mock, db := setupMockService(t, nil)
	defer db.Close()

	sess := &session.Session{
		ID:      "nonexistent-session",
		AppName: "test-app",
		UserID:  "test-user",
		State:   session.StateMap{},
		Events:  []event.Event{},
	}

	evt := event.New("test", "test")
	evt.Response = &model.Response{
		Choices: []model.Choice{
			{Message: model.Message{Role: model.RoleAssistant, Content: "test"}},
		},
	}

	// Mock get session state - not found
	stateRows := sqlmock.NewRows([]string{"state", "expires_at"})
	mock.ExpectQuery("SELECT state, expires_at FROM session_states").
		WithArgs("test-app", "test-user", "nonexistent-session").
		WillReturnRows(stateRows)

	err := s.AppendEvent(context.Background(), sess, evt)
	require.Error(t, err)
	require.Contains(t, err.Error(), "session not found")

	require.NoError(t, mock.ExpectationsWereMet())
}

func TestClose_Multiple(t *testing.T) {
	s, _, db := setupMockService(t, &TestServiceOpts{
		enableAsyncPersist: true,
	})
	defer db.Close()

	// First close
	err := s.Close()
	require.NoError(t, err)

	// Second close should be safe (idempotent)
	err = s.Close()
	require.NoError(t, err)
}

func TestNewService_MissingDSNAndInstance(t *testing.T) {
	svc, err := NewService()
	assert.Error(t, err)
	assert.Nil(t, svc)
	assert.Contains(t, err.Error(), "create postgres client failed")
}

func TestNewService_WithInstance_Success(t *testing.T) {
	db, mock, err := sqlmock.New(sqlmock.MonitorPingsOption(true))
	require.NoError(t, err)
	defer db.Close()

	originalBuilder := storage.GetClientBuilder()
	defer storage.SetClientBuilder(originalBuilder)

	storage.SetClientBuilder(func(ctx context.Context, builderOpts ...storage.ClientBuilderOpt) (storage.Client, error) {
		return &mockPostgresClient{db: db}, nil
	})

	// Register instance
	instanceName := "test-instance-success"
	storage.RegisterPostgresInstance(instanceName,
		storage.WithClientConnString("test:test@tcp(localhost:3306)/testdb"),
	)

	svc, err := NewService(
		WithPostgresInstance(instanceName),
		WithSkipDBInit(true),
	)
	require.NoError(t, err)
	require.NotNil(t, svc)

	err = svc.Close()
	assert.NoError(t, err)
	assert.NoError(t, mock.ExpectationsWereMet())
}

func TestAppendEventHook(t *testing.T) {
	t.Run("hook modifies event before storage (skip db)", func(t *testing.T) {
		db, _, err := sqlmock.New()
		require.NoError(t, err)
		defer db.Close()

		hookCalled := false
		s := createTestService(t, db,
			WithAppendEventHook(func(ctx *session.AppendEventContext, next func() error) error {
				hookCalled = true
				ctx.Event.Tag = "hook_processed"
				return nil // abort before DB
			}),
		)

		ctx := context.Background()
		key := session.Key{AppName: "app", UserID: "user", SessionID: "sess"}
		sess := session.NewSession(key.AppName, key.UserID, key.SessionID)

		evt := event.New("inv1", "assistant")
		evt.Response = &model.Response{
			Choices: []model.Choice{{Message: model.Message{Role: model.RoleAssistant, Content: "Hello"}}},
		}

		err = s.AppendEvent(ctx, sess, evt)
		require.NoError(t, err)
		assert.True(t, hookCalled)
		assert.Equal(t, "hook_processed", evt.Tag)
	})

	t.Run("hook can abort event storage", func(t *testing.T) {
		db, _, err := sqlmock.New()
		require.NoError(t, err)
		defer db.Close()

		s := createTestService(t, db,
			WithAppendEventHook(func(ctx *session.AppendEventContext, next func() error) error {
				return nil // skip next()
			}),
		)

		ctx := context.Background()
		key := session.Key{AppName: "app", UserID: "user", SessionID: "sess"}
		sess := session.NewSession(key.AppName, key.UserID, key.SessionID)

		evt := event.New("inv1", "assistant")
		evt.Response = &model.Response{
			Choices: []model.Choice{{Message: model.Message{Role: model.RoleAssistant, Content: "Hello"}}},
		}

		// No DB expectations - hook aborts before DB call
		err = s.AppendEvent(ctx, sess, evt)
		require.NoError(t, err)
	})

	t.Run("multiple hooks execute in order", func(t *testing.T) {
		db, _, err := sqlmock.New()
		require.NoError(t, err)
		defer db.Close()

		order := []string{}
		s := createTestService(t, db,
			WithAppendEventHook(func(ctx *session.AppendEventContext, next func() error) error {
				order = append(order, "hook1_before")
				err := next()
				order = append(order, "hook1_after")
				return err
			}),
			WithAppendEventHook(func(ctx *session.AppendEventContext, next func() error) error {
				order = append(order, "hook2_before")
				err := next()
				order = append(order, "hook2_after")
				return err
			}),
		)

		ctx := context.Background()
		key := session.Key{AppName: "app", UserID: "user", SessionID: "sess"}
		sess := session.NewSession(key.AppName, key.UserID, key.SessionID)

		evt := event.New("inv1", "assistant")
		evt.Response = &model.Response{
			Choices: []model.Choice{{Message: model.Message{Role: model.RoleAssistant, Content: "Hello"}}},
		}

		// Hook2 aborts, so no DB call
		_ = s.AppendEvent(ctx, sess, evt)
		assert.Equal(t, []string{"hook1_before", "hook2_before", "hook2_after", "hook1_after"}, order)
	})
}

func TestGetSessionHook(t *testing.T) {
	t.Run("hook returns custom session without db", func(t *testing.T) {
		db, _, err := sqlmock.New()
		require.NoError(t, err)
		defer db.Close()

		hookCalled := false
		s := createTestService(t, db,
			WithGetSessionHook(func(ctx *session.GetSessionContext, next func() (*session.Session, error)) (*session.Session, error) {
				hookCalled = true
				custom := session.NewSession(ctx.Key.AppName, ctx.Key.UserID, ctx.Key.SessionID)
				custom.State["hook_added"] = []byte("true")
				return custom, nil
			}),
		)

		ctx := context.Background()
		key := session.Key{AppName: "app", UserID: "user", SessionID: "sess"}

		sess, err := s.GetSession(ctx, key)
		require.NoError(t, err)
		assert.True(t, hookCalled)
		require.NotNil(t, sess)
		assert.Equal(t, []byte("true"), sess.State["hook_added"])
	})

	t.Run("hook can return nil session", func(t *testing.T) {
		db, _, err := sqlmock.New()
		require.NoError(t, err)
		defer db.Close()

		s := createTestService(t, db,
			WithGetSessionHook(func(ctx *session.GetSessionContext, next func() (*session.Session, error)) (*session.Session, error) {
				return nil, nil // skip next()
			}),
		)

		ctx := context.Background()
		key := session.Key{AppName: "app", UserID: "user", SessionID: "sess"}

		// No DB expectations - hook aborts before DB call
		sess, err := s.GetSession(ctx, key)
		require.NoError(t, err)
		assert.Nil(t, sess)
	})

	t.Run("multiple hooks execute in order", func(t *testing.T) {
		db, _, err := sqlmock.New()
		require.NoError(t, err)
		defer db.Close()

		order := []string{}
		s := createTestService(t, db,
			WithGetSessionHook(func(ctx *session.GetSessionContext, next func() (*session.Session, error)) (*session.Session, error) {
				order = append(order, "hook1_before")
				sess, err := next()
				order = append(order, "hook1_after")
				return sess, err
			}),
			WithGetSessionHook(func(ctx *session.GetSessionContext, next func() (*session.Session, error)) (*session.Session, error) {
				order = append(order, "hook2_before")
				sess, err := next()
				order = append(order, "hook2_after")
				return sess, err
			}),
		)

		ctx := context.Background()
		key := session.Key{AppName: "app", UserID: "user", SessionID: "sess"}

		// Hook2 returns nil, so no DB call
		s.opts.getSessionHooks[1] = func(ctx *session.GetSessionContext, next func() (*session.Session, error)) (*session.Session, error) {
			order = append(order, "hook2_before")
			order = append(order, "hook2_after")
			return nil, nil
		}

		_, _ = s.GetSession(ctx, key)
		assert.Equal(t, []string{"hook1_before", "hook2_before", "hook2_after", "hook1_after"}, order)
	})
}<|MERGE_RESOLUTION|>--- conflicted
+++ resolved
@@ -314,8 +314,6 @@
 	mock.ExpectQuery("SELECT expires_at FROM session_states").
 		WithArgs("test-app", "test-user", sqlmock.AnyArg()).
 		WillReturnRows(checkRows)
-<<<<<<< HEAD
-=======
 
 	// Mock INSERT session state
 	mock.ExpectExec("INSERT INTO session_states").
@@ -459,1064 +457,6 @@
 
 	// Set sessionTTL so cleanup will be triggered
 	s.opts.sessionTTL = 1 * time.Hour
-
-	key := session.Key{
-		AppName:   "test-app",
-		UserID:    "test-user",
-		SessionID: "expired-session",
-	}
-
-	// Mock check for existing session - returns a past expires_at (expired)
-	pastTime := time.Now().Add(-1 * time.Hour)
-	checkRows := sqlmock.NewRows([]string{"expires_at"}).
-		AddRow(pastTime)
-	mock.ExpectQuery("SELECT expires_at FROM session_states").
-		WithArgs("test-app", "test-user", "expired-session").
-		WillReturnRows(checkRows)
-
-	// Mock cleanup for expired sessions (soft delete) - order matters.
-	// Now in transaction.
-	mock.ExpectBegin()
-	// 1. Soft delete session_states.
-	mock.ExpectExec(`UPDATE session_states SET deleted_at = \$1`).
-		WillReturnResult(sqlmock.NewResult(0, 1))
-	// 2. Soft delete session_events.
-	mock.ExpectQuery(regexp.QuoteMeta("SELECT app_name, user_id, session_id, MAX(updated_at) as updated_at FROM session_events")).
-		WillReturnRows(sqlmock.NewRows([]string{"app_name", "user_id", "session_id", "updated_at"}).
-			AddRow("session-1", "app-1", "user-1", time.Now().Add(-48*time.Hour)))
-	mock.ExpectExec(`UPDATE session_events SET deleted_at = \$1`).
-		WillReturnResult(sqlmock.NewResult(0, 1))
-	// 3. Soft delete session_track_events.
-	mock.ExpectExec(`UPDATE session_track_events SET deleted_at = \$1`).
-		WillReturnResult(sqlmock.NewResult(0, 1))
-	// 4. Soft delete session_summaries.
-	mock.ExpectExec(`UPDATE session_summaries SET deleted_at = \$1`).
-		WillReturnResult(sqlmock.NewResult(0, 1))
-	mock.ExpectCommit()
-
-	// Mock INSERT session state
-	mock.ExpectExec("INSERT INTO session_states").
-		WithArgs("test-app", "test-user", "expired-session", sqlmock.AnyArg(),
-			sqlmock.AnyArg(), sqlmock.AnyArg(), sqlmock.AnyArg()).
-		WillReturnResult(sqlmock.NewResult(1, 1))
-
-	// Mock SELECT app_states
-	appRows := sqlmock.NewRows([]string{"key", "value"})
-	mock.ExpectQuery("SELECT key, value FROM app_states").
-		WithArgs("test-app", sqlmock.AnyArg()).
-		WillReturnRows(appRows)
-
-	// Mock SELECT user_states
-	userRows := sqlmock.NewRows([]string{"key", "value"})
-	mock.ExpectQuery("SELECT key, value FROM user_states").
-		WithArgs("test-app", "test-user", sqlmock.AnyArg()).
-		WillReturnRows(userRows)
-
-	sess, err := s.CreateSession(context.Background(), key, session.StateMap{})
-	require.NoError(t, err)
-	require.NotNil(t, sess)
-	assert.Equal(t, "expired-session", sess.ID)
-
-	require.NoError(t, mock.ExpectationsWereMet())
-}
-
-func TestGetSession_Success(t *testing.T) {
-	s, mock, db := setupMockService(t, nil)
-	defer db.Close()
-
-	key := session.Key{
-		AppName:   "test-app",
-		UserID:    "test-user",
-		SessionID: "test-session",
-	}
-
-	// Mock session state
-	sessState := &SessionState{
-		ID:    "test-session",
-		State: session.StateMap{"key1": []byte("value1")},
-	}
-	stateBytes, _ := json.Marshal(sessState)
-	stateRows := sqlmock.NewRows([]string{"state", "created_at", "updated_at"}).
-		AddRow(stateBytes, time.Now(), time.Now())
-
-	mock.ExpectQuery("SELECT state, created_at, updated_at FROM session_states").
-		WithArgs("test-app", "test-user", "test-session", sqlmock.AnyArg()).
-		WillReturnRows(stateRows)
-
-	// Mock app_states
-	appRows := sqlmock.NewRows([]string{"key", "value"})
-	mock.ExpectQuery("SELECT key, value FROM app_states").
-		WithArgs("test-app", sqlmock.AnyArg()).
-		WillReturnRows(appRows)
-
-	// Mock user_states
-	userRows := sqlmock.NewRows([]string{"key", "value"})
-	mock.ExpectQuery("SELECT key, value FROM user_states").
-		WithArgs("test-app", "test-user", sqlmock.AnyArg()).
-		WillReturnRows(userRows)
-
-		// Prepare mock event
-	evt := event.New("inv-1", "author")
-	evt.Response = &model.Response{
-		Object: model.ObjectTypeChatCompletion,
-		Choices: []model.Choice{
-			{
-				Message: model.Message{
-					Role:    model.RoleUser,
-					Content: "Hello, world!",
-				},
-			},
-		},
-	}
-	eventBytes, _ := json.Marshal(evt)
-	mock.ExpectQuery("SELECT session_id, event FROM session_events").
-		WithArgs("test-app", "test-user", "{test-session}").
-		WillReturnRows(sqlmock.NewRows([]string{"session_id", "event"}).
-			AddRow(key.SessionID, eventBytes))
-
-	// Mock: Batch load summaries with data
-	mock.ExpectQuery(regexp.QuoteMeta("SELECT session_id, filter_key, summary FROM session_summaries")).
-		WillReturnRows(sqlmock.NewRows([]string{"session_id", "filter_key", "summary"}))
-
-	sess, err := s.GetSession(context.Background(), key)
-	require.NoError(t, err)
-	require.NotNil(t, sess)
-	assert.Equal(t, "test-session", sess.ID)
-	assert.Equal(t, []byte("value1"), sess.State["key1"])
-	assert.Equal(t, 1, len(sess.Events))
-	assert.Equal(t, "Hello, world!", sess.Events[0].Response.Choices[0].Message.Content)
-
-	require.NoError(t, mock.ExpectationsWereMet())
-}
-
-func TestGetSession_WithTrackEvents(t *testing.T) {
-	s, mock, db := setupMockService(t, nil)
-	defer db.Close()
-
-	key := session.Key{
-		AppName:   "test-app",
-		UserID:    "test-user",
-		SessionID: "test-session",
-	}
-
-	state := session.StateMap{
-		"tracks": []byte(`["agui"]`),
-	}
-	sessState := &SessionState{
-		ID:    "test-session",
-		State: state,
-	}
-	stateBytes, _ := json.Marshal(sessState)
-	stateRows := sqlmock.NewRows([]string{"state", "created_at", "updated_at"}).
-		AddRow(stateBytes, time.Now(), time.Now())
-
-	mock.ExpectQuery("SELECT state, created_at, updated_at FROM session_states").
-		WithArgs("test-app", "test-user", "test-session", sqlmock.AnyArg()).
-		WillReturnRows(stateRows)
-
-	appRows := sqlmock.NewRows([]string{"key", "value"})
-	mock.ExpectQuery("SELECT key, value FROM app_states").
-		WithArgs("test-app", sqlmock.AnyArg()).
-		WillReturnRows(appRows)
-
-	userRows := sqlmock.NewRows([]string{"key", "value"})
-	mock.ExpectQuery("SELECT key, value FROM user_states").
-		WithArgs("test-app", "test-user", sqlmock.AnyArg()).
-		WillReturnRows(userRows)
-
-	eventRows := sqlmock.NewRows([]string{"session_id", "event"})
-	mock.ExpectQuery("SELECT session_id, event FROM session_events").
-		WithArgs("test-app", "test-user", "{test-session}").
-		WillReturnRows(eventRows)
-
-	trackEvent := &session.TrackEvent{
-		Track:     "agui",
-		Payload:   json.RawMessage(`{"delta":"track"}`),
-		Timestamp: time.Now(),
-	}
-	trackBytes, _ := json.Marshal(trackEvent)
-
-	trackRows := sqlmock.NewRows([]string{"event"}).AddRow(trackBytes)
-	mock.ExpectQuery("SELECT event FROM session_track_events").
-		WithArgs("test-app", "test-user", "test-session", "agui", sqlmock.AnyArg(), sqlmock.AnyArg()).
-		WillReturnRows(trackRows)
-
-	sess, err := s.GetSession(context.Background(), key)
-	require.NoError(t, err)
-	require.NotNil(t, sess)
-	require.NotNil(t, sess.Tracks)
-	history, ok := sess.Tracks["agui"]
-	require.True(t, ok)
-	require.Len(t, history.Events, 1)
-	assert.Equal(t, string(trackEvent.Payload), string(history.Events[0].Payload))
-
-	require.NoError(t, mock.ExpectationsWereMet())
-}
-
-func TestGetSession_NotFound(t *testing.T) {
-	s, mock, db := setupMockService(t, nil)
-	defer db.Close()
-
-	key := session.Key{
-		AppName:   "test-app",
-		UserID:    "test-user",
-		SessionID: "non-existent",
-	}
-
-	// Mock empty result
-	stateRows := sqlmock.NewRows([]string{"state", "created_at", "updated_at"})
-	mock.ExpectQuery("SELECT state, created_at, updated_at FROM session_states").
-		WithArgs("test-app", "test-user", "non-existent", sqlmock.AnyArg()).
-		WillReturnRows(stateRows)
-
-	sess, err := s.GetSession(context.Background(), key)
-	require.NoError(t, err)
-	assert.Nil(t, sess)
-
-	require.NoError(t, mock.ExpectationsWereMet())
-}
-
-func TestGetSession_InvalidKey(t *testing.T) {
-	s, _, db := setupMockService(t, nil)
-	defer db.Close()
-
-	// Test with empty SessionID
-	key := session.Key{
-		AppName:   "test-app",
-		UserID:    "test-user",
-		SessionID: "",
-	}
-
-	_, err := s.GetSession(context.Background(), key)
-	require.Error(t, err)
-}
-
-func TestListSessions_InvalidKey(t *testing.T) {
-	s, _, db := setupMockService(t, nil)
-	defer db.Close()
-
-	// Test with empty AppName
-	userKey := session.UserKey{
-		AppName: "",
-		UserID:  "test-user",
-	}
-
-	_, err := s.ListSessions(context.Background(), userKey)
-	require.Error(t, err)
-}
-
-func TestListSessions_EmptyResult(t *testing.T) {
-	s, mock, db := setupMockService(t, nil)
-	defer db.Close()
-
-	userKey := session.UserKey{
-		AppName: "test-app",
-		UserID:  "test-user",
-	}
-
-	// Mock app states query (empty)
-	appStateRows := sqlmock.NewRows([]string{"key", "value"})
-	mock.ExpectQuery("SELECT key, value FROM app_states").
-		WithArgs("test-app", sqlmock.AnyArg()).
-		WillReturnRows(appStateRows)
-
-	// Mock user states query (empty)
-	userStateRows := sqlmock.NewRows([]string{"key", "value"})
-	mock.ExpectQuery("SELECT key, value FROM user_states").
-		WithArgs("test-app", "test-user", sqlmock.AnyArg()).
-		WillReturnRows(userStateRows)
-
-	// Mock session states query (empty - no sessions found)
-	sessionRows := sqlmock.NewRows([]string{"session_id", "state", "created_at", "updated_at"})
-	mock.ExpectQuery("SELECT session_id, state, created_at, updated_at FROM session_states").
-		WithArgs("test-app", "test-user", sqlmock.AnyArg()).
-		WillReturnRows(sessionRows)
-
-	sessions, err := s.ListSessions(context.Background(), userKey)
-	require.NoError(t, err)
-	require.Empty(t, sessions)
-
-	require.NoError(t, mock.ExpectationsWereMet())
-}
-
-func TestListSessions_QueryError(t *testing.T) {
-	s, mock, db := setupMockService(t, nil)
-	defer db.Close()
-
-	userKey := session.UserKey{
-		AppName: "test-app",
-		UserID:  "test-user",
-	}
-
-	// Mock app states query error
-	mock.ExpectQuery("SELECT key, value FROM app_states").
-		WithArgs("test-app", sqlmock.AnyArg()).
-		WillReturnError(fmt.Errorf("database error"))
-
-	_, err := s.ListSessions(context.Background(), userKey)
-	require.Error(t, err)
-	require.Contains(t, err.Error(), "database error")
-
-	require.NoError(t, mock.ExpectationsWereMet())
-}
-
-func TestListSessions_SessionStateUnmarshalError(t *testing.T) {
-	s, mock, db := setupMockService(t, nil)
-	defer db.Close()
-
-	userKey := session.UserKey{
-		AppName: "test-app",
-		UserID:  "test-user",
-	}
-
-	now := time.Now()
-
-	// Mock app states query (empty)
-	appStateRows := sqlmock.NewRows([]string{"key", "value"})
-	mock.ExpectQuery("SELECT key, value FROM app_states").
-		WithArgs("test-app", sqlmock.AnyArg()).
-		WillReturnRows(appStateRows)
-
-	// Mock user states query (empty)
-	userStateRows := sqlmock.NewRows([]string{"key", "value"})
-	mock.ExpectQuery("SELECT key, value FROM user_states").
-		WithArgs("test-app", "test-user", sqlmock.AnyArg()).
-		WillReturnRows(userStateRows)
-
-	// Mock session states query with invalid JSON
-	sessionRows := sqlmock.NewRows([]string{"session_id", "state", "created_at", "updated_at"}).
-		AddRow("session-1", []byte("invalid json"), now, now)
-
-	mock.ExpectQuery("SELECT session_id, state, created_at, updated_at FROM session_states").
-		WithArgs("test-app", "test-user", sqlmock.AnyArg()).
-		WillReturnRows(sessionRows)
-
-	_, err := s.ListSessions(context.Background(), userKey)
-	require.Error(t, err)
-	require.Contains(t, err.Error(), "unmarshal session state failed")
-
-	require.NoError(t, mock.ExpectationsWereMet())
-}
-
-func TestListSessions_WithTrackEvents(t *testing.T) {
-	s, mock, db := setupMockService(t, nil)
-	defer db.Close()
-
-	userKey := session.UserKey{
-		AppName: "test-app",
-		UserID:  "test-user",
-	}
-
-	now := time.Now()
-
-	appRows := sqlmock.NewRows([]string{"key", "value"})
-	mock.ExpectQuery("SELECT key, value FROM app_states").
-		WithArgs("test-app", sqlmock.AnyArg()).
-		WillReturnRows(appRows)
-
-	userRows := sqlmock.NewRows([]string{"key", "value"})
-	mock.ExpectQuery("SELECT key, value FROM user_states").
-		WithArgs("test-app", "test-user", sqlmock.AnyArg()).
-		WillReturnRows(userRows)
-
-	state := &SessionState{
-		State: session.StateMap{
-			"tracks": []byte(`["alpha","beta"]`),
-		},
-	}
-	stateBytes, _ := json.Marshal(state)
-	sessionRows := sqlmock.NewRows([]string{"session_id", "state", "created_at", "updated_at"}).
-		AddRow("session-1", stateBytes, now, now)
-
-	mock.ExpectQuery("SELECT session_id, state, created_at, updated_at FROM session_states").
-		WithArgs("test-app", "test-user", sqlmock.AnyArg()).
-		WillReturnRows(sessionRows)
-
-	eventRows := sqlmock.NewRows([]string{"session_id", "event"})
-	mock.ExpectQuery("SELECT session_id, event FROM session_events").
-		WithArgs("test-app", "test-user", "{session-1}").
-		WillReturnRows(eventRows)
-
-	summaryRows := sqlmock.NewRows([]string{"session_id", "filter_key", "summary"})
-	mock.ExpectQuery("SELECT session_id, filter_key, summary FROM session_summaries").
-		WithArgs("test-app", "test-user", sqlmock.AnyArg(), sqlmock.AnyArg()).
-		WillReturnRows(summaryRows)
-
-	trackEventAlpha := &session.TrackEvent{
-		Track:     "alpha",
-		Payload:   json.RawMessage(`"payload"`),
-		Timestamp: now,
-	}
-	alphaBytes, _ := json.Marshal(trackEventAlpha)
-	alphaRows := sqlmock.NewRows([]string{"event"}).AddRow(alphaBytes)
-	mock.ExpectQuery("SELECT event FROM session_track_events").
-		WithArgs("test-app", "test-user", "session-1", "alpha", sqlmock.AnyArg(), sqlmock.AnyArg(), 1).
-		WillReturnRows(alphaRows)
-
-	trackEventBeta := &session.TrackEvent{
-		Track:     "beta",
-		Payload:   json.RawMessage(`"payload-beta"`),
-		Timestamp: now,
-	}
-	betaBytes, _ := json.Marshal(trackEventBeta)
-	betaRows := sqlmock.NewRows([]string{"event"}).AddRow(betaBytes)
-	mock.ExpectQuery("SELECT event FROM session_track_events").
-		WithArgs("test-app", "test-user", "session-1", "beta", sqlmock.AnyArg(), sqlmock.AnyArg(), 1).
-		WillReturnRows(betaRows)
-
-	sessions, err := s.ListSessions(context.Background(), userKey, session.WithEventNum(1))
-	require.NoError(t, err)
-	require.Len(t, sessions, 1)
-	require.NotNil(t, sessions[0].Tracks)
-	alpha, ok := sessions[0].Tracks["alpha"]
-	require.True(t, ok)
-	require.Len(t, alpha.Events, 1)
-	assert.Equal(t, json.RawMessage(`"payload"`), alpha.Events[0].Payload)
-
-	beta, ok := sessions[0].Tracks["beta"]
-	require.True(t, ok)
-	require.Len(t, beta.Events, 1)
-	assert.Equal(t, json.RawMessage(`"payload-beta"`), beta.Events[0].Payload)
-
-	require.NoError(t, mock.ExpectationsWereMet())
-}
-
-func TestListSessions_Success(t *testing.T) {
-	db, mock, err := sqlmock.New()
-	require.NoError(t, err)
-	defer db.Close()
-
-	s := createTestService(t, db)
-	ctx := context.Background()
-
-	userKey := session.UserKey{
-		AppName: "test-app",
-		UserID:  "user-123",
-	}
-
-	// Prepare session state
-	sessState := SessionState{
-		ID:    "session-1",
-		State: session.StateMap{"key1": []byte(`"value1"`)},
-	}
-	stateBytes, _ := json.Marshal(sessState)
-
-	// Mock: List app states (empty)
-	mock.ExpectQuery(regexp.QuoteMeta("SELECT key, value FROM app_states")).
-		WithArgs(userKey.AppName, sqlmock.AnyArg()).
-		WillReturnRows(sqlmock.NewRows([]string{"key", "value"}))
-
-	// Mock: List user states (empty)
-	mock.ExpectQuery(regexp.QuoteMeta("SELECT key, value FROM user_states")).
-		WithArgs(userKey.AppName, userKey.UserID, sqlmock.AnyArg()).
-		WillReturnRows(sqlmock.NewRows([]string{"key", "value"}))
-
-	// Mock: Query session states for user
-	mock.ExpectQuery(regexp.QuoteMeta("SELECT session_id, state, created_at, updated_at FROM session_states")).
-		WithArgs(userKey.AppName, userKey.UserID, sqlmock.AnyArg()).
-		WillReturnRows(sqlmock.NewRows([]string{"session_id", "state", "created_at", "updated_at"}).
-			AddRow("session-1", stateBytes, time.Now(), time.Now()))
-
-	// Mock: Batch load events (empty)
-	evt := event.NewResponseEvent("inv-1", "author", &model.Response{
-		Object: model.ObjectTypeChatCompletion,
-		Choices: []model.Choice{
-			{
-				Message: model.Message{
-					Role:    model.RoleUser,
-					Content: "hello",
-				},
-			},
-		},
-	})
-	eventBytes, _ := json.Marshal(evt)
-	mock.ExpectQuery(regexp.QuoteMeta("SELECT session_id, event FROM session_events")).
-		WillReturnRows(sqlmock.NewRows([]string{"session_id", "event"}).
-			AddRow("session-1", eventBytes))
-
-	// Mock: Batch load summaries (empty)
-	mock.ExpectQuery(regexp.QuoteMeta("SELECT session_id, filter_key, summary FROM session_summaries")).
-		WillReturnRows(sqlmock.NewRows([]string{"session_id", "filter_key", "summary"}))
-
-	sessions, err := s.ListSessions(ctx, userKey)
-	require.NoError(t, err)
-	assert.Len(t, sessions, 1)
-	assert.Equal(t, "session-1", sessions[0].ID)
-	assert.NoError(t, mock.ExpectationsWereMet())
-	assert.Equal(t, "hello", sessions[0].Events[0].Choices[0].Message.Content)
-}
-
-func TestListSessions_WithMultipleSessions(t *testing.T) {
-	db, mock, err := sqlmock.New()
-	require.NoError(t, err)
-	defer db.Close()
-
-	s := createTestService(t, db)
-	ctx := context.Background()
-
-	userKey := session.UserKey{
-		AppName: "test-app",
-		UserID:  "user-123",
-	}
-
-	// Mock: List app states
-	mock.ExpectQuery(regexp.QuoteMeta("SELECT key, value FROM app_states")).
-		WithArgs(userKey.AppName, sqlmock.AnyArg()).
-		WillReturnRows(sqlmock.NewRows([]string{"key", "value"}).
-			AddRow("app-key", []byte(`"app-value"`)))
-
-	// Mock: List user states
-	mock.ExpectQuery(regexp.QuoteMeta("SELECT key, value FROM user_states")).
-		WithArgs(userKey.AppName, userKey.UserID, sqlmock.AnyArg()).
-		WillReturnRows(sqlmock.NewRows([]string{"key", "value"}).
-			AddRow("user-key", []byte(`"user-value"`)))
-
-	// Prepare session states
-	sess1 := SessionState{ID: "session-1", State: session.StateMap{"s1": []byte(`"v1"`)}}
-	sess2 := SessionState{ID: "session-2", State: session.StateMap{"s2": []byte(`"v2"`)}}
-	state1Bytes, _ := json.Marshal(sess1)
-	state2Bytes, _ := json.Marshal(sess2)
-
-	// Mock: Query session states
-	mock.ExpectQuery(regexp.QuoteMeta("SELECT session_id, state, created_at, updated_at FROM session_states")).
-		WithArgs(userKey.AppName, userKey.UserID, sqlmock.AnyArg()).
-		WillReturnRows(sqlmock.NewRows([]string{"session_id", "state", "created_at", "updated_at"}).
-			AddRow("session-1", state1Bytes, time.Now(), time.Now()).
-			AddRow("session-2", state2Bytes, time.Now(), time.Now()))
-
-	// Mock: Batch load events
-	mock.ExpectQuery(regexp.QuoteMeta("SELECT session_id, event FROM session_events")).
-		WillReturnRows(sqlmock.NewRows([]string{"session_id", "event"}))
-
-	// Mock: Batch load summaries
-	mock.ExpectQuery(regexp.QuoteMeta("SELECT session_id, filter_key, summary FROM session_summaries")).
-		WillReturnRows(sqlmock.NewRows([]string{"session_id", "filter_key", "summary"}))
-
-	sessions, err := s.ListSessions(ctx, userKey)
-	require.NoError(t, err)
-	assert.Len(t, sessions, 2)
-
-	// Verify app state and user state are merged
-	assert.Contains(t, sessions[0].State, "app:app-key")
-	assert.Contains(t, sessions[0].State, "user:user-key")
-	assert.NoError(t, mock.ExpectationsWereMet())
-}
-
-func TestDeleteSession_Success(t *testing.T) {
-	s, mock, db := setupMockService(t, nil)
-	defer db.Close()
-
-	key := session.Key{
-		AppName:   "test-app",
-		UserID:    "test-user",
-		SessionID: "test-session",
-	}
-
-	// Mock transaction begin
-	mock.ExpectBegin()
-
-	// Mock soft delete session state
-	mock.ExpectExec("UPDATE session_states SET deleted_at").
-		WithArgs(sqlmock.AnyArg(), "test-app", "test-user", "test-session").
-		WillReturnResult(sqlmock.NewResult(0, 1))
-
-	// Mock soft delete session summaries
-	mock.ExpectExec("UPDATE session_summaries SET deleted_at").
-		WithArgs(sqlmock.AnyArg(), "test-app", "test-user", "test-session").
-		WillReturnResult(sqlmock.NewResult(0, 1))
-
-	// Mock soft delete session events
-	mock.ExpectExec("UPDATE session_events SET deleted_at").
-		WithArgs(sqlmock.AnyArg(), "test-app", "test-user", "test-session").
-		WillReturnResult(sqlmock.NewResult(0, 1))
-	// Mock soft delete session tracks.
-	mock.ExpectExec("UPDATE session_track_events SET deleted_at").
-		WithArgs(sqlmock.AnyArg(), "test-app", "test-user", "test-session").
-		WillReturnResult(sqlmock.NewResult(0, 1))
-
-	// Mock transaction commit
-	mock.ExpectCommit()
-
-	err := s.DeleteSession(context.Background(), key)
-	require.NoError(t, err)
-
-	require.NoError(t, mock.ExpectationsWereMet())
-}
-
-func TestDeleteSession_InvalidKey(t *testing.T) {
-	s, _, db := setupMockService(t, nil)
-	defer db.Close()
-
-	// Test with empty SessionID
-	key := session.Key{
-		AppName:   "test-app",
-		UserID:    "test-user",
-		SessionID: "",
-	}
-
-	err := s.DeleteSession(context.Background(), key)
-	require.Error(t, err)
-}
-
-func TestUpdateAppState_Success(t *testing.T) {
-	s, mock, db := setupMockService(t, nil)
-	defer db.Close()
-
-	// Use single key to avoid map iteration order issues
-	state := session.StateMap{
-		"key1": []byte("value1"),
-	}
-
-	// Mock INSERT/UPDATE for the key
-	mock.ExpectExec("INSERT INTO app_states").
-		WithArgs("test-app", "key1", []byte("value1"), sqlmock.AnyArg(), sqlmock.AnyArg()).
-		WillReturnResult(sqlmock.NewResult(1, 1))
-
-	err := s.UpdateAppState(context.Background(), "test-app", state)
-	require.NoError(t, err)
-
-	require.NoError(t, mock.ExpectationsWereMet())
-}
-
-func TestUpdateAppState_EmptyAppName(t *testing.T) {
-	s, _, db := setupMockService(t, nil)
-	defer db.Close()
-
-	err := s.UpdateAppState(context.Background(), "", session.StateMap{})
-	require.Error(t, err)
-	assert.Equal(t, session.ErrAppNameRequired, err)
-}
-
-func TestListAppStates_Success(t *testing.T) {
-	s, mock, db := setupMockService(t, nil)
-	defer db.Close()
-
-	rows := sqlmock.NewRows([]string{"key", "value"}).
-		AddRow("key1", []byte("value1")).
-		AddRow("key2", []byte("value2"))
-
-	mock.ExpectQuery("SELECT key, value FROM app_states").
-		WithArgs("test-app", sqlmock.AnyArg()).
-		WillReturnRows(rows)
-
-	states, err := s.ListAppStates(context.Background(), "test-app")
-	require.NoError(t, err)
-	assert.Len(t, states, 2)
-	assert.Equal(t, []byte("value1"), states["key1"])
-	assert.Equal(t, []byte("value2"), states["key2"])
-
-	require.NoError(t, mock.ExpectationsWereMet())
-}
-
-func TestListAppStates_EmptyAppName(t *testing.T) {
-	s, _, db := setupMockService(t, nil)
-	defer db.Close()
-
-	_, err := s.ListAppStates(context.Background(), "")
-	require.Error(t, err)
-	assert.Equal(t, session.ErrAppNameRequired, err)
-}
-
-func TestDeleteAppState_Success(t *testing.T) {
-	s, mock, db := setupMockService(t, nil)
-	defer db.Close()
-
-	// Mock soft delete
-	mock.ExpectExec("UPDATE app_states SET deleted_at").
-		WithArgs(sqlmock.AnyArg(), "test-app", "key1").
-		WillReturnResult(sqlmock.NewResult(0, 1))
-
-	err := s.DeleteAppState(context.Background(), "test-app", "key1")
-	require.NoError(t, err)
-
-	require.NoError(t, mock.ExpectationsWereMet())
-}
-
-func TestDeleteAppState_EmptyAppName(t *testing.T) {
-	s, _, db := setupMockService(t, nil)
-	defer db.Close()
-
-	err := s.DeleteAppState(context.Background(), "", "key1")
-	require.Error(t, err)
-	assert.Equal(t, session.ErrAppNameRequired, err)
-}
-
-func TestDeleteAppState_EmptyKey(t *testing.T) {
-	s, _, db := setupMockService(t, nil)
-	defer db.Close()
-
-	err := s.DeleteAppState(context.Background(), "test-app", "")
-	require.Error(t, err)
-}
-
-func TestUpdateUserState_Success(t *testing.T) {
-	s, mock, db := setupMockService(t, nil)
-	defer db.Close()
-
-	userKey := session.UserKey{
-		AppName: "test-app",
-		UserID:  "test-user",
-	}
-
-	state := session.StateMap{
-		"key1": []byte("value1"),
-	}
-
-	// Mock INSERT/UPDATE
-	mock.ExpectExec("INSERT INTO user_states").
-		WithArgs("test-app", "test-user", "key1", []byte("value1"), sqlmock.AnyArg(), sqlmock.AnyArg()).
-		WillReturnResult(sqlmock.NewResult(1, 1))
-
-	err := s.UpdateUserState(context.Background(), userKey, state)
-	require.NoError(t, err)
-
-	require.NoError(t, mock.ExpectationsWereMet())
-}
-
-func TestUpdateUserState_InvalidKey(t *testing.T) {
-	s, _, db := setupMockService(t, nil)
-	defer db.Close()
-
-	// Test with empty AppName
-	userKey := session.UserKey{
-		AppName: "",
-		UserID:  "test-user",
-	}
-
-	err := s.UpdateUserState(context.Background(), userKey, session.StateMap{})
-	require.Error(t, err)
-}
-
-func TestListUserStates_Success(t *testing.T) {
-	s, mock, db := setupMockService(t, nil)
-	defer db.Close()
-
-	userKey := session.UserKey{
-		AppName: "test-app",
-		UserID:  "test-user",
-	}
-
-	rows := sqlmock.NewRows([]string{"key", "value"}).
-		AddRow("key1", []byte("value1"))
-
-	mock.ExpectQuery("SELECT key, value FROM user_states").
-		WithArgs("test-app", "test-user", sqlmock.AnyArg()).
-		WillReturnRows(rows)
-
-	states, err := s.ListUserStates(context.Background(), userKey)
-	require.NoError(t, err)
-	assert.Len(t, states, 1)
-	assert.Equal(t, []byte("value1"), states["key1"])
-
-	require.NoError(t, mock.ExpectationsWereMet())
-}
-
-func TestListUserStates_InvalidKey(t *testing.T) {
-	s, _, db := setupMockService(t, nil)
-	defer db.Close()
-
-	// Test with empty UserID
-	userKey := session.UserKey{
-		AppName: "test-app",
-		UserID:  "",
-	}
-
-	_, err := s.ListUserStates(context.Background(), userKey)
-	require.Error(t, err)
-}
-
-func TestDeleteUserState_Success(t *testing.T) {
-	s, mock, db := setupMockService(t, nil)
-	defer db.Close()
-
-	userKey := session.UserKey{
-		AppName: "test-app",
-		UserID:  "test-user",
-	}
-
-	// Mock soft delete
-	mock.ExpectExec("UPDATE user_states SET deleted_at").
-		WithArgs(sqlmock.AnyArg(), "test-app", "test-user", "key1").
-		WillReturnResult(sqlmock.NewResult(0, 1))
-
-	err := s.DeleteUserState(context.Background(), userKey, "key1")
-	require.NoError(t, err)
-
-	require.NoError(t, mock.ExpectationsWereMet())
-}
-
-func TestDeleteUserState_InvalidKey(t *testing.T) {
-	s, _, db := setupMockService(t, nil)
-	defer db.Close()
-
-	// Test with empty UserID
-	userKey := session.UserKey{
-		AppName: "test-app",
-		UserID:  "",
-	}
-
-	err := s.DeleteUserState(context.Background(), userKey, "key1")
-	require.Error(t, err)
-}
-
-func TestDeleteUserState_EmptyKey(t *testing.T) {
-	s, _, db := setupMockService(t, nil)
-	defer db.Close()
-
-	userKey := session.UserKey{
-		AppName: "test-app",
-		UserID:  "test-user",
-	}
-
-	err := s.DeleteUserState(context.Background(), userKey, "")
-	require.Error(t, err)
-}
-
-func TestAppendEvent_SyncMode(t *testing.T) {
-	s, mock, db := setupMockService(t, nil)
-	defer db.Close()
-
-	sess := &session.Session{
-		ID:      "test-session",
-		AppName: "test-app",
-		UserID:  "test-user",
-		State:   session.StateMap{},
-		Events:  []event.Event{},
-	}
-
-	evt := event.New("test-invocation", "test-author")
-	evt.Timestamp = time.Now()
-	evt.Response = &model.Response{
-		Choices: []model.Choice{
-			{
-				Message: model.Message{
-					Role:    model.RoleAssistant,
-					Content: "test response",
-				},
-			},
-		},
-	}
-
-	// Mock get session state
-	sessState := &SessionState{
-		ID:    "test-session",
-		State: session.StateMap{},
-	}
-	stateBytes, _ := json.Marshal(sessState)
-	stateRows := sqlmock.NewRows([]string{"state", "expires_at"}).
-		AddRow(stateBytes, nil)
-
-	mock.ExpectQuery("SELECT state, expires_at FROM session_states").
-		WithArgs("test-app", "test-user", "test-session").
-		WillReturnRows(stateRows)
-
-	// Mock transaction
-	mock.ExpectBegin()
-
-	// Mock update session state
-	mock.ExpectExec("UPDATE session_states SET state").
-		WithArgs(sqlmock.AnyArg(), sqlmock.AnyArg(), sqlmock.AnyArg(),
-			"test-app", "test-user", "test-session").
-		WillReturnResult(sqlmock.NewResult(0, 1))
-
-	// Mock insert event
-	mock.ExpectExec("INSERT INTO session_events").
-		WithArgs("test-app", "test-user", "test-session", sqlmock.AnyArg(),
-			sqlmock.AnyArg(), sqlmock.AnyArg()).
-		WillReturnResult(sqlmock.NewResult(1, 1))
-
-	mock.ExpectCommit()
-
-	err := s.AppendEvent(context.Background(), sess, evt)
-	require.NoError(t, err)
-
-	require.NoError(t, mock.ExpectationsWereMet())
-}
-
-func TestAppendTrackEvent_SyncMode(t *testing.T) {
-	s, mock, db := setupMockService(t, nil)
-	defer db.Close()
-
-	sess := &session.Session{
-		ID:      "test-session",
-		AppName: "test-app",
-		UserID:  "test-user",
-		State:   session.StateMap{},
-	}
-
-	trackEvent := &session.TrackEvent{
-		Track:     "agui",
-		Payload:   json.RawMessage(`{"delta":"hi"}`),
-		Timestamp: time.Now(),
-	}
-
-	sessState := &SessionState{
-		ID:    "test-session",
-		State: session.StateMap{},
-	}
-	stateBytes, _ := json.Marshal(sessState)
-	stateRows := sqlmock.NewRows([]string{"state", "expires_at"}).
-		AddRow(stateBytes, nil)
-
-	mock.ExpectQuery("SELECT state, expires_at FROM session_states").
-		WithArgs("test-app", "test-user", "test-session").
-		WillReturnRows(stateRows)
-
-	mock.ExpectBegin()
-
-	mock.ExpectExec("UPDATE session_states SET state").
-		WithArgs(sqlmock.AnyArg(), sqlmock.AnyArg(), sqlmock.AnyArg(),
-			"test-app", "test-user", "test-session").
-		WillReturnResult(sqlmock.NewResult(0, 1))
-
-	mock.ExpectExec("INSERT INTO session_track_events").
-		WithArgs("test-app", "test-user", "test-session", "agui",
-			sqlmock.AnyArg(), sqlmock.AnyArg(), sqlmock.AnyArg(), sqlmock.AnyArg()).
-		WillReturnResult(sqlmock.NewResult(1, 1))
->>>>>>> 075a7983
-
-	// Mock INSERT session state
-	mock.ExpectExec("INSERT INTO session_states").
-		WithArgs("test-app", "test-user", sqlmock.AnyArg(), sqlmock.AnyArg(),
-			sqlmock.AnyArg(), sqlmock.AnyArg(), sqlmock.AnyArg()).
-		WillReturnResult(sqlmock.NewResult(1, 1))
-
-	// Mock SELECT app_states
-	appRows := sqlmock.NewRows([]string{"key", "value"})
-	mock.ExpectQuery("SELECT key, value FROM app_states").
-		WithArgs("test-app", sqlmock.AnyArg()).
-		WillReturnRows(appRows)
-
-	// Mock SELECT user_states
-	userRows := sqlmock.NewRows([]string{"key", "value"})
-	mock.ExpectQuery("SELECT key, value FROM user_states").
-		WithArgs("test-app", "test-user", sqlmock.AnyArg()).
-		WillReturnRows(userRows)
-
-	sess, err := s.CreateSession(context.Background(), key, state)
-	require.NoError(t, err)
-	require.NotNil(t, sess)
-	assert.Equal(t, "test-app", sess.AppName)
-	assert.Equal(t, "test-user", sess.UserID)
-	assert.NotEmpty(t, sess.ID)
-	assert.Equal(t, []byte("value1"), sess.State["key1"])
-
-	require.NoError(t, mock.ExpectationsWereMet())
-}
-
-func TestCreateSession_InvalidKey(t *testing.T) {
-	s, _, db := setupMockService(t, nil)
-	defer db.Close()
-
-	// Test with empty AppName
-	key := session.Key{
-		AppName: "",
-		UserID:  "test-user",
-	}
-
-	_, err := s.CreateSession(context.Background(), key, session.StateMap{})
-	require.Error(t, err)
-}
-
-func TestCreateSession_WithSessionID(t *testing.T) {
-	s, mock, db := setupMockService(t, nil)
-	defer db.Close()
-
-	key := session.Key{
-		AppName:   "test-app",
-		UserID:    "test-user",
-		SessionID: "custom-session-id",
-	}
-
-	// Mock check for existing session (returns no rows - session doesn't exist)
-	checkRows := sqlmock.NewRows([]string{"expires_at"})
-	mock.ExpectQuery("SELECT expires_at FROM session_states").
-		WithArgs("test-app", "test-user", "custom-session-id").
-		WillReturnRows(checkRows)
-
-	// Mock INSERT session state
-	mock.ExpectExec("INSERT INTO session_states").
-		WithArgs("test-app", "test-user", "custom-session-id", sqlmock.AnyArg(),
-			sqlmock.AnyArg(), sqlmock.AnyArg(), sqlmock.AnyArg()).
-		WillReturnResult(sqlmock.NewResult(1, 1))
-
-	// Mock SELECT app_states
-	appRows := sqlmock.NewRows([]string{"key", "value"})
-	mock.ExpectQuery("SELECT key, value FROM app_states").
-		WithArgs("test-app", sqlmock.AnyArg()).
-		WillReturnRows(appRows)
-
-	// Mock SELECT user_states
-	userRows := sqlmock.NewRows([]string{"key", "value"})
-	mock.ExpectQuery("SELECT key, value FROM user_states").
-		WithArgs("test-app", "test-user", sqlmock.AnyArg()).
-		WillReturnRows(userRows)
-
-	sess, err := s.CreateSession(context.Background(), key, session.StateMap{})
-	require.NoError(t, err)
-	require.NotNil(t, sess)
-	assert.Equal(t, "custom-session-id", sess.ID)
-
-	require.NoError(t, mock.ExpectationsWereMet())
-}
-
-func TestCreateSession_ExistingNotExpired(t *testing.T) {
-	s, mock, db := setupMockService(t, nil)
-	defer db.Close()
-
-	key := session.Key{
-		AppName:   "test-app",
-		UserID:    "test-user",
-		SessionID: "existing-session",
-	}
-
-	// Mock check for existing session - returns a future expires_at (not expired)
-	futureTime := time.Now().Add(1 * time.Hour)
-	checkRows := sqlmock.NewRows([]string{"expires_at"}).
-		AddRow(futureTime)
-	mock.ExpectQuery("SELECT expires_at FROM session_states").
-		WithArgs("test-app", "test-user", "existing-session").
-		WillReturnRows(checkRows)
-
-	// Should return error without trying to insert
-	_, err := s.CreateSession(context.Background(), key, session.StateMap{})
-	require.Error(t, err)
-	assert.Contains(t, err.Error(), "session already exists and has not expired")
-
-	require.NoError(t, mock.ExpectationsWereMet())
-}
-
-func TestCreateSession_ExistingNeverExpires(t *testing.T) {
-	s, mock, db := setupMockService(t, nil)
-	defer db.Close()
-
-	key := session.Key{
-		AppName:   "test-app",
-		UserID:    "test-user",
-		SessionID: "existing-session",
-	}
-
-	// Mock check for existing session - returns NULL expires_at (never expires)
-	checkRows := sqlmock.NewRows([]string{"expires_at"}).
-		AddRow(nil)
-	mock.ExpectQuery("SELECT expires_at FROM session_states").
-		WithArgs("test-app", "test-user", "existing-session").
-		WillReturnRows(checkRows)
-
-	// Should return error without trying to insert
-	_, err := s.CreateSession(context.Background(), key, session.StateMap{})
-	require.Error(t, err)
-	assert.Contains(t, err.Error(), "session already exists and has not expired")
-
-	require.NoError(t, mock.ExpectationsWereMet())
-}
-
-func TestCreateSession_ExistingExpired(t *testing.T) {
-	s, mock, db := setupMockService(t, nil)
-	defer db.Close()
-
-	// Set sessionTTL so cleanup will be triggered
-	s.sessionTTL = 1 * time.Hour
 
 	key := session.Key{
 		AppName:   "test-app",
