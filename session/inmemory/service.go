--- conflicted
+++ resolved
@@ -276,16 +276,12 @@
 
 	copiedSess := sess.Clone()
 
-<<<<<<< HEAD
-	// apply filtering options (track events are dropped by default when no track is set)
-	copiedSess.ApplyEventFiltering(opts...)
-=======
 	// apply filtering options if provided
 	copiedSess.ApplyEventFiltering(
 		session.WithEventNum(opt.EventNum),
 		session.WithEventTime(opt.EventTime),
+		opts...,
 	)
->>>>>>> 075a7983
 
 	appState := getValidState(app.appState)
 	userState := getValidState(app.userState[key.UserID])
@@ -626,9 +622,6 @@
 		return err
 	}
 
-<<<<<<< HEAD
-	sess.UpdateUserSession(event, opts...)
-=======
 	hctx := &session.AppendEventContext{
 		Context: ctx,
 		Session: sess,
@@ -649,7 +642,6 @@
 	opts ...session.Option,
 ) error {
 	sess.UpdateUserSession(evt, opts...)
->>>>>>> 075a7983
 
 	app, ok := s.getAppSessions(key.AppName)
 	if !ok {
