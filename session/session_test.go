--- conflicted
+++ resolved
@@ -12,13 +12,10 @@
 import (
 	"bytes"
 	"context"
-<<<<<<< HEAD
 	"encoding/json"
-=======
 	"fmt"
 	"reflect"
 	"sync"
->>>>>>> 0cbdb939
 	"testing"
 	"time"
 
