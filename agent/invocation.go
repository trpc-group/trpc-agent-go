//
// Tencent is pleased to support the open source community by making trpc-agent-go available.
//
// Copyright (C) 2025 Tencent.  All rights reserved.
//
// trpc-agent-go is licensed under the Apache License Version 2.0.
//
//

package agent

import (
	"context"
	"errors"
	"fmt"
	"reflect"
	"sync"
	"time"

	"github.com/google/uuid"
	"trpc.group/trpc-go/trpc-agent-go/artifact"
	"trpc.group/trpc-go/trpc-agent-go/event"
	"trpc.group/trpc-go/trpc-agent-go/internal/util"
	"trpc.group/trpc-go/trpc-agent-go/knowledge/searchfilter"
	"trpc.group/trpc-go/trpc-agent-go/log"
	"trpc.group/trpc-go/trpc-agent-go/memory"
	"trpc.group/trpc-go/trpc-agent-go/model"
	"trpc.group/trpc-go/trpc-agent-go/session"
	"trpc.group/trpc-go/trpc-agent-go/tool"
)

const (
	// WaitNoticeWithoutTimeout is the timeout duration for waiting without timeout
	WaitNoticeWithoutTimeout = 0 * time.Second

	// AppendEventNoticeKeyPrefix is the prefix for append event notice keys
	AppendEventNoticeKeyPrefix = "append_event:"

	// BranchDelimiter is the delimiter for branch
	BranchDelimiter = "/"

	// EventFilterKeyDelimiter is the delimiter for event filter key
	EventFilterKeyDelimiter = "/"

	// flusherStateKey is the invocation state key used by flush.Attach.
	flusherStateKey = "__flush_session__"
	// barrierStateKey is the invocation state key used by internal barrier flag.
	barrierStateKey = "__graph_barrier__"
)

// TransferInfo contains information about a pending agent transfer.
type TransferInfo struct {
	// TargetAgentName is the name of the agent to transfer control to.
	TargetAgentName string
	// Message is the message to send to the target agent.
	Message string
}

// Invocation represents the context for a flow execution.
type Invocation struct {
	// Agent is the agent that is being invoked.
	Agent Agent
	// AgentName is the name of the agent that is being invoked.
	AgentName string
	// InvocationID is the ID of the invocation.
	InvocationID string
	// Branch records agent execution chain information.
	// In multi-agent mode, this is useful for tracing agent execution trajectories.
	Branch string
	// EndInvocation is a flag that indicates if the invocation is complete.
	EndInvocation bool
	// Session is the session that is being used for the invocation.
	Session *session.Session
	// Model is the model that is being used for the invocation.
	Model model.Model
	// Message is the message that is being sent to the agent.
	Message model.Message
	// RunOptions is the options for the Run method.
	RunOptions RunOptions
	// TransferInfo contains information about a pending agent transfer.
	TransferInfo *TransferInfo

	// StructuredOutput defines how the model should produce structured output for this invocation.
	StructuredOutput *model.StructuredOutput
	// StructuredOutputType is the Go type to unmarshal the final JSON into.
	StructuredOutputType reflect.Type

	// MemoryService is the service for managing memory.
	MemoryService memory.Service
	// ArtifactService is the service for managing artifacts.
	ArtifactService artifact.Service

	// noticeChannels is used to signal when events are written to the session.
	noticeChannels map[string]chan any
	noticeMu       *sync.Mutex

	// eventFilterKey is used to filter events for flow or agent
	eventFilterKey string

	// parent is the parent invocation, if any
	parent *Invocation

	// state stores invocation-scoped state data (lazy initialized).
	// Can be used by callbacks, middleware, or any invocation-scoped logic.
	state   map[string]any
	stateMu sync.RWMutex

	// timingInfo stores timing information for the first LLM call in this invocation.
	timingInfo *model.TimingInfo
}

// DefaultWaitNoticeTimeoutErr is the default error returned when a wait notice times out.
var DefaultWaitNoticeTimeoutErr = NewWaitNoticeTimeoutError("wait notice timeout.")

// WaitNoticeTimeoutError represents an error that signals the wait notice timeout.
type WaitNoticeTimeoutError struct {
	// Message contains the stop reason
	Message string
}

// Error implements the error interface.
func (e *WaitNoticeTimeoutError) Error() string {
	return e.Message
}

// AsWaitNoticeTimeoutError checks if an error is a AsWaitNoticeTimeoutError using errors.As.
func AsWaitNoticeTimeoutError(err error) (*WaitNoticeTimeoutError, bool) {
	var waitNoticeTimeoutErr *WaitNoticeTimeoutError
	ok := errors.As(err, &waitNoticeTimeoutErr)
	return waitNoticeTimeoutErr, ok
}

// NewWaitNoticeTimeoutError creates a new AsWaitNoticeTimeoutError with the given message.
func NewWaitNoticeTimeoutError(message string) *WaitNoticeTimeoutError {
	return &WaitNoticeTimeoutError{Message: message}
}

// RunOption is a function that configures a RunOptions.
type RunOption func(*RunOptions)

// WithRuntimeState sets the runtime state for the RunOptions.
func WithRuntimeState(state map[string]any) RunOption {
	return func(opts *RunOptions) {
		opts.RuntimeState = state
	}
}

// GetRuntimeStateValue retrieves a typed value from the runtime state.
//
// Returns the typed value and true if the key exists and the type matches,
// or the zero value and false otherwise.
//
// Example:
//
//	if userID, ok := GetRuntimeStateValue[string](&inv.RunOptions, "user_id"); ok {
//	    log.Printf("User ID: %s", userID)
//	}
//	if roomID, ok := GetRuntimeStateValue[int](&inv.RunOptions, "room_id"); ok {
//	    log.Printf("Room ID: %d", roomID)
//	}
func GetRuntimeStateValue[T any](opts *RunOptions, key string) (T, bool) {
	var zero T
	if opts == nil || opts.RuntimeState == nil {
		return zero, false
	}
	val, ok := opts.RuntimeState[key]
	if !ok {
		return zero, false
	}
	typedVal, ok := val.(T)
	if !ok {
		return zero, false
	}
	return typedVal, true
}

// WithKnowledgeFilter sets the metadata filter for the RunOptions.
func WithKnowledgeFilter(filter map[string]any) RunOption {
	return func(opts *RunOptions) {
		opts.KnowledgeFilter = filter
	}
}

// WithKnowledgeConditionedFilter sets the complex condition filter for the RunOptions.
func WithKnowledgeConditionedFilter(filter *searchfilter.UniversalFilterCondition) RunOption {
	return func(opts *RunOptions) {
		opts.KnowledgeConditionedFilter = filter
	}
}

// WithMessages sets the caller-supplied conversation history for this run.
// Runner uses this history to auto-seed an empty Session (once) and to
// populate `invocation.Message` via RunWithMessages for compatibility. The
// content processor itself does not read this field; it derives messages from
// Session events (and may fall back to a single `invocation.Message` when the
// Session is empty).
func WithMessages(messages []model.Message) RunOption {
	return func(opts *RunOptions) {
		opts.Messages = messages
	}
}

// WithResume enables or disables resume mode for this run.
// When enabled, flows like llmflow may inspect the existing Session history
// and resume unfinished work (for example, executing pending tool calls)
// before issuing a new model call.
func WithResume(enabled bool) RunOption {
	return func(opts *RunOptions) {
		opts.Resume = enabled
	}
}

// WithRequestID sets the request id for the RunOptions.
func WithRequestID(requestID string) RunOption {
	return func(opts *RunOptions) {
		opts.RequestID = requestID
	}
}

// WithModel sets the model for this specific run.
// This allows temporarily switching the model for a single request without
// affecting other requests or the agent's default model configuration.
//
// Example:
//
//	runner.Run(ctx, userID, sessionID, message,
//	    agent.WithModel(customModel),
//	)
func WithModel(m model.Model) RunOption {
	return func(opts *RunOptions) {
		opts.Model = m
	}
}

// WithModelName sets the model name for this specific run.
// The agent will look up the model by name from its registered models.
// This is useful when the agent has multiple models registered via WithModels.
//
// Example:
//
//	runner.Run(ctx, userID, sessionID, message,
//	    agent.WithModelName("gpt-4"),
//	)
func WithModelName(name string) RunOption {
	return func(opts *RunOptions) {
		opts.ModelName = name
	}
}

// WithToolFilter sets a custom tool filter function for this specific run.
// The filter function receives a context and a tool, and returns true if the tool should be included.
//
// This is useful for:
//   - Permission control: restrict tool access based on user roles or runtime conditions
//   - Cost optimization: reduce token usage by limiting tool descriptions
//   - Feature isolation: limit capabilities for specific use cases
//   - Dynamic filtering: filter tools based on runtime state, session data, etc.
//
// Example - Simple name-based filtering:
//
//	runner.Run(ctx, userID, sessionID, message,
//	    agent.WithToolFilter(tool.NewIncludeToolNamesFilter("calculator", "time_tool")),
//	)
//
// Example - Custom logic with runtime state:
//
//	runner.Run(ctx, userID, sessionID, message,
//	    agent.WithToolFilter(func(ctx context.Context, t tool.Tool) bool {
//	        // Access invocation from context if needed
//	        inv, _ := agent.InvocationFromContext(ctx)
//	        userLevel, _ := inv.Session.Get("user_level").(string)
//
//	        // Premium users get all tools
//	        if userLevel == "premium" {
//	            return true
//	        }
//
//	        // Free users only get basic tools
//	        toolName := t.Declaration().Name
//	        return toolName == "calculator" || toolName == "time_tool"
//	    }),
//	)
//
// Note: Framework tools (knowledge_search, transfer_to_agent) are never filtered
// and will always be available regardless of the filter function.
//
// Note: This is a "soft" constraint. Tools should still implement their own
// authorization logic for security.
func WithToolFilter(filter tool.FilterFunc) RunOption {
	return func(opts *RunOptions) {
		opts.ToolFilter = filter
	}
}

// WithA2ARequestOptions sets the A2A request options for the RunOptions.
// These options will be passed to A2A agent's SendMessage and StreamMessage calls.
// This allows passing dynamic HTTP headers or other request-specific options for each run.
func WithA2ARequestOptions(opts ...any) RunOption {
	return func(runOpts *RunOptions) {
		runOpts.A2ARequestOptions = append(runOpts.A2ARequestOptions, opts...)
	}

}

// WithCustomAgentConfigs sets custom agent configurations.
// This allows passing agent-specific configurations at runtime without modifying the agent implementation.
//
// Parameters:
//   - configs: A map where the key is the agent type identifier and the value is the agent-specific config.
//     It's recommended to use the agent's defined RunOptionKey constant as the key and a typed options struct as the value.
//
// Usage:
//
//	// Example: Configure a custom LLM agent using its defined key and options struct
//	import customllm "your.module/agents/customllm"
//
//	runner.Run(ctx, userID, sessionID, message,
//	    agent.WithCustomAgentConfigs(map[string]any{
//	        customllm.RunOptionKey: customllm.RunOptions{
//	            "custom-context": "context",
//	        },
//	    }),
//	)
//
//
//	// In your custom agent implementation, retrieve the config:
//	func (a *CustomLLMAgent) Run(ctx context.Context, inv *agent.Invocation) (<-chan *event.Event, error) {
//	    config := inv.GetCustomAgentConfig(RunOptionKey)
//	    if opts, ok := config.(RunOptions); ok {
//	        client := NewLLMClient(opts.APIKey, opts.Model, opts.Temperature)
//	        // Use the configuration...
//	    }
//	    // ...
//	}
//
// Note:
//   - This function creates a shallow copy of the configs map to prevent external modifications.
//   - The stored configuration should be treated as read-only. Do not modify it after retrieval.
func WithCustomAgentConfigs(configs map[string]any) RunOption {
	return func(opts *RunOptions) {
		if configs == nil {
			opts.CustomAgentConfigs = nil
			return
		}
		// Create a shallow copy to prevent external modifications
		copied := make(map[string]any, len(configs))
		for k, v := range configs {
			copied[k] = v
		}
		opts.CustomAgentConfigs = copied
	}
}

// RunOptions is the options for the Run method.
type RunOptions struct {
	// RuntimeState contains key-value pairs that will be merged into the initial state
	// for this specific run. This allows callers to pass dynamic parameters
	// (e.g., room ID, user context) without modifying the agent's base initial state.
	RuntimeState map[string]any

	// KnowledgeFilter contains metadata key-value pairs for the knowledge filter
	KnowledgeFilter map[string]any

	// KnowledgeConditionedFilter contains complex condition filter for the knowledge search
	KnowledgeConditionedFilter *searchfilter.UniversalFilterCondition

	// Messages allows callers to provide a full conversation history to Runner.
	// Runner will seed an empty Session with this history automatically and
	// then rely on Session events for subsequent turns. The content processor
	// ignores this field and reads only from Session events (or falls back to
	// `invocation.Message` when no events exist).
	Messages []model.Message

	// Resume indicates whether this run should attempt to resume from existing
	// session context before making a new model call. When true, flows may
	// inspect the latest session events (for example, assistant messages with
	// pending tool calls) and complete unfinished work prior to issuing a new
	// LLM request.
	Resume bool

	// RequestID is the request id of the request.
	RequestID string

	// A2ARequestOptions contains A2A client request options that will be passed to
	// A2A agent's SendMessage and StreamMessage calls. This allows callers to pass
	// dynamic HTTP headers or other request-specific options for each run.
	//
	// Note: This field uses any type to avoid direct dependency on trpc-a2a-go/client package.
	// Users should pass client.RequestOption values (e.g., client.WithRequestHeader).
	// The a2aagent package will validate the option types at runtime.
	A2ARequestOptions []any

	// CustomAgentConfigs stores configurations for custom agents.
	// Key: agent type, Value: agent-specific config.
	CustomAgentConfigs map[string]any

	// Model is the model to use for this specific run.
	// If set, it temporarily overrides the agent's default model for this request only.
	// This allows per-request model switching without affecting other concurrent requests.
	Model model.Model

	// ModelName is the name of the model to use for this specific run.
	// The agent will look up the model by name from its registered models.
	// If both Model and ModelName are set, Model takes precedence.
	ModelName string

	// ToolFilter is a custom function to filter tools for this run.
	// If set, only tools for which the filter returns true will be available to the model.
	// If nil, all registered tools will be available (default behavior).
	//
	// The filter function receives:
	//   - ctx: The context with invocation information (use agent.InvocationFromContext)
	//   - tool: The tool being filtered
	//
	// This filtering happens at the request preparation stage, before sending to the model.
	// The model will only see the tool descriptions for tools that pass the filter.
	//
	// Note: Framework tools (knowledge_search, transfer_to_agent) are never filtered
	// and will always be included regardless of the filter function's return value.
	//
	// Example:
	//   agent.WithToolFilter(tool.NewIncludeToolNamesFilter("calculator", "time_tool"))
	//   agent.WithToolFilter(func(ctx context.Context, t tool.Tool) bool {
	//       return t.Declaration().Name == "calculator"
	//   })
	ToolFilter tool.FilterFunc
}

// NewInvocation create a new invocation
func NewInvocation(invocationOpts ...InvocationOptions) *Invocation {
	inv := &Invocation{
		InvocationID:   uuid.NewString(),
		noticeMu:       &sync.Mutex{},
		noticeChannels: make(map[string]chan any),
	}

	for _, opt := range invocationOpts {
		opt(inv)
	}

	if inv.Branch == "" {
		inv.Branch = inv.AgentName
	}

	if inv.eventFilterKey == "" && inv.AgentName != "" {
		inv.eventFilterKey = inv.AgentName
	}

	return inv
}

// Clone clone a new invocation
func (inv *Invocation) Clone(invocationOpts ...InvocationOptions) *Invocation {
	if inv == nil {
		return nil
	}
	newInv := &Invocation{
		InvocationID:    uuid.NewString(),
		Session:         inv.Session,
		Message:         inv.Message,
		RunOptions:      inv.RunOptions,
		MemoryService:   inv.MemoryService,
		ArtifactService: inv.ArtifactService,
		noticeMu:        inv.noticeMu,
		noticeChannels:  inv.noticeChannels,
		eventFilterKey:  inv.eventFilterKey,
		parent:          inv,
		state:           inv.cloneState(),
	}

	for _, opt := range invocationOpts {
		opt(newInv)
	}

	if newInv.Branch != "" {
		// seted by WithInvocationBranch
	} else if inv.Branch != "" && newInv.AgentName != "" {
		newInv.Branch = inv.Branch + BranchDelimiter + newInv.AgentName
	} else if newInv.AgentName != "" {
		newInv.Branch = newInv.AgentName
	} else {
		newInv.Branch = inv.Branch
	}

	if newInv.eventFilterKey == "" && newInv.AgentName != "" {
		newInv.eventFilterKey = newInv.AgentName
	}

	return newInv
}

func (inv *Invocation) cloneState() map[string]any {
	if inv == nil || inv.state == nil {
		return nil
	}
	inv.stateMu.RLock()
	defer inv.stateMu.RUnlock()
	copied := make(map[string]any)
	if holder, ok := inv.state[flusherStateKey]; ok {
		copied[flusherStateKey] = holder
	}
	if barrier, ok := inv.state[barrierStateKey]; ok {
		copied[barrierStateKey] = barrier
	}
	return copied
}

// GetEventFilterKey get event filter key.
func (inv *Invocation) GetEventFilterKey() string {
	if inv == nil {
		return ""
	}
	return inv.eventFilterKey
}

// InjectIntoEvent inject invocation information into event.
func InjectIntoEvent(inv *Invocation, e *event.Event) {
	if e == nil || inv == nil {
		return
	}

	e.RequestID = inv.RunOptions.RequestID
	if inv.parent != nil {
		e.ParentInvocationID = inv.parent.InvocationID
	}
	e.InvocationID = inv.InvocationID
	e.Branch = inv.Branch
	e.FilterKey = inv.GetEventFilterKey()
}

// EmitEvent inject invocation information into event and emit it to channel.
func EmitEvent(ctx context.Context, inv *Invocation, ch chan<- *event.Event,
	e *event.Event) error {
	if ch == nil || e == nil {
		return nil
	}
	InjectIntoEvent(inv, e)
	var agentName, requestID string
	if inv != nil {
		agentName = inv.AgentName
		requestID = inv.RunOptions.RequestID
	}
	log.Tracef(
		"[agent.EmitEvent]queue monitoring:RequestID: %s channel capacity: "+
			"%d, current length: %d, branch: %s, agent name:%s",
		requestID,
		cap(ch),
		len(ch),
		e.Branch,
		agentName,
	)
	return event.EmitEvent(ctx, ch, e)
}

// GetAppendEventNoticeKey get append event notice key.
func GetAppendEventNoticeKey(eventID string) string {
	return AppendEventNoticeKeyPrefix + eventID
}

// SetState sets a value in the invocation state.
//
// This is a general-purpose key-value store scoped to the invocation lifecycle.
// It can be used by callbacks, middleware, or any invocation-scoped logic.
//
// Recommended key naming conventions:
//   - Agent callbacks: "agent:xxx" (e.g., "agent:start_time")
//   - Model callbacks: "model:xxx" (e.g., "model:start_time")
//   - Tool callbacks: "tool:<toolName>:<toolCallID>:xxx" (e.g., "tool:calculator:call_abc123:start_time")
//   - Middleware: "middleware:xxx" (e.g., "middleware:request_id")
//   - Custom logic: "custom:xxx" (e.g., "custom:user_context")
//
// Note: Tool callbacks should include tool call ID to support concurrent calls.
//
// Example:
//
//	inv.SetState("agent:start_time", time.Now())
//	inv.SetState("model:start_time", time.Now())
//	inv.SetState("tool:calculator:call_abc123:start_time", time.Now())
//	inv.SetState("middleware:request_id", "req-123")
//	inv.SetState("custom:user_context", userCtx)
func (inv *Invocation) SetState(key string, value any) {
	if inv == nil {
		return
	}
	inv.stateMu.Lock()
	defer inv.stateMu.Unlock()

	if inv.state == nil {
		inv.state = make(map[string]any)
	}
	inv.state[key] = value
}

// GetState retrieves a value from the invocation state.
//
// Returns the value and true if the key exists, or nil and false otherwise.
//
// Example:
//
//	if startTime, ok := inv.GetState("agent:start_time"); ok {
//	    duration := time.Since(startTime.(time.Time))
//	}
//	if startTime, ok := inv.GetState("tool:calculator:call_abc123:start_time"); ok {
//	    duration := time.Since(startTime.(time.Time))
//	}
func (inv *Invocation) GetState(key string) (any, bool) {
	if inv == nil {
		return nil, false
	}
	inv.stateMu.RLock()
	defer inv.stateMu.RUnlock()

	if inv.state == nil {
		return nil, false
	}
	value, ok := inv.state[key]
	return value, ok
}

// GetStateValue retrieves a typed value from the invocation state.
//
// Returns the typed value and true if the key exists and the type matches,
// or the zero value and false otherwise.
//
// Example:
//
//	if startTime, ok := GetStateValue[time.Time](inv, "agent:start_time"); ok {
//	    duration := time.Since(startTime)
//	}
//	if requestID, ok := GetStateValue[string](inv, "middleware:request_id"); ok {
//	    log.Printf("Request ID: %s", requestID)
//	}
func GetStateValue[T any](inv *Invocation, key string) (T, bool) {
	var zero T
	if inv == nil {
		return zero, false
	}
	inv.stateMu.RLock()
	defer inv.stateMu.RUnlock()

	return util.GetMapValue[string, T](inv.state, key)
}

// GetOrCreateTimingInfo gets or creates timing info for this invocation.
// Only the first LLM call will create and populate timing info; subsequent calls reuse it.
// This ensures timing metrics only reflect the first LLM call in scenarios with multiple calls (e.g., tool calls).
func (inv *Invocation) GetOrCreateTimingInfo() *model.TimingInfo {
	if inv == nil {
		return nil
	}
	if inv.timingInfo == nil {
		inv.timingInfo = &model.TimingInfo{}
	}
	return inv.timingInfo
}

// DeleteState removes a value from the invocation state.
//
// Example:
//
//	inv.DeleteState("agent:start_time")
//	inv.DeleteState("tool:calculator:call_abc123:start_time")
func (inv *Invocation) DeleteState(key string) {
	if inv == nil {
		return
	}
	inv.stateMu.Lock()
	defer inv.stateMu.Unlock()

	if inv.state != nil {
		delete(inv.state, key)
	}
}

// AddNoticeChannelAndWait add notice channel and wait it complete
func (inv *Invocation) AddNoticeChannelAndWait(ctx context.Context, key string, timeout time.Duration) error {
	ch := inv.AddNoticeChannel(ctx, key)
	if ch == nil {
		return fmt.Errorf("notice channel create failed for %s", key)
	}
	if timeout == WaitNoticeWithoutTimeout {
		// no timeout, maybe wait for ever
		select {
		case <-ch:
		case <-ctx.Done():
			return ctx.Err()
		}
		return nil
	}

	select {
	case <-ch:
	case <-time.After(timeout):
		log.InfofContext(
			ctx,
			"[AddNoticeChannelAndWait]: Wait for notification message "+
				"timeout. key: %s, timeout: %d(s)",
			key,
			int64(timeout/time.Second),
		)
		return NewWaitNoticeTimeoutError(fmt.Sprintf("Timeout waiting for completion of event %s", key))
	case <-ctx.Done():
		return ctx.Err()
	}
	return nil
}

// AddNoticeChannel add a new notice channel
func (inv *Invocation) AddNoticeChannel(ctx context.Context, key string) chan any {
	if inv == nil || inv.noticeMu == nil {
		log.ErrorContext(
			ctx,
			"noticeMu is uninitialized, please use agent.NewInvocation or "+
				"Clone method to create Invocation",
		)
		return nil
	}
	inv.noticeMu.Lock()
	defer inv.noticeMu.Unlock()

	if ch, ok := inv.noticeChannels[key]; ok {
		return ch
	}

	ch := make(chan any)
	if inv.noticeChannels == nil {
		inv.noticeChannels = make(map[string]chan any)
	}
	inv.noticeChannels[key] = ch

	return ch
}

// NotifyCompletion notify completion signal to waiting task
func (inv *Invocation) NotifyCompletion(ctx context.Context, key string) error {
	if inv == nil || inv.noticeMu == nil {
		log.ErrorContext(
			ctx,
			"noticeMu is uninitialized, please use agent.NewInvocation or "+
				"Clone method to create Invocation",
		)
		return fmt.Errorf(
			"noticeMu is uninitialized, please use agent.NewInvocation or "+
				"Clone method to create Invocation key:%s",
			key,
		)
	}
	inv.noticeMu.Lock()
	defer inv.noticeMu.Unlock()

	ch, ok := inv.noticeChannels[key]
	// channel not found, create a new one and close it.
	// May involve notification followed by waiting.
	if !ok {
<<<<<<< HEAD
		log.WarnfContext(ctx, "notice channel not found for %s", key)
		return fmt.Errorf("notice channel not found for %s", key)
=======
		ch = make(chan any)
		if inv.noticeChannels == nil {
			inv.noticeChannels = make(map[string]chan any)
		}
		inv.noticeChannels[key] = ch
		close(ch)
		return nil
>>>>>>> 61dac375
	}

	// channel found, close it if it's not closed
	select {
	case _, isOpen := <-ch:
		if isOpen {
			close(ch)
		}
	default:
		close(ch)
	}

	return nil
}

// CleanupNotice cleanup all notice channel
// The 'Invocation' instance created via the NewInvocation method ​​should be disposed​​
// upon completion to prevent resource leaks.
func (inv *Invocation) CleanupNotice(ctx context.Context) {
	if inv == nil || inv.noticeMu == nil {
		log.ErrorContext(
			ctx,
			"noticeMu is uninitialized, please use agent.NewInvocation or "+
				"Clone method to create Invocation",
		)
		return
	}
	inv.noticeMu.Lock()
	defer inv.noticeMu.Unlock()

	for _, ch := range inv.noticeChannels {
		select {
		case _, isOpen := <-ch:
			if isOpen {
				close(ch)
			}
		default:
			close(ch)
		}
	}
	inv.noticeChannels = nil
}

// GetCustomAgentConfig retrieves configuration for a specific custom agent type.
//
// Parameters:
//   - agentKey: The agent type identifier (typically the agent's RunOptionKey constant)
//
// Returns:
//   - The configuration value if found, nil otherwise
//
// Usage:
//
//	func (a *CustomLLMAgent) Run(ctx context.Context, inv *agent.Invocation) (<-chan *event.Event, error) {
//	    config := inv.GetCustomAgentConfig(RunOptionKey)
//	    if opts, ok := config.(RunOptions); ok {
//	        client := NewLLMClient(opts.APIKey, opts.Model)
//	        // ...
//	    }
//	}
//
// Note: The returned config should be treated as read-only. Do not modify it.
func (inv *Invocation) GetCustomAgentConfig(agentKey string) any {
	if inv == nil || inv.RunOptions.CustomAgentConfigs == nil {
		return nil
	}
	return inv.RunOptions.CustomAgentConfigs[agentKey]
}<|MERGE_RESOLUTION|>--- conflicted
+++ resolved
@@ -752,10 +752,6 @@
 	// channel not found, create a new one and close it.
 	// May involve notification followed by waiting.
 	if !ok {
-<<<<<<< HEAD
-		log.WarnfContext(ctx, "notice channel not found for %s", key)
-		return fmt.Errorf("notice channel not found for %s", key)
-=======
 		ch = make(chan any)
 		if inv.noticeChannels == nil {
 			inv.noticeChannels = make(map[string]chan any)
@@ -763,7 +759,6 @@
 		inv.noticeChannels[key] = ch
 		close(ch)
 		return nil
->>>>>>> 61dac375
 	}
 
 	// channel found, close it if it's not closed
