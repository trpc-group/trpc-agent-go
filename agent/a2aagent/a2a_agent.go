//
// Tencent is pleased to support the open source community by making trpc-agent-go available.
//
// Copyright (C) 2025 Tencent.  All rights reserved.

// trpc-agent-go is licensed under the Apache License Version 2.0.
//
//

// Package a2aagent provides an agent that can communicate with remote A2A agents.
package a2aagent

import (
	"context"
	"encoding/json"
	"fmt"
	"io"
	"net/http"
	"strings"
	"time"

	"trpc.group/trpc-go/trpc-a2a-go/client"
	"trpc.group/trpc-go/trpc-a2a-go/protocol"
	"trpc.group/trpc-go/trpc-a2a-go/server"
	"trpc.group/trpc-go/trpc-agent-go/agent"
	"trpc.group/trpc-go/trpc-agent-go/event"
	"trpc.group/trpc-go/trpc-agent-go/model"
	"trpc.group/trpc-go/trpc-agent-go/tool"
)

var defaultStreamingChannelSize = 1024
var defaultNonStreamingChannelSize = 10

const (
	// AgentCardWellKnownPath is the standard path for agent card discovery
	AgentCardWellKnownPath = "/.well-known/agent.json"
	// defaultFetchTimeout is the default timeout for fetching agent card
	defaultFetchTimeout = 30 * time.Second
)

// A2AAgent is an agent that communicates with a remote A2A agent via A2A protocol.
type A2AAgent struct {
	name                 string
	description          string
	agentCard            *server.AgentCard // Agent card and resolution state
	agentURL             string            // URL of the remote A2A agent
	httpClient           *http.Client
	a2aClient            *client.A2AClient
	eventConverter       A2AEventConverter      // Custom A2A event converters
	a2aMessageConverter  InvocationA2AConverter // Custom A2A message converters for requests
	extraA2AOptions      []client.Option        // Additional A2A client options
	streamingBufSize     int                    // Buffer size for streaming responses
	streamingRespHandler StreamingRespHandler   // Handler for streaming responses
}

// New creates a new A2AAgent.
//
// The agent can be configured with:
// - A *server.AgentCard object
// - A URL string to A2A endpoint
func New(opts ...Option) (*A2AAgent, error) {
	agent := &A2AAgent{
		eventConverter:      &defaultA2AEventConverter{},
		a2aMessageConverter: &defaultEventA2AConverter{},
		streamingBufSize:    defaultStreamingChannelSize,
	}

	for _, opt := range opts {
		opt(agent)
	}

	if agent.agentURL != "" && agent.agentCard == nil {
		agentCard, err := agent.resolveAgentCardFromURL()
		if err != nil {
			return nil, fmt.Errorf("failed to resolve agent card: %w", err)
		}
		agent.agentCard = agentCard
	}

	if agent.agentCard == nil {
		return nil, fmt.Errorf("agent card not set")
	}

	a2aClient, err := client.NewA2AClient(agent.agentCard.URL, agent.extraA2AOptions...)
	if err != nil {
		return nil, fmt.Errorf("failed to create A2A client for %s: %w", agent.agentCard.URL, err)
	}
	agent.a2aClient = a2aClient
	return agent, nil
}

// resolveAgentCardFromURL fetches agent card from the well-known path
func (r *A2AAgent) resolveAgentCardFromURL() (*server.AgentCard, error) {
	agentURL := r.agentURL

	// Construct the agent card discovery URL
	agentCardURL := strings.TrimSuffix(agentURL, "/") + AgentCardWellKnownPath

	// Create HTTP client if not set
	httpClient := r.httpClient
	if httpClient == nil {
		httpClient = &http.Client{Timeout: defaultFetchTimeout}
	}

	// Fetch agent card from well-known path
	resp, err := httpClient.Get(agentCardURL)
	if err != nil {
		return nil, fmt.Errorf("failed to fetch agent card from %s: %w", agentCardURL, err)
	}
	defer resp.Body.Close()

	if resp.StatusCode != http.StatusOK {
		return nil, fmt.Errorf("failed to fetch agent card from %s: HTTP %d", agentCardURL, resp.StatusCode)
	}

	// Read response body
	body, err := io.ReadAll(resp.Body)
	if err != nil {
		return nil, fmt.Errorf("failed to read agent card response: %w", err)
	}

	// Parse agent card JSON
	var agentCard server.AgentCard
	if err := json.Unmarshal(body, &agentCard); err != nil {
		return nil, fmt.Errorf("failed to parse agent card JSON: %w", err)
	}

	if r.name == "" {
		r.name = agentCard.Name
	}

	if r.description == "" {
		r.description = agentCard.Description
	}
<<<<<<< HEAD
	// If URL is not set in the agent card, use the provided agent URL.
	if agentCard.URL == "" {
		agentCard.URL = agentURL
	}
	return &agentCard, nil
}

// buildA2AParts converts event response to A2A parts
func (r *A2AAgent) buildA2AParts(ev *event.Event) []protocol.Part {
	var parts []protocol.Part

	if ev.Response == nil || len(ev.Response.Choices) == 0 {
		return parts
	}

	// Extract content from the first choice
	for _, choice := range ev.Response.Choices {
		var content string

		// Get content from either delta or message
		if choice.Delta.Content != "" {
			content = choice.Delta.Content
		} else if choice.Message.Content != "" {
			content = choice.Message.Content
		}

		if content != "" {
			parts = append(parts, protocol.NewTextPart(content))
		}
	}
	return parts
}

// buildA2AMessage constructs A2A message from session events
func (r *A2AAgent) buildA2AMessage(invocation *agent.Invocation, isStream bool) (*protocol.Message, error) {
	// Try custom A2A converter first
	if r.customA2AConverters != nil {
		message, err := r.customA2AConverters.ConvertToA2AMessage(isStream, invocation)
		if err != nil || message == nil {
			return nil, fmt.Errorf("custom A2A converter failed, msg:%v, err:%w", message, err)
		}
		return message, nil
	}

	// Fall back to default conversion logic
	var parts []protocol.Part

	parts = append(parts, protocol.NewTextPart(invocation.Message.Content))
	// Get recent events that are not from this agent
	events := invocation.Session.Events
	for i := len(events) - 1; i >= 0; i-- {
		ev := &events[i]
		if ev.Author == r.name {
			// Stop when we encounter our own message
			break
		}

		// Convert event content to A2A parts
		eventParts := r.buildA2AParts(ev)
		parts = append(eventParts, parts...) // Prepend to maintain order
	}

	if len(parts) == 0 {
		// If no content, create an empty text part
		parts = append(parts, protocol.NewTextPart(""))
	}

	message := protocol.NewMessage(protocol.MessageRoleUser, parts)
	return &message, nil
}

// convertTaskToMessage converts a Task to a Message
func (r *A2AAgent) convertTaskToMessage(task *protocol.Task) *protocol.Message {
	var parts []protocol.Part

	// Add task creation message with detailed information
	taskInfo := fmt.Sprintf("Task created: %s (Context: %s, Status: %s)", task.ID, task.ContextID, task.Status.State)
	if task.Status.Timestamp != "" {
		taskInfo += fmt.Sprintf(" at %s", task.Status.Timestamp)
	}
	parts = append(parts, protocol.NewTextPart(taskInfo))

	// Add task status message if available
	if task.Status.Message != nil {
		// Include the status message parts
		parts = append(parts, task.Status.Message.Parts...)
	}

	// Add artifacts if any
	for _, artifact := range task.Artifacts {
		artifactInfo := fmt.Sprintf("Artifact: %s", artifact.ArtifactID)
		if artifact.Name != nil {
			artifactInfo = fmt.Sprintf("Artifact: %s (%s)", *artifact.Name, artifact.ArtifactID)
		}
		if artifact.Description != nil {
			artifactInfo += fmt.Sprintf(" - %s", *artifact.Description)
		}
		parts = append(parts, protocol.NewTextPart(artifactInfo))
		parts = append(parts, artifact.Parts...)
	}

	return &protocol.Message{
		Role:  protocol.MessageRoleAgent,
		Parts: parts,
	}
}

// convertTaskStatusToMessage converts a TaskStatusUpdateEvent to a Message
func (r *A2AAgent) convertTaskStatusToMessage(event *protocol.TaskStatusUpdateEvent) *protocol.Message {
	var parts []protocol.Part

	// Add status update information
	statusText := fmt.Sprintf("Task %s status updated to: %s", event.TaskID, event.Status.State)
	if event.Status.Timestamp != "" {
		statusText += fmt.Sprintf(" at %s", event.Status.Timestamp)
	}
	parts = append(parts, protocol.NewTextPart(statusText))

	// Include status message if available
	if event.Status.Message != nil {
		parts = append(parts, event.Status.Message.Parts...)
	}

	return &protocol.Message{
		Role:  protocol.MessageRoleAgent,
		Parts: parts,
	}
}

// convertTaskArtifactToMessage converts a TaskArtifactUpdateEvent to a Message
func (r *A2AAgent) convertTaskArtifactToMessage(event *protocol.TaskArtifactUpdateEvent) *protocol.Message {
	var parts []protocol.Part

	// Add artifact information
	artifactName := "Artifact"
	if event.Artifact.Name != nil {
		artifactName = *event.Artifact.Name
	}

	artifactText := fmt.Sprintf("Artifact update: %s", artifactName)
	if event.Artifact.Description != nil {
		artifactText += fmt.Sprintf(" - %s", *event.Artifact.Description)
=======

	if agentCard.URL == "" {
		agentCard.URL = r.agentURL
>>>>>>> c9337cd4
	}

	return &agentCard, nil
}

// sendErrorEvent sends an error event to the event channel
func (r *A2AAgent) sendErrorEvent(eventChan chan<- *event.Event, invocation *agent.Invocation, errorMessage string) {
	eventChan <- &event.Event{
		Author:       r.name,
		InvocationID: invocation.InvocationID,
		Response: &model.Response{
			Error: &model.ResponseError{
				Message: errorMessage,
			},
		},
	}
}

// Run implements the Agent interface
func (r *A2AAgent) Run(ctx context.Context, invocation *agent.Invocation) (<-chan *event.Event, error) {
	if r.a2aClient == nil {
		return nil, fmt.Errorf("A2A client not initialized")
	}
	useStreaming := r.shouldUseStreaming()
	if useStreaming {
		return r.runStreaming(ctx, invocation)
	}
	return r.runNonStreaming(ctx, invocation)
}

// shouldUseStreaming determines whether to use streaming protocol
func (r *A2AAgent) shouldUseStreaming() bool {
	// Check if agent card supports streaming
	if r.agentCard != nil && r.agentCard.Capabilities.Streaming != nil {
		return *r.agentCard.Capabilities.Streaming
	}

	// Default to non-streaming if capabilities are not specified
	return false
}

// buildA2AMessage constructs A2A message from session events
func (r *A2AAgent) buildA2AMessage(invocation *agent.Invocation, isStream bool) (*protocol.Message, error) {
	if r.a2aMessageConverter == nil {
		return nil, fmt.Errorf("a2a message converter not set")
	}
	message, err := r.a2aMessageConverter.ConvertToA2AMessage(isStream, r.name, invocation)
	if err != nil || message == nil {
		return nil, fmt.Errorf("custom A2A converter failed, msg:%v, err:%w", message, err)
	}
	return message, nil
}

// runStreaming handles streaming A2A communication
func (r *A2AAgent) runStreaming(ctx context.Context, invocation *agent.Invocation) (<-chan *event.Event, error) {
<<<<<<< HEAD
	eventChan := make(chan *event.Event, 1024)
=======
	if r.eventConverter == nil {
		return nil, fmt.Errorf("event converter not set")
	}
	eventChan := make(chan *event.Event, r.streamingBufSize)
>>>>>>> c9337cd4
	go func() {
		defer close(eventChan)

		a2aMessage, err := r.buildA2AMessage(invocation, true)
		if err != nil {
			r.sendErrorEvent(eventChan, invocation, fmt.Sprintf("failed to construct A2A message: %v", err))
			return
		}

		params := protocol.SendMessageParams{
			Message: *a2aMessage,
		}

		// Use streaming API
		streamChan, err := r.a2aClient.StreamMessage(ctx, params)
		if err != nil {
			r.sendErrorEvent(eventChan, invocation, fmt.Sprintf("A2A streaming request failed to %s: %v", r.agentCard.URL, err))
			return
		}

		// Aggregate content from all streaming events
		var aggregatedContent string

		// Process streaming responses
		for streamEvent := range streamChan {
			select {
			case <-ctx.Done():
				r.sendErrorEvent(eventChan, invocation, "context cancelled")
				return
			default:
			}

			event, err := r.eventConverter.ConvertStreamingToEvent(streamEvent, r.name, invocation)
			if err != nil {
				r.sendErrorEvent(eventChan, invocation, fmt.Sprintf("custom event converter failed: %v", err))
				return
			}

			// Aggregate content from delta
			if event.Response != nil && len(event.Response.Choices) > 0 {
				if r.streamingRespHandler != nil {
					content, err := r.streamingRespHandler(event.Response)
					if err != nil {
						r.sendErrorEvent(eventChan, invocation, fmt.Sprintf("streaming resp handler failed: %v", err))
						return
					}
					if content != "" {
						aggregatedContent += content
					}
				} else if event.Response.Choices[0].Delta.Content != "" {
					aggregatedContent += event.Response.Choices[0].Delta.Content
				}
			}

			if event != nil {
				eventChan <- event
			}
		}

		// Send final event with aggregated content
		finalEvent := &event.Event{
			Author:       r.name,
			InvocationID: invocation.InvocationID,
			Timestamp:    time.Now(),
			Response: &model.Response{
				Done:      true,
				IsPartial: false,
				Timestamp: time.Now(),
				Created:   time.Now().Unix(),
				Choices: []model.Choice{{
					Message: model.Message{
						Role:    model.RoleAssistant,
						Content: aggregatedContent,
					},
				}},
			},
		}
		eventChan <- finalEvent
	}()
	return eventChan, nil
}

// runNonStreaming handles non-streaming A2A communication
func (r *A2AAgent) runNonStreaming(ctx context.Context, invocation *agent.Invocation) (<-chan *event.Event, error) {
	eventChan := make(chan *event.Event, defaultNonStreamingChannelSize)
	go func() {
		defer close(eventChan)

		// Construct A2A message from session
		a2aMessage, err := r.buildA2AMessage(invocation, false)
		if err != nil {
			r.sendErrorEvent(eventChan, invocation, fmt.Sprintf("failed to construct A2A message: %v", err))
			return
		}

		params := protocol.SendMessageParams{
			Message: *a2aMessage,
		}

		result, err := r.a2aClient.SendMessage(ctx, params)
		if err != nil {
			r.sendErrorEvent(eventChan, invocation, fmt.Sprintf("A2A request failed to %s: %v", r.agentCard.URL, err))
			return
		}

		// Try custom event converters first
		msgResult := protocol.MessageResult{Result: result.Result}
		event, err := r.eventConverter.ConvertToEvent(msgResult, r.name, invocation)
		if err != nil {
			r.sendErrorEvent(eventChan, invocation, fmt.Sprintf("custom event converter failed: %v", err))
			return
		}

		if event != nil {
			eventChan <- event
		}
	}()
	return eventChan, nil
}

// Tools implements the Agent interface
func (r *A2AAgent) Tools() []tool.Tool {
	// Remote A2A agents don't expose tools directly
	// Tools are handled by the remote agent
	return []tool.Tool{}
}

// Info implements the Agent interface
func (r *A2AAgent) Info() agent.Info {
	return agent.Info{
		Name:        r.name,
		Description: r.description,
	}
}

// SubAgents implements the Agent interface
func (r *A2AAgent) SubAgents() []agent.Agent {
	// Remote A2A agents don't have sub-agents in the local context
	return []agent.Agent{}
}

// FindSubAgent implements the Agent interface
func (r *A2AAgent) FindSubAgent(name string) agent.Agent {
	// Remote A2A agents don't have sub-agents in the local context
	return nil
}

// GetAgentCard returns the resolved agent card
func (r *A2AAgent) GetAgentCard() *server.AgentCard {
	return r.agentCard
}<|MERGE_RESOLUTION|>--- conflicted
+++ resolved
@@ -132,156 +132,10 @@
 	if r.description == "" {
 		r.description = agentCard.Description
 	}
-<<<<<<< HEAD
 	// If URL is not set in the agent card, use the provided agent URL.
 	if agentCard.URL == "" {
 		agentCard.URL = agentURL
 	}
-	return &agentCard, nil
-}
-
-// buildA2AParts converts event response to A2A parts
-func (r *A2AAgent) buildA2AParts(ev *event.Event) []protocol.Part {
-	var parts []protocol.Part
-
-	if ev.Response == nil || len(ev.Response.Choices) == 0 {
-		return parts
-	}
-
-	// Extract content from the first choice
-	for _, choice := range ev.Response.Choices {
-		var content string
-
-		// Get content from either delta or message
-		if choice.Delta.Content != "" {
-			content = choice.Delta.Content
-		} else if choice.Message.Content != "" {
-			content = choice.Message.Content
-		}
-
-		if content != "" {
-			parts = append(parts, protocol.NewTextPart(content))
-		}
-	}
-	return parts
-}
-
-// buildA2AMessage constructs A2A message from session events
-func (r *A2AAgent) buildA2AMessage(invocation *agent.Invocation, isStream bool) (*protocol.Message, error) {
-	// Try custom A2A converter first
-	if r.customA2AConverters != nil {
-		message, err := r.customA2AConverters.ConvertToA2AMessage(isStream, invocation)
-		if err != nil || message == nil {
-			return nil, fmt.Errorf("custom A2A converter failed, msg:%v, err:%w", message, err)
-		}
-		return message, nil
-	}
-
-	// Fall back to default conversion logic
-	var parts []protocol.Part
-
-	parts = append(parts, protocol.NewTextPart(invocation.Message.Content))
-	// Get recent events that are not from this agent
-	events := invocation.Session.Events
-	for i := len(events) - 1; i >= 0; i-- {
-		ev := &events[i]
-		if ev.Author == r.name {
-			// Stop when we encounter our own message
-			break
-		}
-
-		// Convert event content to A2A parts
-		eventParts := r.buildA2AParts(ev)
-		parts = append(eventParts, parts...) // Prepend to maintain order
-	}
-
-	if len(parts) == 0 {
-		// If no content, create an empty text part
-		parts = append(parts, protocol.NewTextPart(""))
-	}
-
-	message := protocol.NewMessage(protocol.MessageRoleUser, parts)
-	return &message, nil
-}
-
-// convertTaskToMessage converts a Task to a Message
-func (r *A2AAgent) convertTaskToMessage(task *protocol.Task) *protocol.Message {
-	var parts []protocol.Part
-
-	// Add task creation message with detailed information
-	taskInfo := fmt.Sprintf("Task created: %s (Context: %s, Status: %s)", task.ID, task.ContextID, task.Status.State)
-	if task.Status.Timestamp != "" {
-		taskInfo += fmt.Sprintf(" at %s", task.Status.Timestamp)
-	}
-	parts = append(parts, protocol.NewTextPart(taskInfo))
-
-	// Add task status message if available
-	if task.Status.Message != nil {
-		// Include the status message parts
-		parts = append(parts, task.Status.Message.Parts...)
-	}
-
-	// Add artifacts if any
-	for _, artifact := range task.Artifacts {
-		artifactInfo := fmt.Sprintf("Artifact: %s", artifact.ArtifactID)
-		if artifact.Name != nil {
-			artifactInfo = fmt.Sprintf("Artifact: %s (%s)", *artifact.Name, artifact.ArtifactID)
-		}
-		if artifact.Description != nil {
-			artifactInfo += fmt.Sprintf(" - %s", *artifact.Description)
-		}
-		parts = append(parts, protocol.NewTextPart(artifactInfo))
-		parts = append(parts, artifact.Parts...)
-	}
-
-	return &protocol.Message{
-		Role:  protocol.MessageRoleAgent,
-		Parts: parts,
-	}
-}
-
-// convertTaskStatusToMessage converts a TaskStatusUpdateEvent to a Message
-func (r *A2AAgent) convertTaskStatusToMessage(event *protocol.TaskStatusUpdateEvent) *protocol.Message {
-	var parts []protocol.Part
-
-	// Add status update information
-	statusText := fmt.Sprintf("Task %s status updated to: %s", event.TaskID, event.Status.State)
-	if event.Status.Timestamp != "" {
-		statusText += fmt.Sprintf(" at %s", event.Status.Timestamp)
-	}
-	parts = append(parts, protocol.NewTextPart(statusText))
-
-	// Include status message if available
-	if event.Status.Message != nil {
-		parts = append(parts, event.Status.Message.Parts...)
-	}
-
-	return &protocol.Message{
-		Role:  protocol.MessageRoleAgent,
-		Parts: parts,
-	}
-}
-
-// convertTaskArtifactToMessage converts a TaskArtifactUpdateEvent to a Message
-func (r *A2AAgent) convertTaskArtifactToMessage(event *protocol.TaskArtifactUpdateEvent) *protocol.Message {
-	var parts []protocol.Part
-
-	// Add artifact information
-	artifactName := "Artifact"
-	if event.Artifact.Name != nil {
-		artifactName = *event.Artifact.Name
-	}
-
-	artifactText := fmt.Sprintf("Artifact update: %s", artifactName)
-	if event.Artifact.Description != nil {
-		artifactText += fmt.Sprintf(" - %s", *event.Artifact.Description)
-=======
-
-	if agentCard.URL == "" {
-		agentCard.URL = r.agentURL
->>>>>>> c9337cd4
-	}
-
 	return &agentCard, nil
 }
 
@@ -335,14 +189,10 @@
 
 // runStreaming handles streaming A2A communication
 func (r *A2AAgent) runStreaming(ctx context.Context, invocation *agent.Invocation) (<-chan *event.Event, error) {
-<<<<<<< HEAD
-	eventChan := make(chan *event.Event, 1024)
-=======
 	if r.eventConverter == nil {
 		return nil, fmt.Errorf("event converter not set")
 	}
 	eventChan := make(chan *event.Event, r.streamingBufSize)
->>>>>>> c9337cd4
 	go func() {
 		defer close(eventChan)
 
