//
// Tencent is pleased to support the open source community by making trpc-agent-go available.
//
// Copyright (C) 2025 Tencent.  All rights reserved.
//
// trpc-agent-go is licensed under the Apache License Version 2.0.
//
//

// Package llmagent provides an LLM agent implementation.
package llmagent

import (
	"context"
	"errors"
	"fmt"
	"reflect"
	"sync"

	"go.opentelemetry.io/otel/attribute"
	"go.opentelemetry.io/otel/codes"
	sdktrace "go.opentelemetry.io/otel/trace"

	"trpc.group/trpc-go/trpc-agent-go/agent"
	"trpc.group/trpc-go/trpc-agent-go/codeexecutor"
	localexec "trpc.group/trpc-go/trpc-agent-go/codeexecutor/local"
	"trpc.group/trpc-go/trpc-agent-go/event"
	"trpc.group/trpc-go/trpc-agent-go/internal/flow"
	"trpc.group/trpc-go/trpc-agent-go/internal/flow/llmflow"
	"trpc.group/trpc-go/trpc-agent-go/internal/flow/processor"
	itelemetry "trpc.group/trpc-go/trpc-agent-go/internal/telemetry"
	itool "trpc.group/trpc-go/trpc-agent-go/internal/tool"
	knowledgetool "trpc.group/trpc-go/trpc-agent-go/knowledge/tool"
	"trpc.group/trpc-go/trpc-agent-go/model"
	"trpc.group/trpc-go/trpc-agent-go/planner"
	"trpc.group/trpc-go/trpc-agent-go/telemetry/trace"
	"trpc.group/trpc-go/trpc-agent-go/tool"
	toolskill "trpc.group/trpc-go/trpc-agent-go/tool/skill"
	"trpc.group/trpc-go/trpc-agent-go/tool/transfer"
)

// localruntimeFallback returns a simple local workspace executor used when
// no explicit executor is provided.
func defaultCodeExecutor() codeexecutor.CodeExecutor {
	return localexec.New()
}

// LLMAgent is an agent that uses an LLM to generate responses.
type LLMAgent struct {
	name          string
	mu            sync.RWMutex
	model         model.Model
	models        map[string]model.Model // Registered models for switching
	description   string
	instruction   string
	systemPrompt  string
	genConfig     model.GenerationConfig
	flow          flow.Flow
	tools         []tool.Tool     // All tools (user tools + framework tools)
	userToolNames map[string]bool // Names of tools explicitly registered
	// via WithTools and WithToolSets.
	codeExecutor         codeexecutor.CodeExecutor
	planner              planner.Planner
	subAgents            []agent.Agent // Sub-agents that can be delegated to
	agentCallbacks       *agent.Callbacks
	outputKey            string         // Key to store output in session state
	outputSchema         map[string]any // JSON schema for output validation
	inputSchema          map[string]any // JSON schema for input validation
	structuredOutput     *model.StructuredOutput
	structuredOutputType reflect.Type
	option               Options
}

// New creates a new LLMAgent with the given options.
func New(name string, opts ...Option) *LLMAgent {
	options := defaultOptions

	// Apply function options.
	for _, opt := range opts {
		opt(&options)
	}

	// Validate output_schema configuration before registering tools.
	if options.OutputSchema != nil {
		if len(options.Tools) > 0 || len(options.ToolSets) > 0 {
			panic("Invalid LLMAgent configuration: if output_schema is set, tools and toolSets must be empty")
		}
		if options.Knowledge != nil {
			panic("Invalid LLMAgent configuration: if output_schema is set, knowledge must be empty")
		}
		if len(options.SubAgents) > 0 {
			panic("Invalid LLMAgent configuration: if output_schema is set, sub_agents must be empty to disable agent transfer")
		}
	}

	// Register tools from both tools and toolsets, including knowledge search tool if provided.
	// Also track which tools are user-registered (via WithTools) for filtering purposes.
	tools, userToolNames := registerTools(&options)

	// Initialize models map and determine the initial model.
	initialModel, models := initializeModels(&options)

	// Construct the agent first so request processors can access dynamic getters.
	a := &LLMAgent{
		name:                 name,
		model:                initialModel,
		models:               models,
		description:          options.Description,
		instruction:          options.Instruction,
		systemPrompt:         options.GlobalInstruction,
		genConfig:            options.GenerationConfig,
		codeExecutor:         options.codeExecutor,
		tools:                tools,
		userToolNames:        userToolNames,
		planner:              options.Planner,
		subAgents:            options.SubAgents,
		agentCallbacks:       options.AgentCallbacks,
		outputKey:            options.OutputKey,
		outputSchema:         options.OutputSchema,
		inputSchema:          options.InputSchema,
		structuredOutput:     options.StructuredOutput,
		structuredOutputType: options.StructuredOutputType,
		option:               options,
	}

	// Prepare request processors in the correct order, wiring dynamic getters.
	requestProcessors := buildRequestProcessorsWithAgent(a, &options)

	// Prepare response processors.
	var responseProcessors []flow.ResponseProcessor

	// Add planning response processor if planner is configured.
	if options.Planner != nil {
		planningResponseProcessor := processor.NewPlanningResponseProcessor(options.Planner)
		responseProcessors = append(responseProcessors, planningResponseProcessor)
	}

	responseProcessors = append(responseProcessors, processor.NewCodeExecutionResponseProcessor())

	// Add output response processor if output_key or output_schema is configured or structured output is requested.
	if options.OutputKey != "" || options.OutputSchema != nil || options.StructuredOutput != nil {
		orp := processor.NewOutputResponseProcessor(options.OutputKey, options.OutputSchema)
		responseProcessors = append(responseProcessors, orp)
	}

	toolcallProcessor := processor.NewFunctionCallResponseProcessor(options.EnableParallelTools, options.ToolCallbacks)
	// Configure default transfer message for direct sub-agent calls.
	// Default behavior (when not configured): enabled with built-in default message.
	if options.DefaultTransferMessage != nil {
		// Explicitly configured via WithDefaultTransferMessage.
		processor.SetDefaultTransferMessage(*options.DefaultTransferMessage)
	}
	responseProcessors = append(responseProcessors, toolcallProcessor)

	// Add transfer response processor if sub-agents are configured.
	if len(options.SubAgents) > 0 {
		transferResponseProcessor := processor.NewTransferResponseProcessor(options.EndInvocationAfterTransfer)
		responseProcessors = append(responseProcessors, transferResponseProcessor)
	}

	// Create flow with the provided processors and options.
	flowOpts := llmflow.Options{
		ChannelBufferSize: options.ChannelBufferSize,
		ModelCallbacks:    options.ModelCallbacks,
	}

	a.flow = llmflow.New(
		requestProcessors, responseProcessors,
		flowOpts,
	)

	return a
}

// buildRequestProcessors constructs the request processors in the required order.
func buildRequestProcessorsWithAgent(a *LLMAgent, options *Options) []flow.RequestProcessor {
	var requestProcessors []flow.RequestProcessor

	// 1. Basic processor - handles generation config.
	basicOptions := []processor.BasicOption{
		processor.WithGenerationConfig(options.GenerationConfig),
	}
	basicProcessor := processor.NewBasicRequestProcessor(basicOptions...)
	requestProcessors = append(requestProcessors, basicProcessor)

	// 2. Planning processor - handles planning instructions if planner is configured.
	if options.Planner != nil {
		planningProcessor := processor.NewPlanningRequestProcessor(options.Planner)
		requestProcessors = append(requestProcessors, planningProcessor)
	}

	// 3. Instruction processor - adds instruction content and system prompt.
	if options.Instruction != "" || options.GlobalInstruction != "" ||
		(options.StructuredOutput != nil && options.StructuredOutput.JSONSchema != nil) {
		instructionOpts := []processor.InstructionRequestProcessorOption{
			processor.WithOutputSchema(options.OutputSchema),
		}
		// Fallback injection for structured output when the provider doesn't enforce JSON Schema natively.
		if options.StructuredOutput != nil && options.StructuredOutput.JSONSchema != nil {
			instructionOpts = append(instructionOpts,
				processor.WithStructuredOutputSchema(options.StructuredOutput.JSONSchema.Schema),
			)
		}
		// Always wire dynamic getters so instructions can be updated at runtime.
		instructionOpts = append(instructionOpts,
			processor.WithInstructionGetter(func() string { return a.getInstruction() }),
			processor.WithSystemPromptGetter(func() string { return a.getSystemPrompt() }),
		)
		instructionProcessor := processor.NewInstructionRequestProcessor(
			"", // static value unused when getters are present
			"", // static value unused when getters are present
			instructionOpts...,
		)
		requestProcessors = append(requestProcessors, instructionProcessor)
	}

	// 4. Identity processor - sets agent identity.
	if a.name != "" || options.Description != "" {
		identityProcessor := processor.NewIdentityRequestProcessor(
			a.name,
			options.Description,
			processor.WithAddNameToInstruction(options.AddNameToInstruction),
		)
		requestProcessors = append(requestProcessors, identityProcessor)
	}

	// 5. Time processor - adds current time information if enabled.
	if options.AddCurrentTime {
		timeProcessor := processor.NewTimeRequestProcessor(
			processor.WithAddCurrentTime(true),
			processor.WithTimezone(options.Timezone),
			processor.WithTimeFormat(options.TimeFormat),
		)
		requestProcessors = append(requestProcessors, timeProcessor)
	}

	// 6. Skills processor - injects skill overview and loaded contents
	// when a skills repository is configured. This ensures the model
	// sees available skills (names/descriptions) and any loaded
	// SKILL.md/doc texts before deciding on tool calls.
	if options.SkillsRepository != nil {
		skillsProcessor := processor.NewSkillsRequestProcessor(
			options.SkillsRepository,
		)
		requestProcessors = append(requestProcessors, skillsProcessor)
	}

	// 7. Content processor - appends conversation/context history.
	contentProcessor := processor.NewContentRequestProcessor(
		processor.WithAddContextPrefix(options.AddContextPrefix),
		processor.WithAddSessionSummary(options.AddSessionSummary),
		processor.WithMaxHistoryRuns(options.MaxHistoryRuns),
		processor.WithPreserveSameBranch(options.PreserveSameBranch),
		processor.WithTimelineFilterMode(options.messageTimelineFilterMode),
		processor.WithBranchFilterMode(options.messageBranchFilterMode),
	)
	requestProcessors = append(requestProcessors, contentProcessor)

	return requestProcessors
}

// buildRequestProcessors preserves the original helper signature for tests and
// legacy callers. It constructs a temporary agent instance and forwards to
// buildRequestProcessorsWithAgent. Dynamic updates are not supported when using
// this legacy function; use New() which wires the real agent for runtime getters.
func buildRequestProcessors(name string, options *Options) []flow.RequestProcessor { // nolint:deadcode
	dummy := &LLMAgent{
		name:         name,
		instruction:  options.Instruction,
		systemPrompt: options.GlobalInstruction,
	}
	return buildRequestProcessorsWithAgent(dummy, options)
}

// initializeModels initializes the models map and determines the initial
// model based on WithModel and WithModels options.
func initializeModels(options *Options) (model.Model, map[string]model.Model) {
	models := make(map[string]model.Model)

	// Case 1: No models configured at all.
	if options.Model == nil && len(options.Models) == 0 {
		return nil, models
	}

	// Case 2: Only WithModel is set, no WithModels.
	if len(options.Models) == 0 {
		models[defaultModelName] = options.Model
		return options.Model, models
	}

	// Case 3: WithModels is set (with or without WithModel).
	models = options.Models

	// If WithModel is also set, use it as the initial model.
	if options.Model != nil {
		// Check if the model is already in the models map.
		found := false
		for _, m := range models {
			if m == options.Model {
				found = true
				break
			}
		}
		// If not found, add it with the default name.
		if !found {
			models[defaultModelName] = options.Model
		}
		return options.Model, models
	}

	// WithModels is set but WithModel is not, use the first model from map.
	// Note: map iteration order is not guaranteed.
	for _, m := range models {
		return m, models
	}

	// Should not reach here, but return nil for safety.
	return nil, models
}

func registerTools(options *Options) ([]tool.Tool, map[string]bool) {
	// Track user-registered tool names from WithTools and WithToolSets.
	// These are tools explicitly registered by the user and can be subject to filtering.
	userToolNames := make(map[string]bool)

	// Tools from WithTools are user tools.
	for _, t := range options.Tools {
		userToolNames[t.Declaration().Name] = true
	}

	// Start with direct tools.
	allTools := make([]tool.Tool, 0, len(options.Tools))
	allTools = append(allTools, options.Tools...)

	// Add tools from each toolset with automatic namespacing.
	// Tools from WithToolSets are also user tools (user explicitly added them).
	ctx := context.Background()
	for _, toolSet := range options.ToolSets {
		// Create named toolset wrapper to avoid name conflicts.
		namedToolSet := itool.NewNamedToolSet(toolSet)
		setTools := namedToolSet.Tools(ctx)
		for _, t := range setTools {
			allTools = append(allTools, t)
			// Mark toolset tools as user tools.
			userToolNames[t.Declaration().Name] = true
		}
	}

	// Add knowledge search tool if knowledge base is provided.
	// This is a FRAMEWORK tool (auto-added by framework), NOT a user tool.
	// It should never be filtered out by user tool filters.
	if options.Knowledge != nil {
		toolOpts := []knowledgetool.Option{
			knowledgetool.WithFilter(options.KnowledgeFilter),
		}
		if options.KnowledgeConditionedFilter != nil {
			toolOpts = append(toolOpts, knowledgetool.WithConditionedFilter(options.KnowledgeConditionedFilter))
		}

		if options.EnableKnowledgeAgenticFilter {
			agenticKnowledge := knowledgetool.NewAgenticFilterSearchTool(
				options.Knowledge, options.AgenticFilterInfo, toolOpts...,
			)
			allTools = append(allTools, agenticKnowledge)
			// Do NOT add to userToolNames - this is a framework tool.
		} else {
			knowledgeTool := knowledgetool.NewKnowledgeSearchTool(
				options.Knowledge, toolOpts...,
			)
			allTools = append(allTools, knowledgeTool)
			// Do NOT add to userToolNames - this is a framework tool.
		}
	}

	// Add skill tools when skills are enabled.
	if options.SkillsRepository != nil {
		allTools = append(allTools,
			toolskill.NewLoadTool(options.SkillsRepository))
		// Specialized doc tools for clarity and control.
		allTools = append(allTools,
			toolskill.NewSelectDocsTool(options.SkillsRepository))
		allTools = append(allTools,
			toolskill.NewListDocsTool(options.SkillsRepository))
		// Provide executor to skill_run, fallback to local.
		exec := options.codeExecutor
		if exec == nil {
			exec = defaultCodeExecutor()
		}
		allTools = append(allTools,
			toolskill.NewRunTool(options.SkillsRepository, exec))
	}

	return allTools, userToolNames
}

// Run implements the agent.Agent interface.
// It executes the LLM agent flow and returns a channel of events.
func (a *LLMAgent) Run(ctx context.Context, invocation *agent.Invocation) (e <-chan *event.Event, err error) {
	a.setupInvocation(invocation)

	ctx, span := trace.Tracer.Start(ctx, fmt.Sprintf("%s %s", itelemetry.OperationInvokeAgent, a.name))
	itelemetry.TraceBeforeInvokeAgent(span, invocation, a.description, a.systemPrompt+a.instruction, &a.genConfig)

	ctx, flowEventChan, err := a.executeAgentFlow(ctx, invocation)
	if err != nil {
		// Check if this is a custom response error (early return)
		var customErr *haveCustomResponseError
		if errors.As(err, &customErr) {
			span.End()
			return customErr.EventChan, nil
		}
		// Handle actual errors
		span.SetStatus(codes.Error, err.Error())
		span.SetAttributes(attribute.String(itelemetry.KeyErrorType, itelemetry.ValueDefaultErrorType))
		span.End()
		return nil, err
	}

	return a.wrapEventChannel(ctx, invocation, flowEventChan, span), nil
}

// executeAgentFlow executes the agent flow with before agent callbacks.
// Returns the updated context, event channel, and any error that occurred.
func (a *LLMAgent) executeAgentFlow(ctx context.Context, invocation *agent.Invocation) (context.Context, <-chan *event.Event, error) {
	if a.agentCallbacks != nil {
		result, err := a.agentCallbacks.RunBeforeAgent(ctx, &agent.BeforeAgentArgs{
			Invocation: invocation,
		})
		if err != nil {
			return ctx, nil, fmt.Errorf("before agent callback failed: %w", err)
		}
		// Use the context from result if provided.
		if result != nil && result.Context != nil {
			ctx = result.Context
		}
		if result != nil && result.CustomResponse != nil {
			// Create a channel that returns the custom response and then closes.
			eventChan := make(chan *event.Event, 1)
			// Create an event from the custom response.
			customEvent := event.NewResponseEvent(invocation.InvocationID, invocation.AgentName, result.CustomResponse)
			agent.EmitEvent(ctx, invocation, eventChan, customEvent)
			close(eventChan)
			return ctx, nil, &haveCustomResponseError{EventChan: eventChan}
		}
	}

	// Use the underlying flow to execute the agent logic.
	flowEventChan, err := a.flow.Run(ctx, invocation)
	if err != nil {
		return ctx, nil, err
	}

	return ctx, flowEventChan, nil

}

// haveCustomResponseError represents an early return due to a custom response from before agent callbacks.
// This is not an actual error but a signal to return early with the custom response.
type haveCustomResponseError struct {
	EventChan <-chan *event.Event
}

func (e *haveCustomResponseError) Error() string {
	return "custom response provided, returning early"
}

// setupInvocation sets up the invocation
func (a *LLMAgent) setupInvocation(invocation *agent.Invocation) {
	// Set model: prioritize RunOptions.Model, then RunOptions.ModelName, then agent's default model.
	a.mu.RLock()
	// Check if a per-request model is specified.
	if invocation.RunOptions.Model != nil {
		// Use the model directly from RunOptions.
		invocation.Model = invocation.RunOptions.Model
	} else if invocation.RunOptions.ModelName != "" {
		// Look up model by name from registered models.
		if m, ok := a.models[invocation.RunOptions.ModelName]; ok {
			invocation.Model = m
		} else {
			// If model name not found, fall back to agent's default model.
			// Log a warning but don't fail the request.
			invocation.Model = a.model
		}
	} else {
		// Use agent's default model.
		invocation.Model = a.model
	}
	a.mu.RUnlock()

	// Set agent and agent name
	invocation.Agent = a
	invocation.AgentName = a.name

	// Propagate structured output configuration into invocation and request path.
	invocation.StructuredOutputType = a.structuredOutputType
	invocation.StructuredOutput = a.structuredOutput
}

// wrapEventChannel wraps the event channel to apply after agent callbacks.
func (a *LLMAgent) wrapEventChannel(
	ctx context.Context,
	invocation *agent.Invocation,
	originalChan <-chan *event.Event,
	span sdktrace.Span,
) <-chan *event.Event {
	// Create a new channel with the same capacity as the original channel
	wrappedChan := make(chan *event.Event, cap(originalChan))

	go func() {
		var fullRespEvent *event.Event
		tokenUsage := &itelemetry.TokenUsage{}
		defer func() {
			if fullRespEvent != nil {
				itelemetry.TraceAfterInvokeAgent(span, fullRespEvent, tokenUsage)
			}
			span.End()
			close(wrappedChan)
		}()

		// Forward all events from the original channel
		for evt := range originalChan {
			if evt != nil && evt.Response != nil {

				if evt.Response.Usage != nil {
					tokenUsage.PromptTokens = evt.Response.Usage.PromptTokens
					tokenUsage.CompletionTokens = evt.Response.Usage.CompletionTokens
					tokenUsage.TotalTokens = evt.Response.Usage.TotalTokens
				}
				if !evt.Response.IsPartial {
					fullRespEvent = evt
				}

			}
			if err := event.EmitEvent(ctx, wrappedChan, evt); err != nil {
				return
			}
		}

		// Collect error from the final response event.
		var agentErr error
		if fullRespEvent != nil && fullRespEvent.Response != nil && fullRespEvent.Response.Error != nil {
			agentErr = fmt.Errorf("%s: %s", fullRespEvent.Response.Error.Type, fullRespEvent.Response.Error.Message)
		}

		// After all events are processed, run after agent callbacks
		if a.agentCallbacks != nil {
			result, err := a.agentCallbacks.RunAfterAgent(ctx, &agent.AfterAgentArgs{
				Invocation:        invocation,
				Error:             agentErr,
				FullResponseEvent: fullRespEvent,
			})
			// Use the context from result if provided.
			if result != nil && result.Context != nil {
				ctx = result.Context
			}
			var evt *event.Event
			if err != nil {
				// Send error event.
				evt = event.NewErrorEvent(
					invocation.InvocationID,
					invocation.AgentName,
					agent.ErrorTypeAgentCallbackError,
					err.Error(),
				)
			} else if result != nil && result.CustomResponse != nil {
				// Create an event from the custom response.
				evt = event.NewResponseEvent(invocation.InvocationID, invocation.AgentName, result.CustomResponse)
			}
			if evt != nil {
				fullRespEvent = evt
			}

			agent.EmitEvent(ctx, invocation, wrappedChan, evt)
		}
	}()

	return wrappedChan
}

// Info implements the agent.Agent interface.
// It returns the basic information about this agent.
func (a *LLMAgent) Info() agent.Info {
	return agent.Info{
		Name:         a.name,
		Description:  a.description,
		InputSchema:  a.inputSchema,
		OutputSchema: a.outputSchema,
	}
}

<<<<<<< HEAD
// Tools implements the agent.Agent interface.
// It returns the list of tools available to the agent, including transfer tools.
func (a *LLMAgent) Tools() []tool.Tool {
	subAgents := a.SubAgents()
	if len(subAgents) == 0 {
		return a.tools
	}

	// Create agent info for sub-agents.
	agentInfos := make([]agent.Info, len(subAgents))
	for i, subAgent := range subAgents {
=======
// getAllToolsLocked builds the full tool list (user tools plus framework
// tools like transfer_to_agent) under the caller's read lock. It always
// returns a fresh slice so callers can safely use it after releasing the
// lock without data races.
func (a *LLMAgent) getAllToolsLocked() []tool.Tool {
	tools := make([]tool.Tool, len(a.tools))
	copy(tools, a.tools)

	if len(a.subAgents) == 0 {
		return tools
	}

	agentInfos := make([]agent.Info, len(a.subAgents))
	for i, subAgent := range a.subAgents {
>>>>>>> a174df13
		agentInfos[i] = subAgent.Info()
	}

	transferTool := transfer.New(agentInfos)
	return append(tools, transferTool)
}

// Tools implements the agent.Agent interface. It returns the list of
// tools available to the agent, including transfer tools.
func (a *LLMAgent) Tools() []tool.Tool {
	a.mu.RLock()
	defer a.mu.RUnlock()

	return a.getAllToolsLocked()
}

// SubAgents returns the list of sub-agents for this agent.
func (a *LLMAgent) SubAgents() []agent.Agent {
	a.mu.RLock()
	defer a.mu.RUnlock()

	if len(a.subAgents) == 0 {
		return nil
	}

	subAgents := make([]agent.Agent, len(a.subAgents))
	copy(subAgents, a.subAgents)
	return subAgents
}

// FindSubAgent finds a sub-agent by name.
// Returns nil if no sub-agent with the given name is found.
func (a *LLMAgent) FindSubAgent(name string) agent.Agent {
	a.mu.RLock()
	defer a.mu.RUnlock()

	for _, subAgent := range a.subAgents {
		if subAgent.Info().Name == name {
			return subAgent
		}
	}
	return nil
}

// UserTools returns the list of tools that were explicitly registered
// by the user via WithTools and WithToolSets options.
//
// User tools (can be filtered):
//   - Tools registered via WithTools
//   - Tools registered via WithToolSets
//
// Framework tools (never filtered, not included in this list):
//   - knowledge_search / agentic_knowledge_search (auto-added when
//     WithKnowledge is set)
//   - transfer_to_agent (auto-added when WithSubAgents is set)
//
// This method is used by the tool filtering logic to distinguish user
// tools from framework tools.
func (a *LLMAgent) UserTools() []tool.Tool {
	a.mu.RLock()
	defer a.mu.RUnlock()

	userTools := make([]tool.Tool, 0, len(a.userToolNames))
	for _, t := range a.tools {
		if a.userToolNames[t.Declaration().Name] {
			userTools = append(userTools, t)
		}
	}
	return userTools
}

// FilterTools filters the list of tools based on the provided filter function.
func (a *LLMAgent) FilterTools(ctx context.Context) []tool.Tool {
	a.mu.RLock()
	tools := a.getAllToolsLocked()
	userToolNames := make(map[string]bool, len(a.userToolNames))
	for name, isUser := range a.userToolNames {
		userToolNames[name] = isUser
	}
	filter := a.option.toolFilter
	a.mu.RUnlock()

	filtered := make([]tool.Tool, 0, len(tools))
	for _, t := range tools {
		name := t.Declaration().Name
		if !userToolNames[name] {
			filtered = append(filtered, t)
			continue
		}

		if filter == nil || filter(ctx, t) {
			filtered = append(filtered, t)
		}
	}

	return filtered
}

// CodeExecutor returns the code executor used by this agent.
// implements the agent.CodeExecutor interface.
// This allows the agent to execute code blocks in different environments.
func (a *LLMAgent) CodeExecutor() codeexecutor.CodeExecutor {
	return a.codeExecutor
}

<<<<<<< HEAD
// SetSubAgents replaces the sub-agents for this agent in a
// concurrency-safe way. This enables dynamic sub-agent discovery
// from registries without recreating the agent instance.
func (a *LLMAgent) SetSubAgents(subAgents []agent.Agent) {
	a.mu.Lock()
	a.subAgents = subAgents
	a.mu.Unlock()
=======
// refreshToolsLocked recomputes the aggregated tool list and user tool
// tracking map from the current options. Caller must hold a.mu.Lock.
func (a *LLMAgent) refreshToolsLocked() {
	tools, userToolNames := registerTools(&a.option)
	a.tools = tools
	a.userToolNames = userToolNames
}

// AddToolSet adds or replaces a tool set at runtime in a
// concurrency-safe way. If another ToolSet with the same Name()
// already exists, it will be replaced. Subsequent invocations of the
// agent will see the updated tool list without recreating the agent.
func (a *LLMAgent) AddToolSet(toolSet tool.ToolSet) {
	if toolSet == nil {
		return
	}

	name := toolSet.Name()

	a.mu.Lock()
	defer a.mu.Unlock()

	replaced := false
	for i, ts := range a.option.ToolSets {
		if name != "" && ts.Name() == name {
			a.option.ToolSets[i] = toolSet
			replaced = true
			break
		}
	}
	if !replaced {
		a.option.ToolSets = append(a.option.ToolSets, toolSet)
	}

	a.refreshToolsLocked()
}

// RemoveToolSet removes all tool sets whose Name() matches the given
// name. It returns true if at least one ToolSet was removed. Tools
// from the removed tool sets will no longer be exposed on future
// invocations.
func (a *LLMAgent) RemoveToolSet(name string) bool {
	a.mu.Lock()
	defer a.mu.Unlock()

	if len(a.option.ToolSets) == 0 {
		return false
	}

	dst := a.option.ToolSets[:0]
	removed := false
	for _, ts := range a.option.ToolSets {
		if ts.Name() == name {
			removed = true
			continue
		}
		dst = append(dst, ts)
	}
	if !removed {
		return false
	}
	a.option.ToolSets = dst

	a.refreshToolsLocked()

	return true
}

// SetToolSets replaces the agent ToolSets with the provided slice in a
// concurrency-safe way. Subsequent invocations will see tools from
// exactly these ToolSets plus framework tools (knowledge, skills).
func (a *LLMAgent) SetToolSets(toolSets []tool.ToolSet) {
	a.mu.Lock()
	defer a.mu.Unlock()

	if len(toolSets) == 0 {
		a.option.ToolSets = nil
	} else {
		copied := make([]tool.ToolSet, len(toolSets))
		copy(copied, toolSets)
		a.option.ToolSets = copied
	}

	a.refreshToolsLocked()
>>>>>>> a174df13
}

// SetModel sets the model for this agent in a concurrency-safe way.
// This allows callers to manage multiple models externally and switch
// dynamically during runtime.
func (a *LLMAgent) SetModel(m model.Model) {
	a.mu.Lock()
	a.model = m
	a.mu.Unlock()
}

// SetModelByName switches the model by name in a concurrency-safe way.
// The model must be registered via WithModels option when creating the agent.
// Returns an error if the specified model name is not found.
func (a *LLMAgent) SetModelByName(modelName string) error {
	a.mu.Lock()
	defer a.mu.Unlock()

	m, ok := a.models[modelName]
	if !ok {
		return fmt.Errorf("model %q not found in registered models", modelName)
	}

	a.model = m
	return nil
}

// SetInstruction updates the agent's instruction at runtime in a concurrency-safe way.
// Subsequent requests will use the new instruction without recreating the agent.
func (a *LLMAgent) SetInstruction(instruction string) {
	a.mu.Lock()
	a.instruction = instruction
	a.mu.Unlock()
}

// SetGlobalInstruction updates the agent's global system prompt at runtime.
// This affects the system-level prompt prepended to requests.
func (a *LLMAgent) SetGlobalInstruction(systemPrompt string) {
	a.mu.Lock()
	a.systemPrompt = systemPrompt
	a.mu.Unlock()
}

// getInstruction returns the current instruction with read lock.
func (a *LLMAgent) getInstruction() string {
	a.mu.RLock()
	defer a.mu.RUnlock()
	return a.instruction
}

// getSystemPrompt returns the current system prompt with read lock.
func (a *LLMAgent) getSystemPrompt() string {
	a.mu.RLock()
	defer a.mu.RUnlock()
	return a.systemPrompt
}<|MERGE_RESOLUTION|>--- conflicted
+++ resolved
@@ -588,23 +588,11 @@
 	}
 }
 
-<<<<<<< HEAD
-// Tools implements the agent.Agent interface.
-// It returns the list of tools available to the agent, including transfer tools.
-func (a *LLMAgent) Tools() []tool.Tool {
-	subAgents := a.SubAgents()
-	if len(subAgents) == 0 {
-		return a.tools
-	}
-
-	// Create agent info for sub-agents.
-	agentInfos := make([]agent.Info, len(subAgents))
-	for i, subAgent := range subAgents {
-=======
-// getAllToolsLocked builds the full tool list (user tools plus framework
-// tools like transfer_to_agent) under the caller's read lock. It always
-// returns a fresh slice so callers can safely use it after releasing the
-// lock without data races.
+// getAllToolsLocked builds the full tool list.
+// It combines user tools with framework tools like transfer_to_agent
+// under the caller's read lock. It always returns a fresh slice so
+// callers can safely use it after releasing the lock without data
+// races.
 func (a *LLMAgent) getAllToolsLocked() []tool.Tool {
 	tools := make([]tool.Tool, len(a.tools))
 	copy(tools, a.tools)
@@ -615,7 +603,6 @@
 
 	agentInfos := make([]agent.Info, len(a.subAgents))
 	for i, subAgent := range a.subAgents {
->>>>>>> a174df13
 		agentInfos[i] = subAgent.Info()
 	}
 
@@ -623,8 +610,9 @@
 	return append(tools, transferTool)
 }
 
-// Tools implements the agent.Agent interface. It returns the list of
-// tools available to the agent, including transfer tools.
+// Tools implements the agent.Agent interface.
+// It returns the list of tools available to the agent, including
+// transfer tools.
 func (a *LLMAgent) Tools() []tool.Tool {
 	a.mu.RLock()
 	defer a.mu.RUnlock()
@@ -687,7 +675,8 @@
 	return userTools
 }
 
-// FilterTools filters the list of tools based on the provided filter function.
+// FilterTools filters the list of tools based on the provided filter
+// function.
 func (a *LLMAgent) FilterTools(ctx context.Context) []tool.Tool {
 	a.mu.RLock()
 	tools := a.getAllToolsLocked()
@@ -721,15 +710,15 @@
 	return a.codeExecutor
 }
 
-<<<<<<< HEAD
 // SetSubAgents replaces the sub-agents for this agent in a
-// concurrency-safe way. This enables dynamic sub-agent discovery
-// from registries without recreating the agent instance.
+// concurrency-safe way. This enables dynamic sub-agent discovery from
+// registries without recreating the agent instance.
 func (a *LLMAgent) SetSubAgents(subAgents []agent.Agent) {
 	a.mu.Lock()
 	a.subAgents = subAgents
 	a.mu.Unlock()
-=======
+}
+
 // refreshToolsLocked recomputes the aggregated tool list and user tool
 // tracking map from the current options. Caller must hold a.mu.Lock.
 func (a *LLMAgent) refreshToolsLocked() {
@@ -740,8 +729,8 @@
 
 // AddToolSet adds or replaces a tool set at runtime in a
 // concurrency-safe way. If another ToolSet with the same Name()
-// already exists, it will be replaced. Subsequent invocations of the
-// agent will see the updated tool list without recreating the agent.
+// already exists, it will be replaced. Subsequent invocations see the
+// updated tool list without recreating the agent.
 func (a *LLMAgent) AddToolSet(toolSet tool.ToolSet) {
 	if toolSet == nil {
 		return
@@ -814,7 +803,6 @@
 	}
 
 	a.refreshToolsLocked()
->>>>>>> a174df13
 }
 
 // SetModel sets the model for this agent in a concurrency-safe way.
