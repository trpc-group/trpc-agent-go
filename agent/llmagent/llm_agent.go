--- conflicted
+++ resolved
@@ -334,7 +334,8 @@
 
 	// Add tools from each toolset with automatic namespacing when using
 	// static ToolSets. Tools from WithToolSets are also user tools
-	// (user explicitly added them).
+	// (user explicitly added them). When RefreshToolSetsOnRun is true,
+	// ToolSets are resolved on each Tools() call instead of here.
 	if !options.RefreshToolSetsOnRun {
 		ctx := context.Background()
 		for _, toolSet := range options.ToolSets {
@@ -591,51 +592,37 @@
 	}
 }
 
-<<<<<<< HEAD
-// Tools implements the agent.Agent interface.
-// It returns the list of tools available to the agent, including transfer tools.
-func (a *LLMAgent) Tools() []tool.Tool {
-	baseTools := a.tools
-
-	// When RefreshToolSetsOnRun is enabled, rebuild tools from ToolSets
-	// for each call to keep ToolSet-provided tools in sync with their
-	// underlying dynamic source (for example, MCP ListTools).
-	if a.option.RefreshToolSetsOnRun && len(a.option.ToolSets) > 0 {
-		ctx := context.Background()
-
-		dynamicTools := make([]tool.Tool, 0)
-		for _, toolSet := range a.option.ToolSets {
-			namedToolSet := itool.NewNamedToolSet(toolSet)
-			setTools := namedToolSet.Tools(ctx)
-			dynamicTools = append(dynamicTools, setTools...)
-		}
-
-		if len(dynamicTools) > 0 {
-			combined := make(
-				[]tool.Tool,
-				0,
-				len(baseTools)+len(dynamicTools),
-			)
-			combined = append(combined, baseTools...)
-			combined = append(combined, dynamicTools...)
-			baseTools = combined
-		}
-	}
-
-	if len(a.subAgents) == 0 {
-		return baseTools
-=======
 // getAllToolsLocked builds the full tool list (user tools plus framework
 // tools like transfer_to_agent) under the caller's read lock. It always
 // returns a fresh slice so callers can safely use it after releasing the
 // lock without data races.
 func (a *LLMAgent) getAllToolsLocked() []tool.Tool {
-	tools := make([]tool.Tool, len(a.tools))
-	copy(tools, a.tools)
+	base := make([]tool.Tool, len(a.tools))
+	copy(base, a.tools)
+
+	// When RefreshToolSetsOnRun is enabled, rebuild tools from ToolSets
+	// on each call to keep ToolSet-provided tools in sync with their
+	// underlying dynamic source (for example, MCP ListTools).
+	if a.option.RefreshToolSetsOnRun && len(a.option.ToolSets) > 0 {
+		ctx := context.Background()
+
+		dynamic := make([]tool.Tool, 0)
+		for _, toolSet := range a.option.ToolSets {
+			namedToolSet := itool.NewNamedToolSet(toolSet)
+			setTools := namedToolSet.Tools(ctx)
+			dynamic = append(dynamic, setTools...)
+		}
+
+		if len(dynamic) > 0 {
+			combined := make([]tool.Tool, 0, len(base)+len(dynamic))
+			combined = append(combined, base...)
+			combined = append(combined, dynamic...)
+			base = combined
+		}
+	}
 
 	if len(a.subAgents) == 0 {
-		return tools
->>>>>>> 681453c1
+		return base
 	}
 
 	agentInfos := make([]agent.Info, len(a.subAgents))
@@ -644,10 +631,7 @@
 	}
 
 	transferTool := transfer.New(agentInfos)
-<<<<<<< HEAD
-	return append(baseTools, transferTool)
-=======
-	return append(tools, transferTool)
+	return append(base, transferTool)
 }
 
 // Tools implements the agent.Agent interface. It returns the list of
@@ -657,7 +641,6 @@
 	defer a.mu.RUnlock()
 
 	return a.getAllToolsLocked()
->>>>>>> 681453c1
 }
 
 // SubAgents returns the list of sub-agents for this agent.
@@ -691,7 +674,9 @@
 // This method is used by the tool filtering logic to distinguish user
 // tools from framework tools.
 func (a *LLMAgent) UserTools() []tool.Tool {
-<<<<<<< HEAD
+	a.mu.RLock()
+	defer a.mu.RUnlock()
+
 	// When ToolSets are static, user tool tracking is based on the
 	// snapshot captured at construction time.
 	if !a.option.RefreshToolSetsOnRun {
@@ -706,10 +691,10 @@
 
 	// When ToolSets are refreshed on each run, user tools include:
 	//   - Tools from WithTools (tracked in userToolNames)
-	//   - Tools coming from ToolSets (wrapped as NamedTool)
+	//   - Tools coming from ToolSets (wrapped as NamedTool).
 	// Framework tools (knowledge_search, transfer_to_agent, etc.)
 	// remain excluded.
-	allTools := a.Tools()
+	allTools := a.getAllToolsLocked()
 	userTools := make([]tool.Tool, 0, len(allTools))
 
 	for _, t := range allTools {
@@ -721,14 +706,6 @@
 		}
 
 		if _, ok := t.(*itool.NamedTool); ok {
-=======
-	a.mu.RLock()
-	defer a.mu.RUnlock()
-
-	userTools := make([]tool.Tool, 0, len(a.userToolNames))
-	for _, t := range a.tools {
-		if a.userToolNames[t.Declaration().Name] {
->>>>>>> 681453c1
 			userTools = append(userTools, t)
 		}
 	}
@@ -738,49 +715,34 @@
 
 // FilterTools filters the list of tools based on the provided filter function.
 func (a *LLMAgent) FilterTools(ctx context.Context) []tool.Tool {
-<<<<<<< HEAD
-	allTools := a.Tools()
-	filteredTools := make([]tool.Tool, 0, len(allTools))
-
-	for _, t := range allTools {
-		name := t.Declaration().Name
-
-		isUserTool := a.userToolNames[name]
-		if a.option.RefreshToolSetsOnRun {
-			if _, ok := t.(*itool.NamedTool); ok {
-				isUserTool = true
-			}
-		}
-
-		if !isUserTool {
-			filteredTools = append(filteredTools, t)
-			continue
-		}
-
-		// Apply user tool filter when configured.
-		if a.option.toolFilter == nil || a.option.toolFilter(ctx, t) {
-			filteredTools = append(filteredTools, t)
-=======
 	a.mu.RLock()
 	tools := a.getAllToolsLocked()
 	userToolNames := make(map[string]bool, len(a.userToolNames))
 	for name, isUser := range a.userToolNames {
 		userToolNames[name] = isUser
 	}
+	refreshToolSets := a.option.RefreshToolSetsOnRun
 	filter := a.option.toolFilter
 	a.mu.RUnlock()
 
 	filtered := make([]tool.Tool, 0, len(tools))
 	for _, t := range tools {
 		name := t.Declaration().Name
-		if !userToolNames[name] {
+		isUser := userToolNames[name]
+
+		if refreshToolSets {
+			if _, ok := t.(*itool.NamedTool); ok {
+				isUser = true
+			}
+		}
+
+		if !isUser {
 			filtered = append(filtered, t)
 			continue
 		}
 
 		if filter == nil || filter(ctx, t) {
 			filtered = append(filtered, t)
->>>>>>> 681453c1
 		}
 	}
 
