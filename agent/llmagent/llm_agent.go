--- conflicted
+++ resolved
@@ -258,20 +258,17 @@
 	// EnableParallelTools enables parallel tool execution if true.
 	// If false (default), tools will execute serially for safety.
 	EnableParallelTools bool
-<<<<<<< HEAD
 	// AddCurrentTime adds the current time to the system prompt if true.
 	AddCurrentTime bool
 	// Timezone specifies the timezone to use for time display.
 	Timezone string
 	// TimeFormat specifies the format for time display.
 	TimeFormat string
-=======
 	// OutputKey is the key in session state to store the output of the agent.
 	OutputKey string
 	// OutputSchema is the JSON schema for validating agent output.
 	// When this is set, the agent can ONLY reply and CANNOT use any tools.
 	OutputSchema map[string]interface{}
->>>>>>> 4dacd847
 }
 
 // LLMAgent is an agent that uses an LLM to generate responses.
