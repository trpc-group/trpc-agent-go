--- conflicted
+++ resolved
@@ -600,13 +600,6 @@
 	// Propagate structured output configuration into invocation and request path.
 	invocation.StructuredOutputType = a.structuredOutputType
 	invocation.StructuredOutput = a.structuredOutput
-
-	// Set callbacks.
-<<<<<<< HEAD
-	invocation.AgentCallbacks = a.agentCallbacks
-=======
-	invocation.ModelCallbacks = a.modelCallbacks
->>>>>>> 974ed2df
 }
 
 // wrapEventChannel wraps the event channel to apply after agent callbacks.
