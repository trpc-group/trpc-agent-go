//
// Tencent is pleased to support the open source community by making trpc-agent-go available.
//
// Copyright (C) 2025 Tencent.  All rights reserved.
//
// trpc-agent-go is licensed under the Apache License Version 2.0.
//
//

package agent

import (
	"reflect"

	"trpc.group/trpc-go/trpc-agent-go/artifact"
	"trpc.group/trpc-go/trpc-agent-go/memory"
	"trpc.group/trpc-go/trpc-agent-go/model"
	"trpc.group/trpc-go/trpc-agent-go/session"
)

// InvocationOptions is the options for the Invocation.
type InvocationOptions func(*Invocation)

// WithInvocationID set invocation id for the Invocation.
func WithInvocationID(id string) InvocationOptions {
	return func(inv *Invocation) {
		inv.InvocationID = id
	}
}

// WithInvocationAgent set agent for the Invocation.
func WithInvocationAgent(agent Agent) InvocationOptions {
	return func(inv *Invocation) {
		inv.Agent = agent
		inv.AgentName = agent.Info().Name
	}
}

// WithInvocationBranch set branch for the Invocation.
func WithInvocationBranch(branch string) InvocationOptions {
	return func(inv *Invocation) {
		inv.Branch = branch
	}
}

// WithInvocationEndInvocation set endInvocation for the Invocation.
func WithInvocationEndInvocation(endInvocation bool) InvocationOptions {
	return func(inv *Invocation) {
		inv.EndInvocation = endInvocation
	}
}

// WithInvocationSession set session for the Invocation.
func WithInvocationSession(session *session.Session) InvocationOptions {
	return func(inv *Invocation) {
		inv.Session = session
	}
}

// WithInvocationModel set model for the Invocation.
func WithInvocationModel(model model.Model) InvocationOptions {
	return func(inv *Invocation) {
		inv.Model = model
	}
}

// WithInvocationMessage set message for the Invocation.
func WithInvocationMessage(message model.Message) InvocationOptions {
	return func(inv *Invocation) {
		inv.Message = message
	}
}

// WithInvocationRunOptions set runOptions for the Invocation.
func WithInvocationRunOptions(runOptions RunOptions) InvocationOptions {
	return func(inv *Invocation) {
		inv.RunOptions = runOptions
	}
}

// WithInvocationTransferInfo set transferInfo for the Invocation.
func WithInvocationTransferInfo(transferInfo *TransferInfo) InvocationOptions {
	return func(inv *Invocation) {
		inv.TransferInfo = transferInfo
	}
}

// WithInvocationAgentCallbacks set agentCallbacks for the Invocation.
func WithInvocationAgentCallbacks(agentCallbacks *Callbacks) InvocationOptions {
	return func(inv *Invocation) {
		inv.AgentCallbacks = agentCallbacks
	}
}

<<<<<<< HEAD
// WithInvocationToolCallbacks set toolCallbacks for the Invocation.
func WithInvocationToolCallbacks(toolCallbacks *tool.Callbacks) InvocationOptions {
	return func(inv *Invocation) {
		inv.ToolCallbacks = toolCallbacks
=======
// WithInvocationModelCallbacks set modelCallbacks for the Invocation.
func WithInvocationModelCallbacks(modelCallbacks *model.Callbacks) InvocationOptions {
	return func(inv *Invocation) {
		inv.ModelCallbacks = modelCallbacks
>>>>>>> 2d62c46e
	}
}

// WithInvocationStructuredOutput set structuredOutput for the Invocation.
func WithInvocationStructuredOutput(structuredOutput *model.StructuredOutput) InvocationOptions {
	return func(inv *Invocation) {
		inv.StructuredOutput = structuredOutput
	}
}

// WithInvocationStructuredOutputType set structuredOutputType for the Invocation.
func WithInvocationStructuredOutputType(structuredOutputType reflect.Type) InvocationOptions {
	return func(inv *Invocation) {
		inv.StructuredOutputType = structuredOutputType
	}
}

// WithInvocationMemoryService set memoryService for the Invocation.
func WithInvocationMemoryService(memoryService memory.Service) InvocationOptions {
	return func(inv *Invocation) {
		inv.MemoryService = memoryService
	}
}

// WithInvocationArtifactService set artifactService for the Invocation.
func WithInvocationArtifactService(artifactService artifact.Service) InvocationOptions {
	return func(inv *Invocation) {
		inv.ArtifactService = artifactService
	}
}

// WithInvocationEventFilterKey set eventFilterKey for the Invocation.
func WithInvocationEventFilterKey(key string) InvocationOptions {
	return func(inv *Invocation) {
		inv.eventFilterKey = key
	}
}<|MERGE_RESOLUTION|>--- conflicted
+++ resolved
@@ -92,20 +92,6 @@
 	}
 }
 
-<<<<<<< HEAD
-// WithInvocationToolCallbacks set toolCallbacks for the Invocation.
-func WithInvocationToolCallbacks(toolCallbacks *tool.Callbacks) InvocationOptions {
-	return func(inv *Invocation) {
-		inv.ToolCallbacks = toolCallbacks
-=======
-// WithInvocationModelCallbacks set modelCallbacks for the Invocation.
-func WithInvocationModelCallbacks(modelCallbacks *model.Callbacks) InvocationOptions {
-	return func(inv *Invocation) {
-		inv.ModelCallbacks = modelCallbacks
->>>>>>> 2d62c46e
-	}
-}
-
 // WithInvocationStructuredOutput set structuredOutput for the Invocation.
 func WithInvocationStructuredOutput(structuredOutput *model.StructuredOutput) InvocationOptions {
 	return func(inv *Invocation) {
