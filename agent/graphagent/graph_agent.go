//
// Tencent is pleased to support the open source community by making trpc-agent-go available.
//
// Copyright (C) 2025 Tencent.  All rights reserved.
//
// trpc-agent-go is licensed under the Apache License Version 2.0.
//
//

// Package graphagent provides a graph-based agent implementation.
package graphagent

import (
	"context"
	"fmt"

	"trpc.group/trpc-go/trpc-agent-go/agent"
	"trpc.group/trpc-go/trpc-agent-go/event"
	"trpc.group/trpc-go/trpc-agent-go/graph"
	"trpc.group/trpc-go/trpc-agent-go/tool"
)

var defaultChannelBufferSize = 256

// Option is a function that configures a GraphAgent.
type Option func(*Options)

// WithDescription sets the description of the agent.
func WithDescription(description string) Option {
	return func(opts *Options) {
		opts.Description = description
	}
}

// WithAgentCallbacks sets the agent callbacks.
func WithAgentCallbacks(callbacks *agent.Callbacks) Option {
	return func(opts *Options) {
		opts.AgentCallbacks = callbacks
	}
}

<<<<<<< HEAD
// WithToolCallbacks sets the tool callbacks.
func WithToolCallbacks(callbacks *tool.Callbacks) Option {
	return func(opts *Options) {
		opts.ToolCallbacks = callbacks
=======
// WithModelCallbacks sets the model callbacks.
func WithModelCallbacks(callbacks *model.Callbacks) Option {
	return func(opts *Options) {
		opts.ModelCallbacks = callbacks
>>>>>>> 2d62c46e
	}
}

// WithInitialState sets the initial state for graph execution.
func WithInitialState(state graph.State) Option {
	return func(opts *Options) {
		opts.InitialState = state
	}
}

// WithChannelBufferSize sets the buffer size for event channels.
func WithChannelBufferSize(size int) Option {
	return func(opts *Options) {
		opts.ChannelBufferSize = size
	}
}

// WithSubAgents sets the list of sub-agents available to this agent.
func WithSubAgents(subAgents []agent.Agent) Option {
	return func(opts *Options) {
		opts.SubAgents = subAgents
	}
}

// WithCheckpointSaver sets the checkpoint saver for the executor.
func WithCheckpointSaver(saver graph.CheckpointSaver) Option {
	return func(opts *Options) {
		opts.CheckpointSaver = saver
	}
}

// Options contains configuration options for creating a GraphAgent.
type Options struct {
	// Description is a description of the agent.
	Description string
	// SubAgents is the list of sub-agents available to this agent.
	SubAgents []agent.Agent
	// AgentCallbacks contains callbacks for agent operations.
	AgentCallbacks *agent.Callbacks
<<<<<<< HEAD
	// ToolCallbacks contains callbacks for tool operations.
	ToolCallbacks *tool.Callbacks
=======
	// ModelCallbacks contains callbacks for model operations.
	ModelCallbacks *model.Callbacks
>>>>>>> 2d62c46e
	// InitialState is the initial state for graph execution.
	InitialState graph.State
	// ChannelBufferSize is the buffer size for event channels (default: 256).
	ChannelBufferSize int
	// CheckpointSaver is the checkpoint saver for the executor.
	CheckpointSaver graph.CheckpointSaver
}

// GraphAgent is an agent that executes a graph.
type GraphAgent struct {
	name              string
	description       string
	graph             *graph.Graph
	executor          *graph.Executor
	subAgents         []agent.Agent
	agentCallbacks    *agent.Callbacks
<<<<<<< HEAD
	toolCallbacks     *tool.Callbacks
=======
	modelCallbacks    *model.Callbacks
>>>>>>> 2d62c46e
	initialState      graph.State
	channelBufferSize int
}

// New creates a new GraphAgent with the given graph and options.
func New(name string, g *graph.Graph, opts ...Option) (*GraphAgent, error) {
	// set default channel buffer size.
	var options Options = Options{ChannelBufferSize: defaultChannelBufferSize}

	// Apply function options.
	for _, opt := range opts {
		opt(&options)
	}

	// Build executor options.
	var executorOpts []graph.ExecutorOption
	executorOpts = append(executorOpts,
		graph.WithChannelBufferSize(options.ChannelBufferSize))
	if options.CheckpointSaver != nil {
		executorOpts = append(executorOpts,
			graph.WithCheckpointSaver(options.CheckpointSaver))
	}

	executor, err := graph.NewExecutor(g, executorOpts...)
	if err != nil {
		return nil, fmt.Errorf("failed to create graph executor: %w", err)
	}

	return &GraphAgent{
		name:              name,
		description:       options.Description,
		graph:             g,
		executor:          executor,
		subAgents:         options.SubAgents,
		agentCallbacks:    options.AgentCallbacks,
<<<<<<< HEAD
		toolCallbacks:     options.ToolCallbacks,
=======
		modelCallbacks:    options.ModelCallbacks,
>>>>>>> 2d62c46e
		initialState:      options.InitialState,
		channelBufferSize: options.ChannelBufferSize,
	}, nil
}

// Run executes the graph with the provided invocation.
func (ga *GraphAgent) Run(ctx context.Context, invocation *agent.Invocation) (<-chan *event.Event, error) {
	// Setup invocation.
	ga.setupInvocation(invocation)

	// Prepare initial state.
	initialState := ga.createInitialState(invocation)

	// Execute the graph.
	if invocation.AgentCallbacks != nil {
		customResponse, err := invocation.AgentCallbacks.RunBeforeAgent(ctx, invocation)
		if err != nil {
			return nil, fmt.Errorf("before agent callback failed: %w", err)
		}
		if customResponse != nil {
			// Create a channel that returns the custom response and then closes.
			eventChan := make(chan *event.Event, 1)
			// Create an event from the custom response.
			customevent := event.NewResponseEvent(invocation.InvocationID, invocation.AgentName, customResponse)
			agent.EmitEvent(ctx, invocation, eventChan, customevent)
			close(eventChan)
			return eventChan, nil
		}
	}
	eventChan, err := ga.executor.Execute(ctx, initialState, invocation)
	if err != nil {
		return nil, err
	}
	if invocation.AgentCallbacks != nil {
		return ga.wrapEventChannel(ctx, invocation, eventChan), nil
	}
	return eventChan, nil
}

func (ga *GraphAgent) createInitialState(invocation *agent.Invocation) graph.State {
	var initialState graph.State

	if ga.initialState != nil {
		// Clone the base initial state to avoid modifying the original.
		initialState = ga.initialState.Clone()
	} else {
		initialState = make(graph.State)
	}

	// Merge runtime state from RunOptions if provided.
	if invocation.RunOptions.RuntimeState != nil {
		for key, value := range invocation.RunOptions.RuntimeState {
			initialState[key] = value
		}
	}

	// Add invocation message to state.
	// When resuming from checkpoint, only add user input if it's meaningful content
	// (not just a resume signal), following LangGraph's pattern.
	isResuming := invocation.RunOptions.RuntimeState != nil &&
		invocation.RunOptions.RuntimeState[graph.CfgKeyCheckpointID] != nil

	if invocation.Message.Content != "" {
		// If resuming and the message is just "resume", don't add it as input
		// This allows pure checkpoint resumption without input interference
		if isResuming && invocation.Message.Content == "resume" {
			// Skip adding user_input to preserve checkpoint state
		} else {
			// Add user input for normal execution or resume with meaningful input
			initialState[graph.StateKeyUserInput] = invocation.Message.Content
		}
	}
	// Add session context if available.
	if invocation.Session != nil {
		initialState[graph.StateKeySession] = invocation.Session
	}
	// Add parent agent to state so agent nodes can access sub-agents.
	initialState[graph.StateKeyParentAgent] = ga

	return initialState
}

func (ga *GraphAgent) setupInvocation(invocation *agent.Invocation) {
	// Set agent and agent name.
	invocation.Agent = ga
	invocation.AgentName = ga.name
	// Set agent callbacks.
	invocation.AgentCallbacks = ga.agentCallbacks
<<<<<<< HEAD
	// Set tool callbacks.
	invocation.ToolCallbacks = ga.toolCallbacks
=======
	// Set model callbacks.
	invocation.ModelCallbacks = ga.modelCallbacks
>>>>>>> 2d62c46e
}

// Tools returns the list of tools available to this agent.
func (ga *GraphAgent) Tools() []tool.Tool { return nil }

// Info returns the basic information about this agent.
func (ga *GraphAgent) Info() agent.Info {
	return agent.Info{
		Name:        ga.name,
		Description: ga.description,
	}
}

// SubAgents returns the list of sub-agents available to this agent.
func (ga *GraphAgent) SubAgents() []agent.Agent {
	return ga.subAgents
}

// FindSubAgent finds a sub-agent by name.
func (ga *GraphAgent) FindSubAgent(name string) agent.Agent {
	for _, subAgent := range ga.subAgents {
		if subAgent.Info().Name == name {
			return subAgent
		}
	}
	return nil
}

// wrapEventChannel wraps the event channel to apply after agent callbacks.
func (ga *GraphAgent) wrapEventChannel(
	ctx context.Context,
	invocation *agent.Invocation,
	originalChan <-chan *event.Event,
) <-chan *event.Event {
	wrappedChan := make(chan *event.Event, ga.channelBufferSize)
	go func() {
		defer close(wrappedChan)
		// Forward all events from the original channel
		for evt := range originalChan {
			if err := event.EmitEvent(ctx, wrappedChan, evt); err != nil {
				return
			}
		}
		// After all events are processed, run after agent callbacks
		customResponse, err := invocation.AgentCallbacks.RunAfterAgent(ctx, invocation, nil)
		var evt *event.Event
		if err != nil {
			// Send error event.
			evt = event.NewErrorEvent(
				invocation.InvocationID,
				invocation.AgentName,
				agent.ErrorTypeAgentCallbackError,
				err.Error(),
			)
		} else if customResponse != nil {
			// Create an event from the custom response.
			evt = event.NewResponseEvent(
				invocation.InvocationID,
				invocation.AgentName,
				customResponse,
			)
		}

		agent.EmitEvent(ctx, invocation, wrappedChan, evt)
	}()
	return wrappedChan
}

// Executor returns the graph executor for direct access to checkpoint management.
func (ga *GraphAgent) Executor() *graph.Executor {
	return ga.executor
}<|MERGE_RESOLUTION|>--- conflicted
+++ resolved
@@ -36,20 +36,6 @@
 func WithAgentCallbacks(callbacks *agent.Callbacks) Option {
 	return func(opts *Options) {
 		opts.AgentCallbacks = callbacks
-	}
-}
-
-<<<<<<< HEAD
-// WithToolCallbacks sets the tool callbacks.
-func WithToolCallbacks(callbacks *tool.Callbacks) Option {
-	return func(opts *Options) {
-		opts.ToolCallbacks = callbacks
-=======
-// WithModelCallbacks sets the model callbacks.
-func WithModelCallbacks(callbacks *model.Callbacks) Option {
-	return func(opts *Options) {
-		opts.ModelCallbacks = callbacks
->>>>>>> 2d62c46e
 	}
 }
 
@@ -89,13 +75,6 @@
 	SubAgents []agent.Agent
 	// AgentCallbacks contains callbacks for agent operations.
 	AgentCallbacks *agent.Callbacks
-<<<<<<< HEAD
-	// ToolCallbacks contains callbacks for tool operations.
-	ToolCallbacks *tool.Callbacks
-=======
-	// ModelCallbacks contains callbacks for model operations.
-	ModelCallbacks *model.Callbacks
->>>>>>> 2d62c46e
 	// InitialState is the initial state for graph execution.
 	InitialState graph.State
 	// ChannelBufferSize is the buffer size for event channels (default: 256).
@@ -112,11 +91,6 @@
 	executor          *graph.Executor
 	subAgents         []agent.Agent
 	agentCallbacks    *agent.Callbacks
-<<<<<<< HEAD
-	toolCallbacks     *tool.Callbacks
-=======
-	modelCallbacks    *model.Callbacks
->>>>>>> 2d62c46e
 	initialState      graph.State
 	channelBufferSize int
 }
@@ -152,11 +126,6 @@
 		executor:          executor,
 		subAgents:         options.SubAgents,
 		agentCallbacks:    options.AgentCallbacks,
-<<<<<<< HEAD
-		toolCallbacks:     options.ToolCallbacks,
-=======
-		modelCallbacks:    options.ModelCallbacks,
->>>>>>> 2d62c46e
 		initialState:      options.InitialState,
 		channelBufferSize: options.ChannelBufferSize,
 	}, nil
@@ -245,13 +214,6 @@
 	invocation.AgentName = ga.name
 	// Set agent callbacks.
 	invocation.AgentCallbacks = ga.agentCallbacks
-<<<<<<< HEAD
-	// Set tool callbacks.
-	invocation.ToolCallbacks = ga.toolCallbacks
-=======
-	// Set model callbacks.
-	invocation.ModelCallbacks = ga.modelCallbacks
->>>>>>> 2d62c46e
 }
 
 // Tools returns the list of tools available to this agent.
