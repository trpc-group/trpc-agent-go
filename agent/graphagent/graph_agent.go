//
// Tencent is pleased to support the open source community by making trpc-agent-go available.
//
// Copyright (C) 2025 Tencent.  All rights reserved.
//
// trpc-agent-go is licensed under the Apache License Version 2.0.
//
//

// Package graphagent provides a graph-based agent implementation.
package graphagent

import (
	"context"
	"fmt"

	"trpc.group/trpc-go/trpc-agent-go/agent"
	"trpc.group/trpc-go/trpc-agent-go/event"
	"trpc.group/trpc-go/trpc-agent-go/graph"
	"trpc.group/trpc-go/trpc-agent-go/internal/flow/processor"
	"trpc.group/trpc-go/trpc-agent-go/log"
	"trpc.group/trpc-go/trpc-agent-go/model"
	"trpc.group/trpc-go/trpc-agent-go/tool"
)

// GraphAgent is an agent that executes a graph.
type GraphAgent struct {
	name              string
	description       string
	graph             *graph.Graph
	executor          *graph.Executor
	subAgents         []agent.Agent
	agentCallbacks    *agent.Callbacks
	initialState      graph.State
	channelBufferSize int
	options           Options
}

// New creates a new GraphAgent with the given graph and options.
func New(name string, g *graph.Graph, opts ...Option) (*GraphAgent, error) {
	// set default channel buffer size.
	options := defaultOptions

	// Apply function options.
	for _, opt := range opts {
		opt(&options)
	}

	// Build executor options.
	var executorOpts []graph.ExecutorOption
	executorOpts = append(executorOpts,
		graph.WithChannelBufferSize(options.ChannelBufferSize))
	if options.CheckpointSaver != nil {
		executorOpts = append(executorOpts,
			graph.WithCheckpointSaver(options.CheckpointSaver))
	}

	executor, err := graph.NewExecutor(g, executorOpts...)
	if err != nil {
		return nil, fmt.Errorf("failed to create graph executor: %w", err)
	}

	return &GraphAgent{
		name:              name,
		description:       options.Description,
		graph:             g,
		executor:          executor,
		subAgents:         options.SubAgents,
		agentCallbacks:    options.AgentCallbacks,
		initialState:      options.InitialState,
		channelBufferSize: options.ChannelBufferSize,
		options:           options,
	}, nil
}

// Run executes the graph with the provided invocation.
func (ga *GraphAgent) Run(ctx context.Context, invocation *agent.Invocation) (<-chan *event.Event, error) {
	// Setup invocation.
	ga.setupInvocation(invocation)
	out := make(chan *event.Event, ga.channelBufferSize)
	go ga.runWithBarrier(ctx, invocation, out)
	return out, nil
}

// runWithBarrier emits a start barrier, waits for completion, then runs the graph with callbacks
// pipeline and forwards all events to the provided output channel.
func (ga *GraphAgent) runWithBarrier(ctx context.Context, invocation *agent.Invocation, out chan<- *event.Event) {
	defer close(out)
	// Emit a barrier event and wait for completion in a dedicated goroutine so that the runner can append all prior
	// events before GraphAgent reads history.
	if err := ga.emitStartBarrierAndWait(ctx, invocation, out); err != nil {
		log.Errorf("graphagent: start barrier failed: %v.", err)
	}
	innerChan, err := ga.runWithCallbacks(ctx, invocation)
	if err != nil {
		evt := event.NewErrorEvent(invocation.InvocationID, invocation.AgentName,
			model.ErrorTypeFlowError, err.Error())
		if emitErr := agent.EmitEvent(ctx, invocation, out, evt); emitErr != nil {
			log.Errorf("graphagent: emit error event failed: %v.", emitErr)
		}
		return
	}
	for evt := range innerChan {
		if err := event.EmitEvent(ctx, out, evt); err != nil {
			log.Errorf("graphagent: emit event failed: %v.", err)
			return
		}
	}
}

// emitStartBarrierAndWait emits a barrier event and waits until the runner has processed it,
// ensuring that all prior events have been appended to the session before GraphAgent reads history.
func (ga *GraphAgent) emitStartBarrierAndWait(ctx context.Context, invocation *agent.Invocation,
	ch chan<- *event.Event) error {
	barrier := event.New(invocation.InvocationID, invocation.AgentName,
		event.WithObject(graph.ObjectTypeGraphBarrier))
	barrier.RequiresCompletion = true
	completionID := agent.GetAppendEventNoticeKey(barrier.ID)
	if noticeCh := invocation.AddNoticeChannel(ctx, completionID); noticeCh == nil {
		return fmt.Errorf("add notice channel for %s", completionID)
	}
	if err := agent.EmitEvent(ctx, invocation, ch, barrier); err != nil {
		return fmt.Errorf("emit barrier event: %w", err)
	}
	timeout := processor.WaitEventTimeout(ctx, processor.EventCompletionTimeout)
	if err := invocation.AddNoticeChannelAndWait(ctx, completionID, timeout); err != nil {
		return fmt.Errorf("wait for barrier completion: %w", err)
	}
	return nil
}

<<<<<<< HEAD
// runWithCallbacks executes the GraphAgent flow: prepare initial state, run before-agent callbacks, execute the graph,
// and wrap with after-agent callbacks when present.
func (ga *GraphAgent) runWithCallbacks(ctx context.Context, invocation *agent.Invocation) (<-chan *event.Event, error) {
	// Prepare initial state.
	initialState := ga.createInitialState(ctx, invocation)

	// Execute the graph.
=======
>>>>>>> 5a66a0f2
	if ga.agentCallbacks != nil {
		result, err := ga.agentCallbacks.RunBeforeAgent(ctx, &agent.BeforeAgentArgs{
			Invocation: invocation,
		})
		if err != nil {
			return nil, fmt.Errorf("before agent callback failed: %w", err)
		}
		// Use the context from result if provided.
		if result != nil && result.Context != nil {
			ctx = result.Context
		}
		if result != nil && result.CustomResponse != nil {
			// Create a channel that returns the custom response and then closes.
			eventChan := make(chan *event.Event, 1)
			// Create an event from the custom response.
			customevent := event.NewResponseEvent(invocation.InvocationID, invocation.AgentName, result.CustomResponse)
			agent.EmitEvent(ctx, invocation, eventChan, customevent)
			close(eventChan)
			return eventChan, nil
		}
	}

	// Prepare initial state after callbacks so that any modifications
	// made by callbacks to the invocation (for example, RuntimeState,
	// Session, or Message) are visible to the graph execution.
	initialState := ga.createInitialState(ctx, invocation)

	// Execute the graph.
	eventChan, err := ga.executor.Execute(ctx, initialState, invocation)
	if err != nil {
		return nil, err
	}
	if ga.agentCallbacks != nil {
		return ga.wrapEventChannel(ctx, invocation, eventChan), nil
	}
	return eventChan, nil
}

func (ga *GraphAgent) createInitialState(ctx context.Context, invocation *agent.Invocation) graph.State {
	var initialState graph.State

	if ga.initialState != nil {
		// Clone the base initial state to avoid modifying the original.
		initialState = ga.initialState.Clone()
	} else {
		initialState = make(graph.State)
	}

	// Merge runtime state from RunOptions if provided.
	if invocation.RunOptions.RuntimeState != nil {
		for key, value := range invocation.RunOptions.RuntimeState {
			initialState[key] = value
		}
	}

	// Seed messages from session events so multi‑turn runs share history.
	// This mirrors ContentRequestProcessor behavior used by non-graph flows.
	if invocation.Session != nil {
		// Build a temporary request to reuse the processor logic.
		req := &model.Request{}

		// Default processor: include (possibly overridden) + preserve same branch.
		p := processor.NewContentRequestProcessor(
			processor.WithBranchFilterMode(ga.options.messageBranchFilterMode),
			processor.WithPreserveSameBranch(true),
			processor.WithTimelineFilterMode(ga.options.messageTimelineFilterMode),
		)
		// We only need messages side effect; no output channel needed.
		p.ProcessRequest(ctx, invocation, req, nil)
		if len(req.Messages) > 0 {
			initialState[graph.StateKeyMessages] = req.Messages
		}
	}

	// Add invocation message to state.
	// When resuming from checkpoint, only add user input if it's meaningful content
	// (not just a resume signal), following LangGraph's pattern.
	isResuming := invocation.RunOptions.RuntimeState != nil &&
		invocation.RunOptions.RuntimeState[graph.CfgKeyCheckpointID] != nil

	if invocation.Message.Content != "" {
		// If resuming and the message is just "resume", don't add it as input
		// This allows pure checkpoint resumption without input interference
		if isResuming && invocation.Message.Content == "resume" {
			// Skip adding user_input to preserve checkpoint state
		} else {
			// Add user input for normal execution or resume with meaningful input
			initialState[graph.StateKeyUserInput] = invocation.Message.Content
		}
	}
	// Add session context if available.
	if invocation.Session != nil {
		initialState[graph.StateKeySession] = invocation.Session
	}
	// Add parent agent to state so agent nodes can access sub-agents.
	initialState[graph.StateKeyParentAgent] = ga
	// Set checkpoint namespace if not already set.
	if ns, ok := initialState[graph.CfgKeyCheckpointNS].(string); !ok || ns == "" {
		initialState[graph.CfgKeyCheckpointNS] = ga.name
	}

	return initialState
}

func (ga *GraphAgent) setupInvocation(invocation *agent.Invocation) {
	// Set agent and agent name.
	invocation.Agent = ga
	invocation.AgentName = ga.name
}

// Tools returns the list of tools available to this agent.
func (ga *GraphAgent) Tools() []tool.Tool { return nil }

// Info returns the basic information about this agent.
func (ga *GraphAgent) Info() agent.Info {
	return agent.Info{
		Name:        ga.name,
		Description: ga.description,
	}
}

// SubAgents returns the list of sub-agents available to this agent.
func (ga *GraphAgent) SubAgents() []agent.Agent {
	return ga.subAgents
}

// FindSubAgent finds a sub-agent by name.
func (ga *GraphAgent) FindSubAgent(name string) agent.Agent {
	for _, subAgent := range ga.subAgents {
		if subAgent.Info().Name == name {
			return subAgent
		}
	}
	return nil
}

// wrapEventChannel wraps the event channel to apply after agent callbacks.
func (ga *GraphAgent) wrapEventChannel(
	ctx context.Context,
	invocation *agent.Invocation,
	originalChan <-chan *event.Event,
) <-chan *event.Event {
	wrappedChan := make(chan *event.Event, ga.channelBufferSize)
	go func() {
		defer close(wrappedChan)
		var fullRespEvent *event.Event
		// Forward all events from the original channel
		for evt := range originalChan {
			if evt != nil && evt.Response != nil && !evt.Response.IsPartial {
				fullRespEvent = evt
			}
			if err := event.EmitEvent(ctx, wrappedChan, evt); err != nil {
				return
			}
		}

		// Collect error from the final response event so after-agent
		// callbacks can observe execution failures, matching LLMAgent
		// semantics.
		var agentErr error
		if fullRespEvent != nil &&
			fullRespEvent.Response != nil &&
			fullRespEvent.Response.Error != nil {
			agentErr = fmt.Errorf(
				"%s: %s",
				fullRespEvent.Response.Error.Type,
				fullRespEvent.Response.Error.Message,
			)
		}

		// After all events are processed, run after agent callbacks
		result, err := ga.agentCallbacks.RunAfterAgent(ctx, &agent.AfterAgentArgs{
			Invocation:        invocation,
			Error:             agentErr,
			FullResponseEvent: fullRespEvent,
		})
		// Use the context from result if provided.
		if result != nil && result.Context != nil {
			ctx = result.Context
		}
		var evt *event.Event
		if err != nil {
			// Send error event.
			evt = event.NewErrorEvent(
				invocation.InvocationID,
				invocation.AgentName,
				agent.ErrorTypeAgentCallbackError,
				err.Error(),
			)
		} else if result != nil && result.CustomResponse != nil {
			// Create an event from the custom response.
			evt = event.NewResponseEvent(
				invocation.InvocationID,
				invocation.AgentName,
				result.CustomResponse,
			)
		}

		agent.EmitEvent(ctx, invocation, wrappedChan, evt)
	}()
	return wrappedChan
}

// Executor returns the graph executor for direct access to checkpoint management.
func (ga *GraphAgent) Executor() *graph.Executor {
	return ga.executor
}<|MERGE_RESOLUTION|>--- conflicted
+++ resolved
@@ -129,7 +129,6 @@
 	return nil
 }
 
-<<<<<<< HEAD
 // runWithCallbacks executes the GraphAgent flow: prepare initial state, run before-agent callbacks, execute the graph,
 // and wrap with after-agent callbacks when present.
 func (ga *GraphAgent) runWithCallbacks(ctx context.Context, invocation *agent.Invocation) (<-chan *event.Event, error) {
@@ -137,8 +136,6 @@
 	initialState := ga.createInitialState(ctx, invocation)
 
 	// Execute the graph.
-=======
->>>>>>> 5a66a0f2
 	if ga.agentCallbacks != nil {
 		result, err := ga.agentCallbacks.RunBeforeAgent(ctx, &agent.BeforeAgentArgs{
 			Invocation: invocation,
