--- conflicted
+++ resolved
@@ -405,7 +405,6 @@
 	}
 }
 
-<<<<<<< HEAD
 func (m *mockAgent) SubAgents() []agent.Agent {
 	return nil
 }
@@ -444,7 +443,8 @@
 		}
 	}()
 	return ch, nil
-=======
+}
+
 // TestGraphAgent_InvocationContextAccess verifies that GraphAgent can access invocation
 // from context when called through runner (after removing duplicate injection).
 func TestGraphAgent_InvocationContextAccess(t *testing.T) {
@@ -502,5 +502,4 @@
 	// The agent should have been able to run successfully, which means
 	// it could access the invocation from context for any internal operations.
 	t.Logf("GraphAgent successfully executed with %d events, confirming invocation context access", len(events))
->>>>>>> 7c706647
 }