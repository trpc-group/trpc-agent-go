//
// Tencent is pleased to support the open source community by making trpc-agent-go available.
//
// Copyright (C) 2025 Tencent.  All rights reserved.
//
// trpc-agent-go is licensed under the Apache License Version 2.0.
//
//

package agent

import (
	"context"
	"testing"
	"time"

	"github.com/stretchr/testify/assert"
	"github.com/stretchr/testify/require"
	"trpc.group/trpc-go/trpc-agent-go/event"
	"trpc.group/trpc-go/trpc-agent-go/model"
	"trpc.group/trpc-go/trpc-agent-go/tool"
)

func TestNewInvocation(t *testing.T) {
	inv := NewInvocation(
		WithInvocationID("test-invocation"),
		WithInvocationMessage(model.Message{Role: model.RoleUser, Content: "Hello"}),
	)
	require.NotNil(t, inv)
	require.Equal(t, "test-invocation", inv.InvocationID)
	require.Equal(t, "Hello", inv.Message.Content)
}

type mockAgent struct {
	name string
}

func (a *mockAgent) Run(ctx context.Context, invocation *Invocation) (<-chan *event.Event, error) {
	return nil, nil
}

func (a *mockAgent) Tools() []tool.Tool {
	return nil
}

func (a *mockAgent) Info() Info {
	return Info{
		Name: a.name,
	}
}

func (a *mockAgent) SubAgents() []Agent {
	return nil
}

func (m *mockAgent) FindSubAgent(name string) Agent {
	return nil
}

func TestInvocation_Clone(t *testing.T) {
	inv := NewInvocation(
		WithInvocationID("test-invocation"),
		WithInvocationMessage(model.Message{Role: model.RoleUser, Content: "Hello"}),
	)

	subAgent := &mockAgent{name: "test-agent"}
	subInv := inv.Clone(WithInvocationAgent(subAgent))
	require.NotNil(t, subInv)
	require.NotEqual(t, "test-invocation", subInv.InvocationID)
	require.Equal(t, "test-agent", subInv.AgentName)
	require.Equal(t, "Hello", subInv.Message.Content)
	require.Equal(t, inv.noticeChannels, subInv.noticeChannels)
	require.Equal(t, inv.noticeMu, subInv.noticeMu)
}

func TestInvocation_AddNoticeChannel(t *testing.T) {
	inv := NewInvocation()
	defer inv.CleanupNotice(context.Background())
	ctx := context.Background()
	ch := inv.AddNoticeChannel(ctx, "test-channel")

	require.NotNil(t, ch)
	require.Equal(t, 1, len(inv.noticeChannels))
	// Adding the same channel again should return the existing channel
	ch2 := inv.AddNoticeChannel(ctx, "test-channel")
	require.Equal(t, ch, ch2)
	require.Equal(t, 1, len(inv.noticeChannels))

	err := inv.NotifyCompletion(ctx, "test-channel")
	require.NoError(t, err)
	require.Equal(t, 1, len(inv.noticeChannels))
}

func TestInvocation_AddNoticeChannelAndWait(t *testing.T) {
	type execTime struct {
		min time.Duration
		max time.Duration
	}
	tests := []struct {
		name        string
		ctxDelay    time.Duration
		noticeKey   string
		waitTimeout time.Duration
		errType     int // 0: no error, 1: timeout error, 2: context error
		mainSleep   time.Duration
		execTime    execTime
	}{
		{
			name:        "wait_with_context_cancel_error",
			ctxDelay:    100 * time.Millisecond,
			noticeKey:   "test-channel-1",
			waitTimeout: 200 * time.Millisecond,
			errType:     2,
			mainSleep:   500 * time.Millisecond,
			execTime: execTime{
				min: 80 * time.Millisecond,
				max: 300 * time.Millisecond,
			},
		},
		{
			name:        "wait_with_timeout_err",
			ctxDelay:    0,
			noticeKey:   "test-channel-2",
			errType:     1,
			waitTimeout: 100 * time.Millisecond,
			mainSleep:   300 * time.Millisecond,
			execTime: execTime{
				min: 80 * time.Millisecond,
				max: 300 * time.Millisecond,
			},
		},
		{
			name:        "wait_normal_case_1",
			ctxDelay:    0,
			noticeKey:   "test-channel-3",
			errType:     0,
			waitTimeout: 1 * time.Second,
			mainSleep:   100 * time.Millisecond,
			execTime: execTime{
				min: 80 * time.Millisecond,
				max: 500 * time.Millisecond,
			},
		},
		{
			name:        "wait_normal_case_4",
			ctxDelay:    2 * time.Second,
			noticeKey:   "test-channel-4",
			errType:     0,
			waitTimeout: 1 * time.Second,
			mainSleep:   100 * time.Millisecond,
			execTime: execTime{
				min: 80 * time.Millisecond,
				max: 500 * time.Millisecond,
			},
		},
	}

	for _, tt := range tests {
		t.Run(tt.name, func(t *testing.T) {
			inv := NewInvocation()
			ctx := context.Background()
			defer inv.CleanupNotice(ctx)
			if tt.ctxDelay > 0 {
				innerCtx, cancel := context.WithTimeout(ctx, tt.ctxDelay)
				defer cancel()
				ctx = innerCtx
			}

			done := make(chan struct{})
			errCh := make(chan error, 1)
			durationCh := make(chan time.Duration, 1)
			startTime := time.Now()

			go func() {
				defer close(done)
				goroutineStart := time.Now()
				err := inv.AddNoticeChannelAndWait(ctx, tt.noticeKey, tt.waitTimeout)
				durationCh <- time.Since(goroutineStart)
				errCh <- err
			}()

			// Wait for the expected trigger condition
			if tt.errType == 0 {
				// For success cases, notify before timeout/context cancel
				time.Sleep(tt.mainSleep)
				inv.NotifyCompletion(context.Background(), tt.noticeKey)
			} else {
				// For error cases, let timeout or context cancel happen naturally
				// No notification needed
			}

			// Wait for goroutine to complete
			<-done

			duration := <-durationCh
			err := <-errCh

			// Verify execution time with more tolerance
			require.GreaterOrEqual(t, duration, tt.execTime.min,
				"execution time %v should be >= %v", duration, tt.execTime.min)
			require.LessOrEqual(t, duration, tt.execTime.max,
				"execution time %v should be <= %v", duration, tt.execTime.max)

			// Verify error type
			switch tt.errType {
			case 0:
				require.NoError(t, err, "expected no error but got: %v", err)
			case 1:
				require.Error(t, err, "expected timeout error but got no error")
				_, isWaitNoticeTimeoutError := AsWaitNoticeTimeoutError(err)
				require.True(t, isWaitNoticeTimeoutError, "expected WaitNoticeTimeoutError but got: %T", err)
			case 2:
				require.Error(t, err, "expected context error but got no error")
				_, isWaitNoticeTimeoutError := AsWaitNoticeTimeoutError(err)
				require.False(t, isWaitNoticeTimeoutError, "expected context error but got WaitNoticeTimeoutError")
			}

			// Verify channel cleanup
			if tt.errType == 0 {
				require.Equal(t, 1, len(inv.noticeChannels), "notice channel should be cleaned up")
			}

			// Verify main execution time
			mainDuration := time.Since(startTime)
			if tt.errType == 0 {
				require.GreaterOrEqual(t, mainDuration, tt.mainSleep,
					"main execution time %v should be >= sleep time %v", mainDuration, tt.mainSleep)
			}
		})
	}
}

func TestInvocation_AddNoticeChannelAndWait_after_notify(t *testing.T) {
	inv := NewInvocation()
	key := "test-channel-1"

	err := inv.NotifyCompletion(context.Background(), key)
	require.NoError(t, err)

	startTime := time.Now()
	err = inv.AddNoticeChannelAndWait(context.Background(), key, 2*time.Second)
	require.NoError(t, err)
	require.Less(t, time.Since(startTime), 2*time.Second)
}

func TestInvocation_AddNoticeChannelAndWait_before_notify(t *testing.T) {
	inv := NewInvocation()
	defer inv.CleanupNotice(context.Background())
	key := "test-channel-1"

	startTime := time.Now()
	err := inv.AddNoticeChannelAndWait(context.Background(), key, 2*time.Second)
	// timeout after 2s
	require.Error(t, err)
	require.Greater(t, time.Since(startTime), 2*time.Second)

	err = inv.NotifyCompletion(context.Background(), key)
	require.NoError(t, err)
	err = inv.NotifyCompletion(context.Background(), key)
	require.NoError(t, err)

	startTime = time.Now()
	err = inv.AddNoticeChannelAndWait(context.Background(), key, 2*time.Second)
	require.NoError(t, err)
	require.Less(t, time.Since(startTime), 2*time.Second)
}

func TestInvocation_NotifyCompletion(t *testing.T) {
	inv := NewInvocation()
	inv.noticeChannels = nil
	defer inv.CleanupNotice(context.Background())
	noticeKey := "test-channel-1"
	err := inv.NotifyCompletion(context.Background(), noticeKey)
	require.NoError(t, err)
	require.Equal(t, 1, len(inv.noticeChannels))

	inv.AddNoticeChannel(context.Background(), "test-channel-1")
	require.Equal(t, 1, len(inv.noticeChannels))
	err = inv.NotifyCompletion(context.Background(), noticeKey)
	require.NoError(t, err)
}

func TestInvocation_CleanupNotice(t *testing.T) {
	inv := NewInvocation()
	inv.noticeChannels = nil
	ch := inv.AddNoticeChannel(context.Background(), "test-channel-1")
	require.Equal(t, 1, len(inv.noticeChannels))

	ch2 := inv.AddNoticeChannel(context.Background(), "test-channel-2")
	require.Equal(t, 2, len(inv.noticeChannels))
	require.NotNil(t, ch2)
	inv.NotifyCompletion(context.Background(), "test-channel-2")

	ch3 := inv.AddNoticeChannel(context.Background(), "test-channel-3")
	require.Equal(t, 3, len(inv.noticeChannels))
	require.NotNil(t, ch3)

	go func() {
		ch <- 1
	}()
	go func() {
		ch3 <- 1
	}()

	time.Sleep(500 * time.Microsecond)
	inv.NotifyCompletion(context.Background(), "test-channel-3")
	// Cleanup notice channel
	inv.CleanupNotice(context.Background())
	<-ch
	require.Equal(t, 0, len(inv.noticeChannels))
}

func TestInvocation_AddNoticeChannel_Panic(t *testing.T) {
	inv := &Invocation{}

	ch := inv.AddNoticeChannel(context.Background(), "test-key")
	require.Nil(t, ch)
}

func TestInvocation_AddNoticeChannelAndWait_Panic(t *testing.T) {
	inv := &Invocation{}

	err := inv.AddNoticeChannelAndWait(context.Background(), "test-key", 2*time.Second)
	require.Error(t, err)
}

func TestInvocation_AddNoticeChannelAndWait_NoTimeoutUsesContext(t *testing.T) {
	inv := NewInvocation()
	ctx, cancel := context.WithCancel(context.Background())
	defer cancel()

	done := make(chan error, 1)
	go func() {
		done <- inv.AddNoticeChannelAndWait(
			ctx,
			"test-key",
			WaitNoticeWithoutTimeout,
		)
	}()

	cancel()

	err := <-done
	require.Error(t, err)
}

func TestInvocation_AddNoticeChannel_nil(t *testing.T) {
	var inv *Invocation

	ch := inv.AddNoticeChannel(context.Background(), "test-key")
	require.Nil(t, ch)
}

func TestInvocation_AddNoticeChannelAndWait_nil(t *testing.T) {
	var inv *Invocation

	err := inv.AddNoticeChannelAndWait(context.Background(), "test-key", 2*time.Second)
	require.Error(t, err)
}

<<<<<<< HEAD
func TestInvocation_CleanupNotice_NilInvocation(t *testing.T) {
	var inv *Invocation

	require.NotPanics(t, func() {
		inv.CleanupNotice(context.Background())
=======
func TestInvocation_cloneState(t *testing.T) {
	t.Run("nil invocation", func(t *testing.T) {
		var inv *Invocation
		require.Nil(t, inv.cloneState())
	})

	t.Run("nil state map", func(t *testing.T) {
		inv := &Invocation{}
		require.Nil(t, inv.cloneState())
	})

	t.Run("copies allowed keys only", func(t *testing.T) {
		inv := &Invocation{
			state: map[string]any{
				flusherStateKey: "flush-holder",
				barrierStateKey: "barrier-holder",
				"other":         "skip",
			},
		}
		cloned := inv.cloneState()
		require.NotNil(t, cloned)
		require.Len(t, cloned, 2)
		require.Equal(t, "flush-holder", cloned[flusherStateKey])
		require.Equal(t, "barrier-holder", cloned[barrierStateKey])
		assert.NotContains(t, cloned, "other")
>>>>>>> 61dac375
	})
}

func TestInvocation_GetEventFilterKey(t *testing.T) {
	tests := []struct {
		name      string
		inv       *Invocation
		expectKey string
	}{
		{
			name:      "nil invocation",
			inv:       nil,
			expectKey: "",
		},
		{
			name:      "invocation without filter key",
			inv:       NewInvocation(),
			expectKey: "",
		},
		{
			name:      "invocation with filter key",
			inv:       NewInvocation(WithInvocationEventFilterKey("test-filter-key")),
			expectKey: "test-filter-key",
		},
	}

	for _, tt := range tests {
		t.Run(tt.name, func(t *testing.T) {
			key := tt.inv.GetEventFilterKey()
			require.Equal(t, tt.expectKey, key)
		})
	}
}

func TestInjectIntoEvent(t *testing.T) {
	tests := []struct {
		name     string
		inv      *Invocation
		event    *event.Event
		validate func(*testing.T, *event.Event)
	}{
		{
			name:  "nil event",
			inv:   NewInvocation(WithInvocationID("test-id")),
			event: nil,
			validate: func(t *testing.T, e *event.Event) {
				// Nothing to validate, should not panic
			},
		},
		{
			name:  "nil invocation",
			inv:   nil,
			event: &event.Event{},
			validate: func(t *testing.T, e *event.Event) {
				require.Equal(t, "", e.InvocationID)
			},
		},
		{
			name: "inject invocation info",
			inv: NewInvocation(
				WithInvocationID("test-inv-id"),
				WithInvocationBranch("test-branch"),
				WithInvocationEventFilterKey("test-filter"),
				WithInvocationRunOptions(RunOptions{RequestID: "test-request-id"}),
			),
			event: &event.Event{},
			validate: func(t *testing.T, e *event.Event) {
				require.Equal(t, "test-inv-id", e.InvocationID)
				require.Equal(t, "test-branch", e.Branch)
				require.Equal(t, "test-filter", e.FilterKey)
				require.Equal(t, "test-request-id", e.RequestID)
			},
		},
		{
			name: "inject with parent invocation",
			inv: func() *Invocation {
				parent := NewInvocation(WithInvocationID("parent-id"))
				child := parent.Clone(WithInvocationID("child-id"))
				return child
			}(),
			event: &event.Event{},
			validate: func(t *testing.T, e *event.Event) {
				require.Equal(t, "child-id", e.InvocationID)
				require.Equal(t, "parent-id", e.ParentInvocationID)
			},
		},
	}

	for _, tt := range tests {
		t.Run(tt.name, func(t *testing.T) {
			InjectIntoEvent(tt.inv, tt.event)
			tt.validate(t, tt.event)
		})
	}
}

func TestEmitEvent(t *testing.T) {
	tests := []struct {
		name      string
		inv       *Invocation
		ch        chan *event.Event
		event     *event.Event
		expectErr bool
	}{
		{
			name:      "nil channel",
			inv:       NewInvocation(),
			ch:        nil,
			event:     &event.Event{},
			expectErr: false,
		},
		{
			name:      "nil event",
			inv:       NewInvocation(),
			ch:        make(chan *event.Event, 1),
			event:     nil,
			expectErr: false,
		},
		{
			name:      "successful emit",
			inv:       NewInvocation(WithInvocationID("test-id")),
			ch:        make(chan *event.Event, 1),
			event:     &event.Event{ID: "event-1"},
			expectErr: false,
		},
		{
			name:      "emit with nil invocation",
			inv:       nil,
			ch:        make(chan *event.Event, 1),
			event:     &event.Event{ID: "event-2"},
			expectErr: false,
		},
	}

	for _, tt := range tests {
		t.Run(tt.name, func(t *testing.T) {
			ctx := context.Background()
			err := EmitEvent(ctx, tt.inv, tt.ch, tt.event)
			if tt.expectErr {
				require.Error(t, err)
			} else {
				require.NoError(t, err)
			}
		})
	}
}

func TestGetAppendEventNoticeKey(t *testing.T) {
	tests := []struct {
		name     string
		eventID  string
		expected string
	}{
		{
			name:     "normal event ID",
			eventID:  "event-123",
			expected: AppendEventNoticeKeyPrefix + "event-123",
		},
		{
			name:     "empty event ID",
			eventID:  "",
			expected: AppendEventNoticeKeyPrefix,
		},
	}

	for _, tt := range tests {
		t.Run(tt.name, func(t *testing.T) {
			key := GetAppendEventNoticeKey(tt.eventID)
			require.Equal(t, tt.expected, key)
		})
	}
}

func TestWithCustomAgentConfigs(t *testing.T) {
	configs := map[string]any{"custom-llm": "test-config"}
	opts := &RunOptions{}
	WithCustomAgentConfigs(configs)(opts)

	// Verify config was set by retrieving it
	require.NotNil(t, opts.CustomAgentConfigs)
	require.Equal(t, "test-config", opts.CustomAgentConfigs["custom-llm"])
}

func TestInvocation_GetCustomAgentConfig(t *testing.T) {
	// Test get existing config - use WithCustomAgentConfigs to set it
	opts := &RunOptions{}
	WithCustomAgentConfigs(map[string]any{"custom-llm": "test-config"})(opts)

	inv := &Invocation{
		RunOptions: *opts,
	}
	require.Equal(t, "test-config", inv.GetCustomAgentConfig("custom-llm"))
	require.Nil(t, inv.GetCustomAgentConfig("non-existing"))

	// Test nil cases
	var nilInv *Invocation
	require.Nil(t, nilInv.GetCustomAgentConfig("custom-llm"))

	invWithNilConfigs := &Invocation{RunOptions: RunOptions{}}
	require.Nil(t, invWithNilConfigs.GetCustomAgentConfig("custom-llm"))
}

func TestCustomAgentConfigs_Integration(t *testing.T) {
	// Create RunOptions with configs using the proper setter
	opts := &RunOptions{}
	WithCustomAgentConfigs(map[string]any{"custom-llm": "test-config"})(opts)

	inv := NewInvocation(WithInvocationRunOptions(*opts))

	require.Equal(t, "test-config", inv.GetCustomAgentConfig("custom-llm"))

	// Test Clone preserves configs
	clonedInv := inv.Clone()
	require.Equal(t, "test-config", clonedInv.GetCustomAgentConfig("custom-llm"))
}

func TestWithModel(t *testing.T) {
	mockModel := &mockModel{name: "test-model"}
	opts := &RunOptions{}
	WithModel(mockModel)(opts)

	require.NotNil(t, opts.Model)
	require.Equal(t, "test-model", opts.Model.Info().Name)
}

func TestWithModelName(t *testing.T) {
	opts := &RunOptions{}
	WithModelName("gpt-4")(opts)

	require.Equal(t, "gpt-4", opts.ModelName)
}

func TestWithModel_Integration(t *testing.T) {
	mockModel := &mockModel{name: "custom-model"}

	// Test WithModel sets the model in RunOptions.
	inv := NewInvocation(
		WithInvocationRunOptions(RunOptions{
			Model: mockModel,
		}),
	)

	require.NotNil(t, inv.RunOptions.Model)
	require.Equal(t, "custom-model", inv.RunOptions.Model.Info().Name)
}

func TestWithModelName_Integration(t *testing.T) {
	// Test WithModelName sets the model name in RunOptions.
	inv := NewInvocation(
		WithInvocationRunOptions(RunOptions{
			ModelName: "gpt-4-turbo",
		}),
	)

	require.Equal(t, "gpt-4-turbo", inv.RunOptions.ModelName)
}<|MERGE_RESOLUTION|>--- conflicted
+++ resolved
@@ -358,13 +358,14 @@
 	require.Error(t, err)
 }
 
-<<<<<<< HEAD
 func TestInvocation_CleanupNotice_NilInvocation(t *testing.T) {
 	var inv *Invocation
 
 	require.NotPanics(t, func() {
 		inv.CleanupNotice(context.Background())
-=======
+	})
+}
+
 func TestInvocation_cloneState(t *testing.T) {
 	t.Run("nil invocation", func(t *testing.T) {
 		var inv *Invocation
@@ -390,7 +391,6 @@
 		require.Equal(t, "flush-holder", cloned[flusherStateKey])
 		require.Equal(t, "barrier-holder", cloned[barrierStateKey])
 		assert.NotContains(t, cloned, "other")
->>>>>>> 61dac375
 	})
 }
 
